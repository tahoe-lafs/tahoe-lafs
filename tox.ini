--- conflicted
+++ resolved
@@ -7,13 +7,8 @@
 # the tox-gh-actions package.
 [gh-actions]
 python =
-<<<<<<< HEAD
-    2.7: py27-coverage,codechecks,integration
-    3.6: py36-coverage,integration3
-=======
     2.7: py27-coverage,codechecks
     3.6: py36-coverage
->>>>>>> 330de250
     3.7: py37-coverage
     3.8: py38-coverage
     3.9: py39-coverage,typechecks,codechecks3,integration3
