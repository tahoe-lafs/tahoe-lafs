--- conflicted
+++ resolved
@@ -23,11 +23,7 @@
     # Contexts are managed in the CircleCI web interface:
     #
     #  https://app.circleci.com/settings/organization/github/tahoe-lafs/contexts
-    - "build-image-debian-10": &DOCKERHUB_CONTEXT
-        context: "dockerhub-auth"
-    - "build-image-debian-11":
-        <<: *DOCKERHUB_CONTEXT
-    - "build-image-ubuntu-18-04":
+    - "build-image-debian-11": &DOCKERHUB_CONTEXT
         <<: *DOCKERHUB_CONTEXT
     - "build-image-ubuntu-20-04":
         <<: *DOCKERHUB_CONTEXT
@@ -111,31 +107,8 @@
   images:
     <<: *IMAGES
 
-<<<<<<< HEAD
     # Build as part of the workflow but only if requested.
     when: "<< pipeline.parameters.build-images >>"
-=======
-    jobs:
-      # Every job that pushes a Docker image from Docker Hub needs to provide
-      # credentials.  Use this first job to define a yaml anchor that can be
-      # used to supply a CircleCI job context which makes Docker Hub
-      # credentials available in the environment.
-      #
-      # Contexts are managed in the CircleCI web interface:
-      #
-      #  https://app.circleci.com/settings/organization/github/tahoe-lafs/contexts
-      - "build-image-debian-11": &DOCKERHUB_CONTEXT
-          <<: *DOCKERHUB_CONTEXT
-      - "build-image-ubuntu-20-04":
-          <<: *DOCKERHUB_CONTEXT
-      - "build-image-fedora-35":
-          <<: *DOCKERHUB_CONTEXT
-      - "build-image-oraclelinux-8":
-          <<: *DOCKERHUB_CONTEXT
-      # Restore later as PyPy38
-      #- "build-image-pypy27-buster":
-      #    <<: *DOCKERHUB_CONTEXT
->>>>>>> a05e4b12
 
 
 jobs:
