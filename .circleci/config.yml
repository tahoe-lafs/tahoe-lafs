--- conflicted
+++ resolved
@@ -128,8 +128,6 @@
       - "another-locale":
           {}
 
-<<<<<<< HEAD
-=======
       - "windows-server-2022":
           name: "Windows Server 2022, CPython <<matrix.pythonVersion>>"
           matrix:
@@ -154,7 +152,6 @@
             # integration tests.
             - "debian-11"
 
->>>>>>> d0e1d8e5
       - "typechecks":
           {}
       - "docs":
