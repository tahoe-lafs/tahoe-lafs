# https://circleci.com/docs/2.0/

# We use version 2.1 of CircleCI's configuration format (the docs are still at
# the 2.0 link) in order to have access to Windows executors. This means we
# can't use dots in job names anymore. They have a new "parameters" feature
# that is supposed to remove the need to have version numbers in job names (the
# source of our dots), but switching to that is going to be a bigger refactor:
#
#   https://discuss.circleci.com/t/v2-1-job-name-validation/31123
#   https://circleci.com/docs/2.0/reusing-config/
#
version: 2.1

# Every job that pushes a Docker image from Docker Hub must authenticate to
# it.  Define a couple yaml anchors that can be used to supply the necessary
# credentials.

# First is a CircleCI job context which makes Docker Hub credentials available
# in the environment.
#
# Contexts are managed in the CircleCI web interface:
#
#  https://app.circleci.com/settings/organization/github/tahoe-lafs/contexts
dockerhub-context-template: &DOCKERHUB_CONTEXT
  context: "dockerhub-auth"

# Required environment for using the coveralls tool to upload partial coverage
# reports and then finish the process.
coveralls-environment: &COVERALLS_ENVIRONMENT
  COVERALLS_REPO_TOKEN: "JPf16rLB7T2yjgATIxFzTsEgMdN1UNq6o"

# Next is a Docker executor template that gets the credentials from the
# environment and supplies them to the executor.
dockerhub-auth-template: &DOCKERHUB_AUTH
  - auth:
      username: $DOCKERHUB_USERNAME
      password: $DOCKERHUB_PASSWORD

  # A template that can be shared between the two different image-building
# workflows.
.images: &IMAGES
  jobs:
    - "build-image-debian-11":
        <<: *DOCKERHUB_CONTEXT
    - "build-image-ubuntu-20-04":
        <<: *DOCKERHUB_CONTEXT
    - "build-image-ubuntu-22-04":
        <<: *DOCKERHUB_CONTEXT
    - "build-image-fedora-35":
        <<: *DOCKERHUB_CONTEXT
    # Restore later as PyPy38
    #- "build-image-pypy27-buster":
    #    <<: *DOCKERHUB_CONTEXT

parameters:
  # Control whether the image-building workflow runs as part of this pipeline.
  # Generally we do not want this to run because we don't need our
  # dependencies to move around all the time and because building the image
  # takes a couple minutes.
  #
  # An easy way to trigger a pipeline with this set to true is with the
  # rebuild-images.sh tool in this directory.  You can also do so via the
  # CircleCI web UI.
  build-images:
    default: false
    type: "boolean"

  # Control whether the test-running workflow runs as part of this pipeline.
  # Generally we do want this to run because running the tests is the primary
  # purpose of this pipeline.
  run-tests:
    default: true
    type: "boolean"

workflows:
  ci:
    when: "<< pipeline.parameters.run-tests >>"
    jobs:
      # Start with jobs testing various platforms.
      - "debian-11":
          {}

      - "ubuntu-20-04":
          {}

      - "ubuntu-22-04":
          {}

      - "nixos":
<<<<<<< HEAD
          name: "<<matrix.nixpkgs>>-<<matrix.pythonVersion>>"
=======
          name: "nixos-<<matrix.pythonVersion>>"
          nixpkgs: "nixpkgs-unstable"
>>>>>>> dc6ea19d
          matrix:
            parameters:
              nixpkgs:
                - "nixpkgs-24_11"
              pythonVersion:
                - "python310"
                - "python311"
                - "python312"

      # Eventually, test against PyPy 3.8
      #- "pypy27-buster":
      #    {}

      # Other assorted tasks and configurations
      - "codechecks":
          {}
      - "pyinstaller":
          {}
      - "c-locale":
          {}
      # Any locale other than C or UTF-8.
      - "another-locale":
          {}

      - "windows-server-2022":
          name: "Windows Server 2022, CPython <<matrix.pythonVersion>>"
          matrix:
            parameters:
              # Run the job for a number of CPython versions.  These are the
              # two versions installed on the version of the Windows VM image
              # we specify (in the executor).  This is handy since it means we
              # don't have to do any Python installation work.  We pin the
              # Windows VM image so these shouldn't shuffle around beneath us
              # but if we want to update that image or get different versions
              # of Python, we probably have to do something here.
              pythonVersion:
                - "3.9"
                - "3.12"

      - "integration":
          # Run even the slow integration tests here.  We need the `--` to
          # sneak past tox and get to pytest.
          tox-args: "-- --runslow integration"
          requires:
            # If the unit test suite doesn't pass, don't bother running the
            # integration tests.
            - "debian-11"

      - "typechecks":
          {}
      - "docs":
          {}

      - "finish-coverage-report":
          requires:
            # Referencing the job by "alias" (as CircleCI calls the mapping
            # key) instead of the value of its "name" property causes us to
            # require every instance of the job from its matrix expansion.  So
            # this requirement is enough to require every Windows Server 2022
            # job.
            - "windows-server-2022"

  images:
    <<: *IMAGES

    # Build as part of the workflow but only if requested.
    when: "<< pipeline.parameters.build-images >>"

jobs:
  finish-coverage-report:
    docker:
      - <<: *DOCKERHUB_AUTH
        image: "python:3-slim"

    steps:
      - run:
          name: "Indicate completion to coveralls.io"
          environment:
            <<: *COVERALLS_ENVIRONMENT
          command: |
            pip install coveralls==3.3.1
            python -m coveralls --finish

  codechecks:
    docker:
      - <<: *DOCKERHUB_AUTH
        image: "cimg/python:3.9"

    steps:
      - "checkout"

      - run: &INSTALL_TOX
          name: "Install tox"
          command: |
            pip install --user 'tox~=3.0'

      - run:
          name: "Static-ish code checks"
          command: |
            ~/.local/bin/tox -e codechecks

  windows-server-2022:
    parameters:
      pythonVersion:
        description: >-
          An argument to pass to the `py` launcher to choose a Python version.
        type: "string"
        default: ""

    executor: "windows"
    environment:
      # Tweak Hypothesis to make its behavior more suitable for the CI
      # environment.  This should improve reproducibility and lessen the
      # effects of variable compute resources.
      TAHOE_LAFS_HYPOTHESIS_PROFILE: "ci"

      # Tell pip where its download cache lives.  This must agree with the
      # "save_cache" step below or caching won't really work right.
      PIP_CACHE_DIR: "pip-cache"

      # And tell pip where it can find out cached wheelhouse for fast wheel
      # installation, even for projects that don't distribute wheels.  This
      # must also agree with the "save_cache" step below.
      PIP_FIND_LINKS: "wheelhouse"

    steps:
      - "checkout"

      # If possible, restore a pip download cache to save us from having to
      # download all our Python dependencies from PyPI.
      - "restore_cache":
          keys:
            # The download cache and/or the wheelhouse may contain Python
            # version-specific binary packages so include the Python version
            # in this key, as well as the canonical source of our
            # dependencies.
            - &CACHE_KEY "pip-packages-v1-<< parameters.pythonVersion >>-{{ checksum \"pyproject.toml\" }}"

      - "run":
          name: "Fix $env:PATH"
          command: |
            # The Python this job is parameterized is not necessarily the one
            # at the front of $env:PATH.  Modify $env:PATH so that it is so we
            # can just say "python" in the rest of the steps.  Also get the
            # related Scripts directory so tools from packages we install are
            # also available.
            $p = py -<<parameters.pythonVersion>> -c "import sys; print(sys.prefix)"
            $q = py -<<parameters.pythonVersion>> -c "import sysconfig; print(sysconfig.get_path('scripts'))"

            New-Item $Profile.CurrentUserAllHosts -Force
            # $p gets "python" on PATH and $q gets tools from packages we
            # install.  Note we carefully construct the string so that
            # $env:PATH is not substituted now but $p and $q are.  ` is the
            # PowerShell string escape character.
            Add-Content -Path $Profile.CurrentUserAllHosts -Value "`$env:PATH = `"$p;$q;`$env:PATH`""

      - "run":
          # It's faster to install a wheel than a source package.  If we don't
          # have a cached wheelhouse then build all of the wheels and dump
          # them into a directory where they can become a cached wheelhouse.
          # We would have built these wheels during installation anyway so it
          # doesn't cost us anything extra and saves us effort next time.
          name: "(Maybe) Build Wheels"
          command: |
            if ((Test-Path .\wheelhouse) -and (Test-Path .\wheelhouse\*)) {
              echo "Found populated wheelhouse, skipping wheel building."
            } else {
              python -m pip install wheel
              python -m pip wheel --wheel-dir $env:PIP_FIND_LINKS .[testenv] .[test]
            }

      - "save_cache":
          paths:
            # Make sure this agrees with PIP_CACHE_DIR in the environment.
            - "pip-cache"
            - "wheelhouse"
          key: *CACHE_KEY

      - "run":
          name: "Install Dependencies"
          environment:
            # By this point we should no longer need an index.
##            PIP_NO_INDEX: "1"
          command: |
            python -m pip install .[testenv] .[test]

      - "run":
          name: "Display tool versions"
          command: |
            python misc/build_helpers/show-tool-versions.py

      - "run":
          name: "Run Unit Tests"
          environment:
            # Configure the results location for the subunitv2-file reporter
            # from subunitreporter
            SUBUNITREPORTER_OUTPUT_PATH: "test-results.subunit2"

            # Try to get prompt output from the reporter to avoid no-output
            # timeouts.
            PYTHONUNBUFFERED: "1"

          command: |
            # Run the test suite under coverage measurement using the
            # parameterized version of Python, writing subunitv2-format
            # results to the file given in the environment.
            python -b -m coverage run -m twisted.trial --reporter=subunitv2-file --rterrors allmydata

      - "run":
          name: "Upload Coverage"
          environment:
            <<: *COVERALLS_ENVIRONMENT
            # Mark the data as just one piece of many because we have more
            # than one instance of this job (two on Windows now, some on other
            # platforms later) which collects and reports coverage.  This is
            # necessary to cause Coveralls to merge multiple coverage results
            # into a single report.  Note the merge only happens when we
            # "finish" a particular build, as identified by its "build_num"
            # (aka "service_number").
            COVERALLS_PARALLEL: "true"
          command: |
            python -m pip install coveralls==3.3.1

            # .coveragerc sets parallel = True so we don't have a `.coverage`
            # file but a `.coverage.<unique stuff>` file (or maybe more than
            # one, but probably not).  coveralls can't work with these so
            # merge them before invoking it.
            python -m coverage combine

            # Now coveralls will be able to find the data, so have it do the
            # upload.  Also, have it strip the system config-specific prefix
            # from all of the source paths.
            $prefix = python -c "import sysconfig; print(sysconfig.get_path('purelib'))"
            python -m coveralls --basedir $prefix

      - "run":
          name: "Convert Result Log"
          command: |
            # subunit2junitxml exits with error if the result stream it is
            # converting has test failures in it!  So this step might fail.
            # Since the step in which we actually _ran_ the tests won't fail
            # even if there are test failures, this is a good thing for now.
            subunit2junitxml.exe --output-to=test-results.xml test-results.subunit2

      - "store_test_results":
          path: "test-results.xml"

      - "store_artifacts":
          path: "_trial_temp/test.log"

      - "store_artifacts":
          path: "eliot.log"

      - "store_artifacts":
          path: ".coverage"

  pyinstaller:
    docker:
      - <<: *DOCKERHUB_AUTH
        image: "cimg/python:3.9"

    steps:
      - "checkout"

      - run:
          <<: *INSTALL_TOX

      - run:
          name: "Make PyInstaller executable"
          command: |
            ~/.local/bin/tox -e pyinstaller

      - run:
          # To verify that the resultant PyInstaller-generated binary executes
          # cleanly (i.e., that it terminates with an exit code of 0 and isn't
          # failing due to import/packaging-related errors, etc.).
          name: "Test PyInstaller executable"
          command: |
            dist/Tahoe-LAFS/tahoe --version

  debian-11: &DEBIAN
    environment: &UTF_8_ENVIRONMENT
      # In general, the test suite is not allowed to fail while the job
      # succeeds.  But you can set this to "yes" if you want it to be
      # otherwise.
      ALLOWED_FAILURE: "no"
      # Tell Hypothesis which configuration we want it to use.
      TAHOE_LAFS_HYPOTHESIS_PROFILE: "ci"
      # Tell the C runtime things about character encoding (mainly to do with
      # filenames and argv).
      LANG: "en_US.UTF-8"
      # Select a tox environment to run for this job.
      TAHOE_LAFS_TOX_ENVIRONMENT: "py39"
      # Additional arguments to pass to tox.
      TAHOE_LAFS_TOX_ARGS: ""
      # The path in which test artifacts will be placed.
      ARTIFACTS_OUTPUT_PATH: "/tmp/artifacts"
      # Convince all of our pip invocations to look at the cached wheelhouse
      # we maintain.
      WHEELHOUSE_PATH: &WHEELHOUSE_PATH "/tmp/wheelhouse"
      PIP_FIND_LINKS: "file:///tmp/wheelhouse"
      # Upload the coverage report.
      UPLOAD_COVERAGE: ""

    # pip cannot install packages if the working directory is not readable.
    # We want to run a lot of steps as nobody instead of as root.
    working_directory: "/tmp/project"

    steps:
      - "checkout"
      - run: &SETUP_VIRTUALENV
          name: "Setup virtualenv"
          command: |
            /tmp/project/.circleci/setup-virtualenv.sh \
                "/tmp/venv" \
                "/tmp/project" \
                "${WHEELHOUSE_PATH}" \
                "${TAHOE_LAFS_TOX_ENVIRONMENT}" \
                "${TAHOE_LAFS_TOX_ARGS}"

      - run: &RUN_TESTS
          name: "Run test suite"
          command: |
            /tmp/project/.circleci/run-tests.sh \
                "/tmp/venv" \
                "/tmp/project" \
                "${ALLOWED_FAILURE}" \
                "${ARTIFACTS_OUTPUT_PATH}" \
                "${TAHOE_LAFS_TOX_ENVIRONMENT}" \
                "${TAHOE_LAFS_TOX_ARGS}"
          # trial output gets directed straight to a log.  avoid the circleci
          # timeout while the test suite runs.
          no_output_timeout: "20m"

      - store_test_results: &STORE_TEST_RESULTS
          path: "/tmp/artifacts/junit"

      - store_artifacts: &STORE_TEST_LOG
          # Despite passing --workdir /tmp to tox above, it still runs trial
          # in the project source checkout.
          path: "/tmp/project/_trial_temp/test.log"

      - store_artifacts: &STORE_ELIOT_LOG
          # Despite passing --workdir /tmp to tox above, it still runs trial
          # in the project source checkout.
          path: "/tmp/project/eliot.log"

      - store_artifacts: &STORE_OTHER_ARTIFACTS
          # Store any other artifacts, too.  This is handy to allow other jobs
          # sharing most of the definition of this one to be able to
          # contribute artifacts easily.
          path: "/tmp/artifacts"

      - run: &SUBMIT_COVERAGE
          name: "Submit coverage results"
          command: |
            if [ -n "${UPLOAD_COVERAGE}" ]; then
              echo "TODO: Need a new coverage solution, see https://tahoe-lafs.org/trac/tahoe-lafs/ticket/4011"
            fi

    docker:
      - <<: *DOCKERHUB_AUTH
        image: "tahoelafsci/debian:11-py3.9"
        user: "nobody"


  # Restore later using PyPy3.8
  # pypy27-buster:
  #   <<: *DEBIAN
  #   docker:
  #     - <<: *DOCKERHUB_AUTH
  #       image: "tahoelafsci/pypy:buster-py2"
  #       user: "nobody"
  #   environment:
  #     <<: *UTF_8_ENVIRONMENT
  #     # We don't do coverage since it makes PyPy far too slow:
  #     TAHOE_LAFS_TOX_ENVIRONMENT: "pypy27"
  #     # Since we didn't collect it, don't upload it.
  #     UPLOAD_COVERAGE: ""

  c-locale:
    <<: *DEBIAN

    environment:
      <<: *UTF_8_ENVIRONMENT
      LANG: "C"


  another-locale:
    <<: *DEBIAN

    environment:
      <<: *UTF_8_ENVIRONMENT
      # aka "Latin 1"
      LANG: "en_US.ISO-8859-1"

  integration:
    <<: *DEBIAN

    parameters:
      tox-args:
        description: >-
          Additional arguments to pass to the tox command.
        type: "string"
        default: ""

    docker:
      - <<: *DOCKERHUB_AUTH
        image: "tahoelafsci/debian:11-py3.9"
        user: "nobody"

    environment:
      <<: *UTF_8_ENVIRONMENT
      # Select the integration tests tox environments.
      TAHOE_LAFS_TOX_ENVIRONMENT: "integration"
      # Disable artifact collection because py.test can't produce any.
      ARTIFACTS_OUTPUT_PATH: ""

      # Pass on anything we got in our parameters.
      TAHOE_LAFS_TOX_ARGS: "<< parameters.tox-args >>"

    steps:
      - "checkout"
      # DRY, YAML-style.  See the debian-9 steps.
      - run: *SETUP_VIRTUALENV
      - run: *RUN_TESTS

  ubuntu-20-04:
    <<: *DEBIAN
    docker:
      - <<: *DOCKERHUB_AUTH
        image: "tahoelafsci/ubuntu:20.04-py3.9"
        user: "nobody"
    environment:
      <<: *UTF_8_ENVIRONMENT
      TAHOE_LAFS_TOX_ENVIRONMENT: "py39"

  ubuntu-22-04:
    <<: *DEBIAN
    docker:
      - <<: *DOCKERHUB_AUTH
        image: "tahoelafsci/ubuntu:22.04-py3.10"
        user: "nobody"
    environment:
      <<: *UTF_8_ENVIRONMENT
      TAHOE_LAFS_TOX_ENVIRONMENT: "py310"

  nixos:
    parameters:
      nixpkgs:
        description: >-
          Reference the name of a flake-managed nixpkgs input (see `nix flake
          metadata` and flake.nix)
        type: "string"
      pythonVersion:
        description: >-
          Reference the name of a Python package in nixpkgs to use.
        type: "string"

    executor: "nix"

    steps:
      - "nix-build":
          nixpkgs: "<<parameters.nixpkgs>>"
          pythonVersion: "<<parameters.pythonVersion>>"
          buildSteps:
            - "run":
                name: "Unit Test"
                environment:
                  # Once dependencies are built, we can allow some more concurrency for our own
                  # test suite.
                  UNITTEST_CORES: 8
                command: |
                  nix run \
                    .#<<parameters.pythonVersion>>-unittest -- \
                    --jobs $UNITTEST_CORES \
                    allmydata

  typechecks:
    docker:
      - <<: *DOCKERHUB_AUTH
        image: "tahoelafsci/ubuntu:20.04-py3.9"

    steps:
      - "checkout"
      - run:
          name: "Validate Types"
          command: |
            /tmp/venv/bin/tox -e typechecks

  docs:
    docker:
      - <<: *DOCKERHUB_AUTH
        image: "tahoelafsci/ubuntu:20.04-py3.9"

    steps:
      - "checkout"
      - run:
          name: "Build documentation"
          command: |
            /tmp/venv/bin/tox -e docs

  build-image: &BUILD_IMAGE
    # This is a template for a job to build a Docker image that has as much of
    # the setup as we can manage already done and baked in.  This cuts down on
    # the per-job setup time the actual testing jobs have to perform - by
    # perhaps 10% - 20%.
    #
    # https://circleci.com/blog/how-to-build-a-docker-image-on-circleci-2-0/
    docker:
      - <<: *DOCKERHUB_AUTH
        # CircleCI build images; https://github.com/CircleCI-Public/cimg-base
        # for details.
        image: "cimg/base:2022.01"

    environment:
      DISTRO: "tahoelafsci/<DISTRO>:foo-py3.9"
      TAG: "tahoelafsci/distro:<TAG>-py3.9"
      PYTHON_VERSION: "tahoelafsci/distro:tag-py<PYTHON_VERSION}"

    steps:
      - "checkout"
      - setup_remote_docker:
          version: "20.10.11"
      - run:
          name: "Log in to Dockerhub"
          command: |
            docker login -u ${DOCKERHUB_USERNAME} -p ${DOCKERHUB_PASSWORD}
      - run:
          name: "Build image"
          command: |
            docker \
                build \
                --build-arg TAG=${TAG} \
                --build-arg PYTHON_VERSION=${PYTHON_VERSION} \
                -t tahoelafsci/${DISTRO}:${TAG}-py${PYTHON_VERSION} \
                -f ~/project/.circleci/Dockerfile.${DISTRO} \
                ~/project/
      - run:
          name: "Push image"
          command: |
            docker push tahoelafsci/${DISTRO}:${TAG}-py${PYTHON_VERSION}


  build-image-debian-11:
    <<: *BUILD_IMAGE

    environment:
      DISTRO: "debian"
      TAG: "11"
      PYTHON_VERSION: "3.9"


  build-image-ubuntu-20-04:
    <<: *BUILD_IMAGE

    environment:
      DISTRO: "ubuntu"
      TAG: "20.04"
      PYTHON_VERSION: "3.9"


  build-image-ubuntu-22-04:
    <<: *BUILD_IMAGE

    environment:
      DISTRO: "ubuntu"
      TAG: "22.04"
      PYTHON_VERSION: "3.10"


  build-image-fedora-35:
    <<: *BUILD_IMAGE

    environment:
      DISTRO: "fedora"
      TAG: "35"
      PYTHON_VERSION: "3"

  # build-image-pypy27-buster:
  #   <<: *BUILD_IMAGE
  #   environment:
  #     DISTRO: "pypy"
  #     TAG: "buster"
  #     # We only have Python 2 for PyPy right now so there's no support for
  #     # setting up PyPy 3 in the image building toolchain.  This value is just
  #     # for constructing the right Docker image tag.
  #     PYTHON_VERSION: "2"

executors:
  windows:
    # Choose a Windows environment that closest matches our testing
    # requirements and goals.
    # https://circleci.com/developer/orbs/orb/circleci/windows#executors-server-2022
    machine:
      image: "windows-server-2022-gui:current"
      shell: "powershell.exe -ExecutionPolicy Bypass"
    resource_class: "windows.large"

  nix:
    docker:
      # Run in a highly Nix-capable environment.
      - <<: *DOCKERHUB_AUTH
        image: "nixos/nix:2.25.3"
    environment:
<<<<<<< HEAD
=======
      # currently, all NixOS builds are broken; ignore them
      ALLOWED_FAILURE: "yes"

      # CACHIX_AUTH_TOKEN is manually set in the CircleCI web UI and allows us
      # to push to CACHIX_NAME.  CACHIX_NAME tells cachix which cache to push
      # to.
      CACHIX_NAME: "tahoe-lafs-opensource"
>>>>>>> dc6ea19d
      # Let us use features marked "experimental".  For example, most/all of
      # the `nix <subcommand>` forms.
      NIX_CONFIG: "experimental-features = nix-command flakes"

commands:
  nix-build:
    parameters:
      nixpkgs:
        description: >-
          Reference the name of a flake-managed nixpkgs input (see `nix flake
          metadata` and flake.nix)
        type: "string"
      pythonVersion:
        description: >-
          Reference the name of a Python package in nixpkgs to use.
        type: "string"
      buildSteps:
        description: >-
          The build steps to execute after setting up the build environment.
        type: "steps"

    steps:
      - "checkout"

      - "run":
          name: "Build Package"
          environment:
            # CircleCI build environment looks like it has a zillion and a half cores.
            # Don't let Nix autodetect this high core count because it blows up memory
            # usage and fails the test run.  Pick a number of cores that suits the build
            # environment we're paying for (the free one!).
            DEPENDENCY_CORES: 3
          command: |
            nix build \
              --verbose \
              --print-build-logs \
              --cores "$DEPENDENCY_CORES" \
              .#<<parameters.pythonVersion>>-tahoe-lafs

      - steps: "<<parameters.buildSteps>>"<|MERGE_RESOLUTION|>--- conflicted
+++ resolved
@@ -87,12 +87,7 @@
           {}
 
       - "nixos":
-<<<<<<< HEAD
           name: "<<matrix.nixpkgs>>-<<matrix.pythonVersion>>"
-=======
-          name: "nixos-<<matrix.pythonVersion>>"
-          nixpkgs: "nixpkgs-unstable"
->>>>>>> dc6ea19d
           matrix:
             parameters:
               nixpkgs:
@@ -698,16 +693,6 @@
       - <<: *DOCKERHUB_AUTH
         image: "nixos/nix:2.25.3"
     environment:
-<<<<<<< HEAD
-=======
-      # currently, all NixOS builds are broken; ignore them
-      ALLOWED_FAILURE: "yes"
-
-      # CACHIX_AUTH_TOKEN is manually set in the CircleCI web UI and allows us
-      # to push to CACHIX_NAME.  CACHIX_NAME tells cachix which cache to push
-      # to.
-      CACHIX_NAME: "tahoe-lafs-opensource"
->>>>>>> dc6ea19d
       # Let us use features marked "experimental".  For example, most/all of
       # the `nix <subcommand>` forms.
       NIX_CONFIG: "experimental-features = nix-command flakes"
