# https://circleci.com/docs/2.0/

# We use version 2.1 of CircleCI's configuration format (the docs are still at
# the 2.0 link) in order to have access to Windows executors. This means we
# can't use dots in job names anymore. They have a new "parameters" feature
# that is supposed to remove the need to have version numbers in job names (the
# source of our dots), but switching to that is going to be a bigger refactor:
#
#   https://discuss.circleci.com/t/v2-1-job-name-validation/31123
#   https://circleci.com/docs/2.0/reusing-config/
#
version: 2.1

# Every job that pushes a Docker image from Docker Hub must authenticate to
# it.  Define a couple yaml anchors that can be used to supply the necessary
# credentials.

# First is a CircleCI job context which makes Docker Hub credentials available
# in the environment.
#
# Contexts are managed in the CircleCI web interface:
#
#  https://app.circleci.com/settings/organization/github/tahoe-lafs/contexts
dockerhub-context-template: &DOCKERHUB_CONTEXT
  context: "dockerhub-auth"

# Required environment for using the coveralls tool to upload partial coverage
# reports and then finish the process.
coveralls-environment: &COVERALLS_ENVIRONMENT
  COVERALLS_REPO_TOKEN: "JPf16rLB7T2yjgATIxFzTsEgMdN1UNq6o"

# Next is a Docker executor template that gets the credentials from the
# environment and supplies them to the executor.
dockerhub-auth-template: &DOCKERHUB_AUTH
  - auth:
      username: $DOCKERHUB_USERNAME
      password: $DOCKERHUB_PASSWORD

  # A template that can be shared between the two different image-building
# workflows.
.images: &IMAGES
  jobs:
    - "build-image-debian-11":
        <<: *DOCKERHUB_CONTEXT
    - "build-image-ubuntu-20-04":
        <<: *DOCKERHUB_CONTEXT
    - "build-image-ubuntu-22-04":
        <<: *DOCKERHUB_CONTEXT
    - "build-image-fedora-35":
        <<: *DOCKERHUB_CONTEXT
    # Restore later as PyPy38
    #- "build-image-pypy27-buster":
    #    <<: *DOCKERHUB_CONTEXT

parameters:
  # Control whether the image-building workflow runs as part of this pipeline.
  # Generally we do not want this to run because we don't need our
  # dependencies to move around all the time and because building the image
  # takes a couple minutes.
  #
  # An easy way to trigger a pipeline with this set to true is with the
  # rebuild-images.sh tool in this directory.  You can also do so via the
  # CircleCI web UI.
  build-images:
    default: false
    type: "boolean"

  # Control whether the test-running workflow runs as part of this pipeline.
  # Generally we do want this to run because running the tests is the primary
  # purpose of this pipeline.
  run-tests:
    default: true
    type: "boolean"

workflows:
  ci:
    when: "<< pipeline.parameters.run-tests >>"
    jobs:
      # Start with jobs testing various platforms.
      - "debian-11":
          {}

      - "ubuntu-20-04":
          {}

      - "ubuntu-22-04":
          {}

      - "nixos":
          name: "nixos-<<matrix.pythonVersion>>"
          nixpkgs: "nixpkgs-unstable"
          matrix:
            parameters:
              pythonVersion:
                - "python39"
                - "python310"
                - "python311"

      # Other assorted tasks and configurations
      - "codechecks":
          {}
      - "pyinstaller":
          {}
      - "c-locale":
          {}
      # Any locale other than C or UTF-8.
      - "another-locale":
          {}

      - "windows-server-2022":
          name: "Windows Server 2022, CPython <<matrix.pythonVersion>>"
          matrix:
            parameters:
              # Run the job for a number of CPython versions.  These are the
              # two versions installed on the version of the Windows VM image
              # we specify (in the executor).  This is handy since it means we
              # don't have to do any Python installation work.  We pin the
              # Windows VM image so these shouldn't shuffle around beneath us
              # but if we want to update that image or get different versions
              # of Python, we probably have to do something here.
              pythonVersion:
                - "3.9"
                - "3.12"

      - "integration":
          # Run even the slow integration tests here.  We need the `--` to
          # sneak past tox and get to pytest.
          tox-args: "-- --runslow integration"
          requires:
            # If the unit test suite doesn't pass, don't bother running the
            # integration tests.
            - "debian-11"

      - "typechecks":
          {}
      - "docs":
          {}

      - "finish-coverage-report":
          requires:
            # Referencing the job by "alias" (as CircleCI calls the mapping
            # key) instead of the value of its "name" property causes us to
            # require every instance of the job from its matrix expansion.  So
            # this requirement is enough to require every Windows Server 2022
            # job.
            - "windows-server-2022"

  images:
    <<: *IMAGES

    # Build as part of the workflow but only if requested.
    when: "<< pipeline.parameters.build-images >>"

jobs:
  finish-coverage-report:
    docker:
      - <<: *DOCKERHUB_AUTH
        image: "python:3-slim"

    steps:
      - run:
          name: "Indicate completion to coveralls.io"
          environment:
            <<: *COVERALLS_ENVIRONMENT
          command: |
            pip install coveralls==3.3.1
            python -m coveralls --finish

  codechecks:
    docker:
      - <<: *DOCKERHUB_AUTH
        image: "cimg/python:3.9"

    steps:
      - "checkout"

      - run: &INSTALL_TOX
          name: "Install tox"
          command: |
            pip install --user 'tox~=3.0'

      - run:
          name: "Static-ish code checks"
          command: |
            ~/.local/bin/tox -e codechecks

  windows-server-2022:
    parameters:
      pythonVersion:
        description: >-
          An argument to pass to the `py` launcher to choose a Python version.
        type: "string"
        default: ""

    executor: "windows"
    environment:
      # Tweak Hypothesis to make its behavior more suitable for the CI
      # environment.  This should improve reproducibility and lessen the
      # effects of variable compute resources.
      TAHOE_LAFS_HYPOTHESIS_PROFILE: "ci"

      # Tell pip where its download cache lives.  This must agree with the
      # "save_cache" step below or caching won't really work right.
      PIP_CACHE_DIR: "pip-cache"

      # And tell pip where it can find out cached wheelhouse for fast wheel
      # installation, even for projects that don't distribute wheels.  This
      # must also agree with the "save_cache" step below.
      PIP_FIND_LINKS: "wheelhouse"

    steps:
      - "checkout"

      # If possible, restore a pip download cache to save us from having to
      # download all our Python dependencies from PyPI.
      - "restore_cache":
          keys:
            # The download cache and/or the wheelhouse may contain Python
            # version-specific binary packages so include the Python version
            # in this key, as well as the canonical source of our
            # dependencies.
            - &CACHE_KEY "pip-packages-v1-<< parameters.pythonVersion >>-{{ checksum \"pyproject.toml\" }}"

      - "run":
          name: "Fix $env:PATH"
          command: |
            # The Python this job is parameterized is not necessarily the one
            # at the front of $env:PATH.  Modify $env:PATH so that it is so we
            # can just say "python" in the rest of the steps.  Also get the
            # related Scripts directory so tools from packages we install are
            # also available.
            $p = py -<<parameters.pythonVersion>> -c "import sys; print(sys.prefix)"
            $q = py -<<parameters.pythonVersion>> -c "import sysconfig; print(sysconfig.get_path('scripts'))"

            New-Item $Profile.CurrentUserAllHosts -Force
            # $p gets "python" on PATH and $q gets tools from packages we
            # install.  Note we carefully construct the string so that
            # $env:PATH is not substituted now but $p and $q are.  ` is the
            # PowerShell string escape character.
            Add-Content -Path $Profile.CurrentUserAllHosts -Value "`$env:PATH = `"$p;$q;`$env:PATH`""

      - "run":
          # It's faster to install a wheel than a source package.  If we don't
          # have a cached wheelhouse then build all of the wheels and dump
          # them into a directory where they can become a cached wheelhouse.
          # We would have built these wheels during installation anyway so it
          # doesn't cost us anything extra and saves us effort next time.
          name: "(Maybe) Build Wheels"
          command: |
            if ((Test-Path .\wheelhouse) -and (Test-Path .\wheelhouse\*)) {
              echo "Found populated wheelhouse, skipping wheel building."
            } else {
              python -m pip install wheel
              python -m pip wheel --wheel-dir $env:PIP_FIND_LINKS .[testenv] .[test]
            }

      - "save_cache":
          paths:
            # Make sure this agrees with PIP_CACHE_DIR in the environment.
            - "pip-cache"
            - "wheelhouse"
          key: *CACHE_KEY

      - "run":
          name: "Install Dependencies"
          environment:
            # By this point we should no longer need an index.
##            PIP_NO_INDEX: "1"
          command: |
            python -m pip install .[testenv] .[test]

      - "run":
          name: "Display tool versions"
          command: |
            python misc/build_helpers/show-tool-versions.py

      - "run":
          name: "Run Unit Tests"
          environment:
            # Configure the results location for the subunitv2-file reporter
            # from subunitreporter
            SUBUNITREPORTER_OUTPUT_PATH: "test-results.subunit2"

            # Try to get prompt output from the reporter to avoid no-output
            # timeouts.
            PYTHONUNBUFFERED: "1"

          command: |
            # Run the test suite under coverage measurement using the
            # parameterized version of Python, writing subunitv2-format
            # results to the file given in the environment.
            python -b -m coverage run -m twisted.trial --reporter=subunitv2-file --rterrors allmydata

      - "run":
          name: "Upload Coverage"
          environment:
            <<: *COVERALLS_ENVIRONMENT
            # Mark the data as just one piece of many because we have more
            # than one instance of this job (two on Windows now, some on other
            # platforms later) which collects and reports coverage.  This is
            # necessary to cause Coveralls to merge multiple coverage results
            # into a single report.  Note the merge only happens when we
            # "finish" a particular build, as identified by its "build_num"
            # (aka "service_number").
            COVERALLS_PARALLEL: "true"
          command: |
            python -m pip install coveralls==3.3.1

            # .coveragerc sets parallel = True so we don't have a `.coverage`
            # file but a `.coverage.<unique stuff>` file (or maybe more than
            # one, but probably not).  coveralls can't work with these so
            # merge them before invoking it.
            python -m coverage combine

            # Now coveralls will be able to find the data, so have it do the
            # upload.  Also, have it strip the system config-specific prefix
            # from all of the source paths.
            $prefix = python -c "import sysconfig; print(sysconfig.get_path('purelib'))"
            python -m coveralls --basedir $prefix

      - "run":
          name: "Convert Result Log"
          command: |
            # subunit2junitxml exits with error if the result stream it is
            # converting has test failures in it!  So this step might fail.
            # Since the step in which we actually _ran_ the tests won't fail
            # even if there are test failures, this is a good thing for now.
            subunit2junitxml.exe --output-to=test-results.xml test-results.subunit2

      - "store_test_results":
          path: "test-results.xml"

      - "store_artifacts":
          path: "_trial_temp/test.log"

      - "store_artifacts":
          path: "eliot.log"

      - "store_artifacts":
          path: ".coverage"

  pyinstaller:
    docker:
      - <<: *DOCKERHUB_AUTH
        image: "cimg/python:3.9"

    steps:
      - "checkout"

      - run:
          <<: *INSTALL_TOX

      - run:
          name: "Make PyInstaller executable"
          command: |
            ~/.local/bin/tox -e pyinstaller

      - run:
          # To verify that the resultant PyInstaller-generated binary executes
          # cleanly (i.e., that it terminates with an exit code of 0 and isn't
          # failing due to import/packaging-related errors, etc.).
          name: "Test PyInstaller executable"
          command: |
            dist/Tahoe-LAFS/tahoe --version

  debian-11: &DEBIAN
    environment: &UTF_8_ENVIRONMENT
      # In general, the test suite is not allowed to fail while the job
      # succeeds.  But you can set this to "yes" if you want it to be
      # otherwise.
      ALLOWED_FAILURE: "no"
      # Tell Hypothesis which configuration we want it to use.
      TAHOE_LAFS_HYPOTHESIS_PROFILE: "ci"
      # Tell the C runtime things about character encoding (mainly to do with
      # filenames and argv).
      LANG: "en_US.UTF-8"
      # Select a tox environment to run for this job.
      TAHOE_LAFS_TOX_ENVIRONMENT: "py39"
      # Additional arguments to pass to tox.
      TAHOE_LAFS_TOX_ARGS: ""
      # The path in which test artifacts will be placed.
      ARTIFACTS_OUTPUT_PATH: "/tmp/artifacts"
      # Convince all of our pip invocations to look at the cached wheelhouse
      # we maintain.
      WHEELHOUSE_PATH: &WHEELHOUSE_PATH "/tmp/wheelhouse"
      PIP_FIND_LINKS: "file:///tmp/wheelhouse"
      # Upload the coverage report.
      UPLOAD_COVERAGE: ""

    # pip cannot install packages if the working directory is not readable.
    # We want to run a lot of steps as nobody instead of as root.
    working_directory: "/tmp/project"

    steps:
      - "checkout"
      - run: &SETUP_VIRTUALENV
          name: "Setup virtualenv"
          command: |
            /tmp/project/.circleci/setup-virtualenv.sh \
                "/tmp/venv" \
                "/tmp/project" \
                "${WHEELHOUSE_PATH}" \
                "${TAHOE_LAFS_TOX_ENVIRONMENT}" \
                "${TAHOE_LAFS_TOX_ARGS}"

      - run: &RUN_TESTS
          name: "Run test suite"
          command: |
            /tmp/project/.circleci/run-tests.sh \
                "/tmp/venv" \
                "/tmp/project" \
                "${ALLOWED_FAILURE}" \
                "${ARTIFACTS_OUTPUT_PATH}" \
                "${TAHOE_LAFS_TOX_ENVIRONMENT}" \
                "${TAHOE_LAFS_TOX_ARGS}"
          # trial output gets directed straight to a log.  avoid the circleci
          # timeout while the test suite runs.
          no_output_timeout: "20m"

      - store_test_results: &STORE_TEST_RESULTS
          path: "/tmp/artifacts/junit"

      - store_artifacts: &STORE_TEST_LOG
          # Despite passing --workdir /tmp to tox above, it still runs trial
          # in the project source checkout.
          path: "/tmp/project/_trial_temp/test.log"

      - store_artifacts: &STORE_ELIOT_LOG
          # Despite passing --workdir /tmp to tox above, it still runs trial
          # in the project source checkout.
          path: "/tmp/project/eliot.log"

      - store_artifacts: &STORE_OTHER_ARTIFACTS
          # Store any other artifacts, too.  This is handy to allow other jobs
          # sharing most of the definition of this one to be able to
          # contribute artifacts easily.
          path: "/tmp/artifacts"

      - run: &SUBMIT_COVERAGE
          name: "Submit coverage results"
          command: |
            if [ -n "${UPLOAD_COVERAGE}" ]; then
              echo "TODO: Need a new coverage solution, see https://tahoe-lafs.org/trac/tahoe-lafs/ticket/4011"
            fi

    docker:
      - <<: *DOCKERHUB_AUTH
        image: "tahoelafsci/debian:11-py3.9"
        user: "nobody"

  c-locale:
    <<: *DEBIAN

    environment:
      <<: *UTF_8_ENVIRONMENT
      LANG: "C"


  another-locale:
    <<: *DEBIAN

    environment:
      <<: *UTF_8_ENVIRONMENT
      # aka "Latin 1"
      LANG: "en_US.ISO-8859-1"

  integration:
    <<: *DEBIAN

    parameters:
      tox-args:
        description: >-
          Additional arguments to pass to the tox command.
        type: "string"
        default: ""

    docker:
      - <<: *DOCKERHUB_AUTH
        image: "tahoelafsci/debian:11-py3.9"
        user: "nobody"

    environment:
      <<: *UTF_8_ENVIRONMENT
      # Select the integration tests tox environments.
      TAHOE_LAFS_TOX_ENVIRONMENT: "integration"
      # Disable artifact collection because py.test can't produce any.
      ARTIFACTS_OUTPUT_PATH: ""

      # Pass on anything we got in our parameters.
      TAHOE_LAFS_TOX_ARGS: "<< parameters.tox-args >>"

    steps:
      - "checkout"
      # DRY, YAML-style.  See the debian-9 steps.
      - run: *SETUP_VIRTUALENV
      - run: *RUN_TESTS

  ubuntu-20-04:
    <<: *DEBIAN
    docker:
      - <<: *DOCKERHUB_AUTH
        image: "tahoelafsci/ubuntu:20.04-py3.9"
        user: "nobody"
    environment:
      <<: *UTF_8_ENVIRONMENT
      TAHOE_LAFS_TOX_ENVIRONMENT: "py39"

  ubuntu-22-04:
    <<: *DEBIAN
    docker:
      - <<: *DOCKERHUB_AUTH
        image: "tahoelafsci/ubuntu:22.04-py3.10"
        user: "nobody"
    environment:
      <<: *UTF_8_ENVIRONMENT
      TAHOE_LAFS_TOX_ENVIRONMENT: "py310"

<<<<<<< HEAD
  oraclelinux-8: &RHEL_DERIV
    docker:
      - <<: *DOCKERHUB_AUTH
        image: "tahoelafsci/oraclelinux:8-py3.9"
        user: "nobody"

    environment:
      <<: *UTF_8_ENVIRONMENT
      TAHOE_LAFS_TOX_ENVIRONMENT: "py39"

    # pip cannot install packages if the working directory is not readable.
    # We want to run a lot of steps as nobody instead of as root.
    working_directory: "/tmp/project"

    steps:
      - "checkout"
      - run: *SETUP_VIRTUALENV
      - run: *RUN_TESTS
      - store_test_results: *STORE_TEST_RESULTS
      - store_artifacts: *STORE_TEST_LOG
      - store_artifacts: *STORE_ELIOT_LOG
      - store_artifacts: *STORE_OTHER_ARTIFACTS
      - run: *SUBMIT_COVERAGE

  fedora-35:
    <<: *RHEL_DERIV
    docker:
      - <<: *DOCKERHUB_AUTH
        image: "tahoelafsci/fedora:35-py3"
        user: "nobody"

=======
>>>>>>> dc6ea19d
  nixos:
    parameters:
      nixpkgs:
        description: >-
          Reference the name of a flake-managed nixpkgs input (see `nix flake
          metadata` and flake.nix)
        type: "string"
      pythonVersion:
        description: >-
          Reference the name of a Python package in nixpkgs to use.
        type: "string"

    executor: "nix"

    steps:
      - "nix-build":
          nixpkgs: "<<parameters.nixpkgs>>"
          pythonVersion: "<<parameters.pythonVersion>>"
          buildSteps:
            - "run":
                name: "Unit Test"
                command: |
                  source .circleci/lib.sh

                  # Translate the nixpkgs selection into a flake reference we
                  # can use to override the default nixpkgs input.
                  NIXPKGS=$(nixpkgs_flake_reference <<parameters.nixpkgs>>)

                  cache_if_able nix run \
                    --override-input nixpkgs "$NIXPKGS" \
                    .#<<parameters.pythonVersion>>-unittest -- \
                    --jobs $UNITTEST_CORES \
                    allmydata

  typechecks:
    docker:
      - <<: *DOCKERHUB_AUTH
        image: "tahoelafsci/ubuntu:20.04-py3.9"

    steps:
      - "checkout"
      - run:
          name: "Validate Types"
          command: |
            /tmp/venv/bin/tox -e typechecks

  docs:
    docker:
      - <<: *DOCKERHUB_AUTH
        image: "tahoelafsci/ubuntu:20.04-py3.9"

    steps:
      - "checkout"
      - run:
          name: "Build documentation"
          command: |
            /tmp/venv/bin/tox -e docs

  build-image: &BUILD_IMAGE
    # This is a template for a job to build a Docker image that has as much of
    # the setup as we can manage already done and baked in.  This cuts down on
    # the per-job setup time the actual testing jobs have to perform - by
    # perhaps 10% - 20%.
    #
    # https://circleci.com/blog/how-to-build-a-docker-image-on-circleci-2-0/
    docker:
      - <<: *DOCKERHUB_AUTH
        # CircleCI build images; https://github.com/CircleCI-Public/cimg-base
        # for details.
        image: "cimg/base:2022.01"

    environment:
      DISTRO: "tahoelafsci/<DISTRO>:foo-py3.9"
      TAG: "tahoelafsci/distro:<TAG>-py3.9"
      PYTHON_VERSION: "tahoelafsci/distro:tag-py<PYTHON_VERSION}"

    steps:
      - "checkout"
      - setup_remote_docker:
          version: "20.10.11"
      - run:
          name: "Log in to Dockerhub"
          command: |
            docker login -u ${DOCKERHUB_USERNAME} -p ${DOCKERHUB_PASSWORD}
      - run:
          name: "Build image"
          command: |
            docker \
                build \
                --build-arg TAG=${TAG} \
                --build-arg PYTHON_VERSION=${PYTHON_VERSION} \
                -t tahoelafsci/${DISTRO}:${TAG}-py${PYTHON_VERSION} \
                -f ~/project/.circleci/Dockerfile.${DISTRO} \
                ~/project/
      - run:
          name: "Push image"
          command: |
            docker push tahoelafsci/${DISTRO}:${TAG}-py${PYTHON_VERSION}


  build-image-debian-11:
    <<: *BUILD_IMAGE

    environment:
      DISTRO: "debian"
      TAG: "11"
      PYTHON_VERSION: "3.9"


  build-image-ubuntu-20-04:
    <<: *BUILD_IMAGE

    environment:
      DISTRO: "ubuntu"
      TAG: "20.04"
      PYTHON_VERSION: "3.9"


  build-image-ubuntu-22-04:
    <<: *BUILD_IMAGE

    environment:
      DISTRO: "ubuntu"
      TAG: "22.04"
      PYTHON_VERSION: "3.10"


<<<<<<< HEAD
  build-image-oraclelinux-8:
    <<: *BUILD_IMAGE

    environment:
      DISTRO: "oraclelinux"
      TAG: "8"
      PYTHON_VERSION: "3.9"

=======
>>>>>>> dc6ea19d
  build-image-fedora-35:
    <<: *BUILD_IMAGE

    environment:
      DISTRO: "fedora"
      TAG: "35"
      PYTHON_VERSION: "3"

  # build-image-pypy27-buster:
  #   <<: *BUILD_IMAGE
  #   environment:
  #     DISTRO: "pypy"
  #     TAG: "buster"
  #     # We only have Python 2 for PyPy right now so there's no support for
  #     # setting up PyPy 3 in the image building toolchain.  This value is just
  #     # for constructing the right Docker image tag.
  #     PYTHON_VERSION: "2"

executors:
  windows:
    # Choose a Windows environment that closest matches our testing
    # requirements and goals.
    # https://circleci.com/developer/orbs/orb/circleci/windows#executors-server-2022
    machine:
      image: "windows-server-2022-gui:current"
      shell: "powershell.exe -ExecutionPolicy Bypass"
    resource_class: "windows.large"

  nix:
    docker:
      # Run in a highly Nix-capable environment.
      - <<: *DOCKERHUB_AUTH
        image: "nixos/nix:2.16.1"
    environment:
      # currently, all NixOS builds are broken; ignore them
      ALLOWED_FAILURE: "yes"

      # CACHIX_AUTH_TOKEN is manually set in the CircleCI web UI and allows us
      # to push to CACHIX_NAME.  CACHIX_NAME tells cachix which cache to push
      # to.
      CACHIX_NAME: "tahoe-lafs-opensource"
      # Let us use features marked "experimental".  For example, most/all of
      # the `nix <subcommand>` forms.
      NIX_CONFIG: "experimental-features = nix-command flakes"

commands:
  nix-build:
    parameters:
      nixpkgs:
        description: >-
          Reference the name of a flake-managed nixpkgs input (see `nix flake
          metadata` and flake.nix)
        type: "string"
      pythonVersion:
        description: >-
          Reference the name of a Python package in nixpkgs to use.
        type: "string"
      buildSteps:
        description: >-
          The build steps to execute after setting up the build environment.
        type: "steps"

    steps:
      - "run":
          # Get cachix for Nix-friendly caching.
          name: "Install Basic Dependencies"
          command: |
            # Get some build environment dependencies and let them float on a
            # certain release branch.  These aren't involved in the actual
            # package build (only in CI environment setup) so the fact that
            # they float shouldn't hurt reproducibility.
            NIXPKGS="nixpkgs/nixos-23.05"
            nix profile install $NIXPKGS#cachix $NIXPKGS#bash $NIXPKGS#jp

            # Activate our cachix cache for "binary substitution".  This sets
            # up configuration tht lets Nix download something from the cache
            # instead of building it locally, if possible.
            cachix use "${CACHIX_NAME}"

      - "checkout"

      - "run":
          name: "Build Package"
          command: |
            source .circleci/lib.sh
            NIXPKGS=$(nixpkgs_flake_reference <<parameters.nixpkgs>>)
            cache_if_able nix build \
              --verbose \
              --print-build-logs \
              --cores "$DEPENDENCY_CORES" \
              --override-input nixpkgs "$NIXPKGS" \
              .#<<parameters.pythonVersion>>-tahoe-lafs

      - steps: "<<parameters.buildSteps>>"<|MERGE_RESOLUTION|>--- conflicted
+++ resolved
@@ -515,7 +515,6 @@
       <<: *UTF_8_ENVIRONMENT
       TAHOE_LAFS_TOX_ENVIRONMENT: "py310"
 
-<<<<<<< HEAD
   oraclelinux-8: &RHEL_DERIV
     docker:
       - <<: *DOCKERHUB_AUTH
@@ -547,8 +546,6 @@
         image: "tahoelafsci/fedora:35-py3"
         user: "nobody"
 
-=======
->>>>>>> dc6ea19d
   nixos:
     parameters:
       nixpkgs:
@@ -676,7 +673,6 @@
       PYTHON_VERSION: "3.10"
 
 
-<<<<<<< HEAD
   build-image-oraclelinux-8:
     <<: *BUILD_IMAGE
 
@@ -685,8 +681,6 @@
       TAG: "8"
       PYTHON_VERSION: "3.9"
 
-=======
->>>>>>> dc6ea19d
   build-image-fedora-35:
     <<: *BUILD_IMAGE
 
