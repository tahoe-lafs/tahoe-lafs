--- conflicted
+++ resolved
@@ -3,13 +3,8 @@
 , twisted, foolscap, zfec
 , setuptools, setuptoolsTrial, pyasn1, zope_interface
 , service-identity, pyyaml, magic-wormhole, treq, appdirs
-<<<<<<< HEAD
-, beautifulsoup4, eliot, autobahn, cryptography
+, beautifulsoup4, eliot, autobahn, cryptography, netifaces
 , html5lib, pyutil, distro, configparser
-=======
-, beautifulsoup4, eliot, autobahn, cryptography, netifaces
-, html5lib, pyutil, distro
->>>>>>> 25ee7610
 }:
 python.pkgs.buildPythonPackage rec {
   version = "1.14.0.dev";
@@ -50,13 +45,8 @@
     twisted foolscap zfec appdirs
     setuptoolsTrial pyasn1 zope_interface
     service-identity pyyaml magic-wormhole treq
-<<<<<<< HEAD
-    eliot autobahn cryptography setuptools
+    eliot autobahn cryptography netifaces setuptools
     future pyutil distro configparser
-=======
-    eliot autobahn cryptography netifaces setuptools
-    future pyutil distro
->>>>>>> 25ee7610
   ];
 
   checkInputs = with python.pkgs; [
