--- conflicted
+++ resolved
@@ -4,11 +4,7 @@
 , setuptools, setuptoolsTrial, pyasn1, zope_interface
 , service-identity, pyyaml, magic-wormhole, treq, appdirs
 , beautifulsoup4, eliot, autobahn, cryptography
-<<<<<<< HEAD
-, html5lib, future, pyutil
-=======
-, html5lib
->>>>>>> 354e994f
+, html5lib, pyutil
 }:
 python.pkgs.buildPythonPackage rec {
   version = "1.14.0.dev";
