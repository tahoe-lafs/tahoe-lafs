--- conflicted
+++ resolved
@@ -316,42 +316,7 @@
 
     missing = [exe for exe in ["tor", "tor-gencert"] if not which(exe)]
     if missing:
-<<<<<<< HEAD
-        pytest.skip(f"Some command-line tools not found: {missing}")
-
-    # XXX yuck! should add a setup.py to chutney so we can at least
-    # "pip install <path to tarball>" and/or depend on chutney in "pip
-    # install -e .[dev]" (i.e. in the 'dev' extra)
-    #
-    # https://trac.torproject.org/projects/tor/ticket/20343
-    pytest_twisted.blockon(dump_output(
-        reactor,
-        executable='git',
-        argv=(
-            'git', 'clone',
-            'https://gitlab.torproject.org/tpo/core/chutney.git',
-            chutney_dir,
-        ),
-        env=environ,
-        path=".",
-    ))
-
-    # XXX: Here we reset Chutney to a specific revision known to work,
-    # since there are no stability guarantees or releases yet.
-    pytest_twisted.blockon(dump_output(
-        reactor,
-        executable='git',
-        argv=(
-            'git', '-C', chutney_dir,
-            'reset', '--hard',
-            'c4f6789ad2558dcbfeb7d024c6481d8112bfb6c2'
-        ),
-        env=environ,
-        path=".",
-    ))
-=======
         pytest.fail(f"Some command-line tools not found: {missing}")
->>>>>>> e26ec551
 
     # The directory with all of the network definitions.
     return FilePath(chutney.__file__).parent().child("data")
