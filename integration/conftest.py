--- conflicted
+++ resolved
@@ -287,18 +287,7 @@
     include_args=["temp_dir", "flog_gatherer"],
     include_result=False,
 )
-<<<<<<< HEAD
 def tor_introducer(reactor, temp_dir, flog_gatherer, request, tor_network):
-    config = '''
-[node]
-nickname = introducer_tor
-web.port = 4561
-log_gatherer.furl = {log_furl}
-'''.format(log_furl=flog_gatherer)
-
-=======
-def tor_introducer(reactor, temp_dir, flog_gatherer, request):
->>>>>>> 8b8903c4
     intro_dir = join(temp_dir, 'introducer_tor')
     print("making Tor introducer in {}".format(intro_dir))
     print("(this can take tens of seconds to allocate Onion address)")
@@ -545,50 +534,6 @@
     basic_network = join(chutney_root, 'networks', 'basic')
 
     env = environ.copy()
-<<<<<<< HEAD
-    env.update({"PYTHONPATH": join(chutney_dir, "lib")})
-    pytest_twisted.blockon(dump_python_output(
-        reactor,
-        argv=[
-            '-m', 'chutney.TorNet', 'configure',
-            join(chutney_dir, 'networks', 'basic'),
-        ],
-        path=join(chutney_dir),
-    ))
-
-    pytest_twisted.blockon(dump_python_output(
-        reactor,
-        argv=[
-            '-m', 'chutney.TorNet', 'start',
-            join(chutney_dir, 'networks', 'basic'),
-        ],
-        path=join(chutney_dir),
-    ))
-
-    # print some useful stuff
-    d = dump_python_output(
-        reactor,
-        argv=[
-            '-m', 'chutney.TorNet', 'status',
-            join(chutney_dir, 'networks', 'basic'),
-        ],
-        path=join(chutney_dir),
-    )
-    try:
-        pytest_twisted.blockon(d)
-    except ProcessTerminated:
-        print("Chutney.TorNet status failed (continuing)")
-
-    def cleanup():
-        print("Tearing down Chutney Tor network")
-        d = dump_python_output(
-            reactor,
-            argv=[
-                '-m', 'chutney.TorNet', 'stop',
-                join(chutney_dir, 'networks', 'basic'),
-            ],
-            path=join(chutney_dir),
-=======
     env.update(chutney_env)
     env.update({
         # default is 60, probably too short for reliable automated use.
@@ -603,7 +548,6 @@
             chutney_argv + argv,
             path=join(chutney_root),
             env=env,
->>>>>>> 8b8903c4
         )
         return proto.done
 
@@ -614,11 +558,7 @@
     def cleanup():
         print("Tearing down Chutney Tor network")
         try:
-<<<<<<< HEAD
-            block_with_timeout(d, reactor)
-=======
             block_with_timeout(chutney(("stop", basic_network)), reactor)
->>>>>>> 8b8903c4
         except ProcessTerminated:
             # If this doesn't exit cleanly, that's fine, that shouldn't fail
             # the test suite.
