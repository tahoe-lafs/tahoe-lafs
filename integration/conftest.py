--- conflicted
+++ resolved
@@ -190,11 +190,7 @@
     include_args=["temp_dir", "flog_gatherer"],
     include_result=False,
 )
-<<<<<<< HEAD
 def tor_introducer(reactor, temp_dir, flog_gatherer, request, tor_network):
-=======
-def tor_introducer(reactor, temp_dir, flog_gatherer, request, tor_control_port):
->>>>>>> e9f68824
     intro_dir = join(temp_dir, 'introducer_tor')
     print("making Tor introducer in {}".format(intro_dir))
     print("(this can take tens of seconds to allocate Onion address)")
@@ -208,11 +204,7 @@
             request,
             (
                 'create-introducer',
-<<<<<<< HEAD
                 '--tor-control-port', tor_network.client_control_endpoint,
-=======
-                '--tor-control-port', tor_control_port,
->>>>>>> e9f68824
                 '--hide-ip',
                 '--listen=tor',
                 intro_dir,
@@ -399,21 +391,8 @@
 
     @property
     def client_control_endpoint(self) -> str:
-        print("CONTROL", "tcp:localhost:{}".format(self.client_control_port))
         return "tcp:localhost:{}".format(self.client_control_port)
 
-
-@pytest.fixture(scope='session')
-def tor_control_port(tor_network):
-    """
-    Get an endpoint description for the Tor control port for the local Tor
-    network we run..
-    """
-    # We ignore tor_network because it can't tell us the control port.  But
-    # asking for it forces the Tor network to be built before we run - so if
-    # we get the hard-coded control port value correct, there should be
-    # something listening at that address.
-    return 'tcp:localhost:8007'
 
 @pytest.fixture(scope='session')
 @pytest.mark.skipif(sys.platform.startswith('win'),
