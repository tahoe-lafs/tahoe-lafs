--- conflicted
+++ resolved
@@ -217,21 +217,10 @@
     :return: After the process has exited.
     """
     from twisted.internet import reactor
-<<<<<<< HEAD
-    try:
-        print("signaling {} with TERM".format(tahoe_transport.pid))
-        tahoe_transport.signalProcess('TERM')
-        print("signaled, blocking on exit {}".format(exited))
-        block_with_timeout(exited, reactor)
-        print("exited, goodbye")
-    except ProcessExitedAlready:
-        pass
-=======
     _cleanup_process_async(tahoe_transport, allow_missing=allow_missing)
-    print("signaled, blocking on exit")
+    print(f"signaled, blocking on exit {exited}")
     block_with_timeout(exited, reactor)
     print("exited, goodbye")
->>>>>>> e033f25d
 
 
 def run_tahoe(reactor, request, *args, **kwargs):
