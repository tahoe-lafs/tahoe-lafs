--- conflicted
+++ resolved
@@ -151,19 +151,17 @@
         pass
 
 
-<<<<<<< HEAD
-def run_tahoe(reactor, *args, **kwargs):
+def run_tahoe(reactor, request, *args):
+    """
+    Helper to run tahoe with optional coverage
+    """
     stdin = kwargs.get('stdin', None)
     protocol = _CollectOutputProtocol(stdin=stdin)
-    process = reactor.spawnProcess(
-        protocol,
-        sys.executable,
-        (sys.executable, '-m', 'allmydata.scripts.runner') + args
-    )
+    process = _tahoe_runner_optional_coverage(protocol, reactor, request, args)
     process.exited = protocol.done
-
     return protocol.done
-=======
+
+
 def _tahoe_runner_optional_coverage(proto, reactor, request, other_args):
     """
     Internal helper. Calls spawnProcess with `-m
@@ -207,7 +205,6 @@
 
     def __str__(self):
         return "<TahoeProcess in '{}'>".format(self._node_dir)
->>>>>>> 3b0ace17
 
 
 def _run_node(reactor, node_dir, request, magic_text):
