--- conflicted
+++ resolved
@@ -381,11 +381,6 @@
             self.tub.setOption("log-gatherer-furl", lgfurl)
         self.tub.setOption("log-gatherer-furlfile",
                            os.path.join(self.basedir, "log_gatherer.furl"))
-<<<<<<< HEAD
-        #self.tub.setOption("bridge-twisted-logs", True)
-=======
-
->>>>>>> 000c148a
         incident_dir = os.path.join(self.basedir, "logs", "incidents")
         foolscap.logging.log.setLogDir(incident_dir.encode(get_filesystem_encoding()))
 
