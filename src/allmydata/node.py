--- conflicted
+++ resolved
@@ -9,14 +9,7 @@
 import re
 import types
 import errno
-<<<<<<< HEAD
 from six.moves import configparser
-=======
-try:
-    import ConfigParser
-except ImportError:
-    import configparser as ConfigParser
->>>>>>> 8ce3b958
 import tempfile
 from io import BytesIO
 from base64 import b32decode, b32encode
