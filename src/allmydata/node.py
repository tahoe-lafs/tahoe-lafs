"""
This module contains classes and functions to implement and manage
a node for Tahoe-LAFS.

Ported to Python 3.
"""
from __future__ import absolute_import
from __future__ import division
from __future__ import print_function
from __future__ import unicode_literals

from future.utils import PY2
if PY2:
    from future.builtins import filter, map, zip, ascii, chr, hex, input, next, oct, open, pow, round, super, bytes, dict, list, object, range, str, max, min  # noqa: F401
from six import ensure_str, ensure_text

import datetime
import os.path
import re
import types
import errno
from base64 import b32decode, b32encode
from errno import ENOENT, EPERM
from warnings import warn

try:
    from typing import Union
except ImportError:
    pass

import attr

# On Python 2 this will be the backported package.
import configparser

from twisted.python.filepath import (
    FilePath,
)
from twisted.python import log as twlog
from twisted.application import service
from twisted.python.failure import Failure
from foolscap.api import Tub

import foolscap.logging.log

from allmydata.util import log
from allmydata.util import fileutil, iputil
from allmydata.util.fileutil import abspath_expanduser_unicode
from allmydata.util.encodingutil import get_filesystem_encoding, quote_output
from allmydata.util import configutil
from allmydata.util.yamlutil import (
    safe_load,
)

from . import (
    __full_version__,
)
from .protocol_switch import create_tub_with_https_support


def _common_valid_config():
    return configutil.ValidConfiguration({
        "connections": (
            "tcp",
        ),
        "node": (
            "force_foolscap",
            "log_gatherer.furl",
            "nickname",
            "reveal-ip-address",
            "tempdir",
            "timeout.disconnect",
            "timeout.keepalive",
            "tub.location",
            "tub.port",
            "web.port",
            "web.static",
        ),
        "i2p": (
            "enabled",
            "i2p.configdir",
            "i2p.executable",
            "launch",
            "sam.port",
            "dest",
            "dest.port",
            "dest.private_key_file",
        ),
        "tor": (
            "control.port",
            "enabled",
            "launch",
            "socks.port",
            "tor.executable",
            "onion",
            "onion.local_port",
            "onion.external_port",
            "onion.private_key_file",
        ),
    })

# group 1 will be addr (dotted quad string), group 3 if any will be portnum (string)
ADDR_RE = re.compile("^([1-9][0-9]*\.[1-9][0-9]*\.[1-9][0-9]*\.[1-9][0-9]*)(:([1-9][0-9]*))?$")

# this is put into README in new node-directories (for client and introducers)
PRIV_README = """
This directory contains files which contain private data for the Tahoe node,
such as private keys.  On Unix-like systems, the permissions on this directory
are set to disallow users other than its owner from reading the contents of
the files.   See the 'configuration.rst' documentation file for details.
"""


def formatTimeTahoeStyle(self, when):
    """
    Format the given (UTC) timestamp in the way Tahoe-LAFS expects it,
    for example: 2007-10-12 00:26:28.566Z

    :param when: UTC POSIX timestamp
    :type when: float
    :returns: datetime.datetime
    """
    d = datetime.datetime.utcfromtimestamp(when)
    if d.microsecond:
        return d.isoformat(ensure_str(" "))[:-3]+"Z"
    return d.isoformat(ensure_str(" ")) + ".000Z"

PRIV_README = """
This directory contains files which contain private data for the Tahoe node,
such as private keys.  On Unix-like systems, the permissions on this directory
are set to disallow users other than its owner from reading the contents of
the files.   See the 'configuration.rst' documentation file for details."""

class _None(object):
    """
    This class is to be used as a marker in get_config()
    """
    pass

class MissingConfigEntry(Exception):
    """ A required config entry was not found. """

class OldConfigError(Exception):
    """ An obsolete config file was found. See
    docs/historical/configuration.rst. """
    def __str__(self):
        return ("Found pre-Tahoe-LAFS-v1.3 configuration file(s):\n"
                "%s\n"
                "See docs/historical/configuration.rst."
                % "\n".join([quote_output(fname) for fname in self.args[0]]))

class OldConfigOptionError(Exception):
    """Indicate that outdated configuration options are being used."""
    pass

class UnescapedHashError(Exception):
    """Indicate that a configuration entry contains an unescaped '#' character."""
    def __str__(self):
        return ("The configuration entry %s contained an unescaped '#' character."
                % quote_output("[%s]%s = %s" % self.args))

class PrivacyError(Exception):
    """reveal-IP-address = false, but the node is configured in such a way
    that the IP address could be revealed"""


def create_node_dir(basedir, readme_text):
    """
    Create new new 'node directory' at 'basedir'. This includes a
    'private' subdirectory. If basedir (and privdir) already exists,
    nothing is done.

    :param readme_text: text to put in <basedir>/private/README
    """
    if not os.path.exists(basedir):
        fileutil.make_dirs(basedir)
    privdir = os.path.join(basedir, "private")
    if not os.path.exists(privdir):
        fileutil.make_dirs(privdir, 0o700)
        readme_text = ensure_text(readme_text)
        with open(os.path.join(privdir, 'README'), 'w') as f:
            f.write(readme_text)


def read_config(basedir, portnumfile, generated_files=[], _valid_config=None):
    """
    Read and validate configuration.

    :param unicode basedir: directory where configuration data begins

    :param unicode portnumfile: filename fragment for "port number" files

    :param list generated_files: a list of automatically-generated
        configuration files.

    :param ValidConfiguration _valid_config: (internal use, optional) a
        structure defining valid configuration sections and keys

    :returns: :class:`allmydata.node._Config` instance
    """
    basedir = abspath_expanduser_unicode(ensure_text(basedir))
    if _valid_config is None:
        _valid_config = _common_valid_config()

    # complain if there's bad stuff in the config dir
    _error_about_old_config_files(basedir, generated_files)

    # canonicalize the portnum file
    portnumfile = os.path.join(basedir, portnumfile)

    config_path = FilePath(basedir).child("tahoe.cfg")
    try:
        config_str = config_path.getContent()
    except EnvironmentError as e:
        if e.errno != errno.ENOENT:
            raise
        # The file is missing, just create empty ConfigParser.
        config_str = u""
    else:
        config_str = config_str.decode("utf-8-sig")

    return config_from_string(
        basedir,
        portnumfile,
        config_str,
        _valid_config,
        config_path,
    )


def config_from_string(basedir, portnumfile, config_str, _valid_config=None, fpath=None):
    """
    load and validate configuration from in-memory string
    """
    if _valid_config is None:
        _valid_config = _common_valid_config()

    if isinstance(config_str, bytes):
        config_str = config_str.decode("utf-8")

    # load configuration from in-memory string
    parser = configutil.get_config_from_string(config_str)

    configutil.validate_config(
        "<string>" if fpath is None else fpath.path,
        parser,
        _valid_config,
    )

    return _Config(
        parser,
        portnumfile,
        basedir,
        fpath,
        _valid_config,
    )


def _error_about_old_config_files(basedir, generated_files):
    """
    If any old configuration files are detected, raise
    OldConfigError.
    """
    oldfnames = set()
    old_names = [
        'nickname', 'webport', 'keepalive_timeout', 'log_gatherer.furl',
        'disconnect_timeout', 'advertised_ip_addresses', 'introducer.furl',
        'helper.furl', 'key_generator.furl', 'stats_gatherer.furl',
        'no_storage', 'readonly_storage', 'sizelimit',
        'debug_discard_storage', 'run_helper'
    ]
    for fn in generated_files:
        old_names.remove(fn)
    for name in old_names:
        fullfname = os.path.join(basedir, name)
        if os.path.exists(fullfname):
            oldfnames.add(fullfname)
    if oldfnames:
        e = OldConfigError(oldfnames)
        twlog.msg(e)
        raise e


def ensure_text_and_abspath_expanduser_unicode(basedir):
    # type: (Union[bytes, str]) -> str
    return abspath_expanduser_unicode(ensure_text(basedir))


@attr.s
class _Config(object):
    """
    Manages configuration of a Tahoe 'node directory'.

    Note: all this code and functionality was formerly in the Node
    class; names and funtionality have been kept the same while moving
    the code. It probably makes sense for several of these APIs to
    have better names.

    :ivar ConfigParser config: The actual configuration values.

    :ivar str portnum_fname: filename to use for the port-number file (a
        relative path inside basedir).

    :ivar str _basedir: path to our "node directory", inside which all
        configuration is managed.

    :ivar (FilePath|NoneType) config_path: The path actually used to create
        the configparser (might be ``None`` if using in-memory data).

    :ivar ValidConfiguration valid_config_sections: The validator for the
        values in this configuration.
    """
    config = attr.ib(validator=attr.validators.instance_of(configparser.ConfigParser))
    portnum_fname = attr.ib()
    _basedir = attr.ib(
        converter=ensure_text_and_abspath_expanduser_unicode,
    )  # type: str
    config_path = attr.ib(
        validator=attr.validators.optional(
            attr.validators.instance_of(FilePath),
        ),
    )
    valid_config_sections = attr.ib(
        default=configutil.ValidConfiguration.everything(),
        validator=attr.validators.instance_of(configutil.ValidConfiguration),
    )

    @property
    def nickname(self):
        nickname = self.get_config("node", "nickname", u"<unspecified>")
        assert isinstance(nickname, str)
        return nickname

    @property
    def _config_fname(self):
        if self.config_path is None:
            return "<string>"
        return self.config_path.path

    def write_config_file(self, name, value, mode="w"):
        """
        writes the given 'value' into a file called 'name' in the config
        directory
        """
        fn = os.path.join(self._basedir, name)
        try:
            fileutil.write(fn, value, mode)
        except EnvironmentError:
            log.err(
                Failure(),
                "Unable to write config file '{}'".format(fn),
            )

    def items(self, section, default=_None):
        try:
            return self.config.items(section)
        except configparser.NoSectionError:
            if default is _None:
                raise
            return default

    def get_config(self, section, option, default=_None, boolean=False):
        try:
            if boolean:
                return self.config.getboolean(section, option)

            item = self.config.get(section, option)
            if option.endswith(".furl") and '#' in item:
                raise UnescapedHashError(section, option, item)

            return item
        except (configparser.NoOptionError, configparser.NoSectionError):
            if default is _None:
                raise MissingConfigEntry(
                    "{} is missing the [{}]{} entry".format(
                        quote_output(self._config_fname),
                        section,
                        option,
                    )
                )
            return default

    def set_config(self, section, option, value):
        """
        Set a config option in a section and re-write the tahoe.cfg file

        :param str section: The name of the section in which to set the
            option.

        :param str option: The name of the option to set.

        :param str value: The value of the option.

        :raise UnescapedHashError: If the option holds a fURL and there is a
            ``#`` in the value.
        """
        if option.endswith(".furl") and "#" in value:
            raise UnescapedHashError(section, option, value)

        copied_config = configutil.copy_config(self.config)
        configutil.set_config(copied_config, section, option, value)
        configutil.validate_config(
            self._config_fname,
            copied_config,
            self.valid_config_sections,
        )
        if self.config_path is not None:
            configutil.write_config(self.config_path, copied_config)
        self.config = copied_config

    def get_config_from_file(self, name, required=False):
        """Get the (string) contents of a config file, or None if the file
        did not exist. If required=True, raise an exception rather than
        returning None. Any leading or trailing whitespace will be stripped
        from the data."""
        fn = os.path.join(self._basedir, name)
        try:
            return fileutil.read(fn).strip()
        except EnvironmentError as e:
            if e.errno != errno.ENOENT:
                raise  # we only care about "file doesn't exist"
            if not required:
                return None
            raise

    def get_or_create_private_config(self, name, default=_None):
        """Try to get the (string) contents of a private config file (which
        is a config file that resides within the subdirectory named
        'private'), and return it. Any leading or trailing whitespace will be
        stripped from the data.

        If the file does not exist, and default is not given, report an error.
        If the file does not exist and a default is specified, try to create
        it using that default, and then return the value that was written.
        If 'default' is a string, use it as a default value. If not, treat it
        as a zero-argument callable that is expected to return a string.
        """
        privname = os.path.join(self._basedir, "private", name)
        try:
            value = fileutil.read(privname, mode="r")
        except EnvironmentError as e:
            if e.errno != errno.ENOENT:
                raise  # we only care about "file doesn't exist"
            if default is _None:
                raise MissingConfigEntry("The required configuration file %s is missing."
                                         % (quote_output(privname),))
            if isinstance(default, bytes):
                default = str(default, "utf-8")
            if isinstance(default, str):
                value = default
            else:
                value = default()
            fileutil.write(privname, value)
        return value.strip()

    def write_private_config(self, name, value):
        """Write the (string) contents of a private config file (which is a
        config file that resides within the subdirectory named 'private'), and
        return it.
        """
        if isinstance(value, str):
            value = value.encode("utf-8")
        privname = os.path.join(self._basedir, "private", name)
        with open(privname, "wb") as f:
            f.write(value)

    def get_private_config(self, name, default=_None):
        """Read the (native string) contents of a private config file (a
        config file that resides within the subdirectory named 'private'),
        and return it. Return a default, or raise an error if one was not
        given.
        """
        privname = os.path.join(self._basedir, "private", name)
        try:
            return fileutil.read(privname, mode="r").strip()
        except EnvironmentError as e:
            if e.errno != errno.ENOENT:
                raise  # we only care about "file doesn't exist"
            if default is _None:
                raise MissingConfigEntry("The required configuration file %s is missing."
                                         % (quote_output(privname),))
            return default

    def get_private_path(self, *args):
        """
        returns an absolute path inside the 'private' directory with any
        extra args join()-ed
        """
        return os.path.join(self._basedir, "private", *args)

    def get_config_path(self, *args):
        """
        returns an absolute path inside the config directory with any
        extra args join()-ed
        """
        # note: we re-expand here (_basedir already went through this
        # expanduser function) in case the path we're being asked for
        # has embedded ".."'s in it
        return abspath_expanduser_unicode(
            os.path.join(self._basedir, *args)
        )

    def get_introducer_configuration(self):
        """
        Get configuration for introducers.

        :return {unicode: (unicode, FilePath)}: A mapping from introducer
            petname to a tuple of the introducer's fURL and local cache path.
        """
        introducers_yaml_filename = self.get_private_path("introducers.yaml")
        introducers_filepath = FilePath(introducers_yaml_filename)

        def get_cache_filepath(petname):
            return FilePath(
                self.get_private_path("introducer_{}_cache.yaml".format(petname)),
            )

        try:
            with introducers_filepath.open() as f:
                introducers_yaml = safe_load(f)
                if introducers_yaml is None:
                    raise EnvironmentError(
                        EPERM,
                        "Can't read '{}'".format(introducers_yaml_filename),
                        introducers_yaml_filename,
                    )
                introducers = {
                    petname: config["furl"]
                    for petname, config
                    in introducers_yaml.get("introducers", {}).items()
                }
                non_strs = list(
                    k
                    for k
                    in introducers.keys()
                    if not isinstance(k, str)
                )
                if non_strs:
                    raise TypeError(
                        "Introducer petnames {!r} should have been str".format(
                            non_strs,
                        ),
                    )
                non_strs = list(
                    v
                    for v
                    in introducers.values()
                    if not isinstance(v, str)
                )
                if non_strs:
                    raise TypeError(
                        "Introducer fURLs {!r} should have been str".format(
                            non_strs,
                        ),
                    )
                log.msg(
                    "found {} introducers in {!r}".format(
                        len(introducers),
                        introducers_yaml_filename,
                    )
                )
        except EnvironmentError as e:
            if e.errno != ENOENT:
                raise
            introducers = {}

        # supported the deprecated [client]introducer.furl item in tahoe.cfg
        tahoe_cfg_introducer_furl = self.get_config("client", "introducer.furl", None)
        if tahoe_cfg_introducer_furl == "None":
            raise ValueError(
                "tahoe.cfg has invalid 'introducer.furl = None':"
                " to disable it omit the key entirely"
            )
        if tahoe_cfg_introducer_furl:
            warn(
                "tahoe.cfg [client]introducer.furl is deprecated; "
                "use private/introducers.yaml instead.",
                category=DeprecationWarning,
                stacklevel=-1,
            )
            if "default" in introducers:
                raise ValueError(
                    "'default' introducer furl cannot be specified in tahoe.cfg and introducers.yaml;"
                    " please fix impossible configuration."
                )
            introducers['default'] = tahoe_cfg_introducer_furl

        return {
            petname: (furl, get_cache_filepath(petname))
            for (petname, furl)
            in introducers.items()
        }


def create_tub_options(config):
    """
    :param config: a _Config instance

    :returns: dict containing all Foolscap Tub-related options,
        overriding defaults with appropriate config from `config`
        instance.
    """
    # We can't unify the camelCase vs. dashed-name divide here,
    # because these are options for Foolscap
    tub_options = {
        "logLocalFailures": True,
        "logRemoteFailures": True,
        "expose-remote-exception-types": False,
        "accept-gifts": False,
    }

    # see #521 for a discussion of how to pick these timeout values.
    keepalive_timeout_s = config.get_config("node", "timeout.keepalive", "")
    if keepalive_timeout_s:
        tub_options["keepaliveTimeout"] = int(keepalive_timeout_s)
    disconnect_timeout_s = config.get_config("node", "timeout.disconnect", "")
    if disconnect_timeout_s:
        # N.B.: this is in seconds, so use "1800" to get 30min
        tub_options["disconnectTimeout"] = int(disconnect_timeout_s)
    return tub_options


def _make_tcp_handler():
    """
    :returns: a Foolscap default TCP handler
    """
    # this is always available
    from foolscap.connections.tcp import default
    return default()


def create_default_connection_handlers(config, handlers):
    """
    :return: A dictionary giving the default connection handlers.  The keys
        are strings like "tcp" and the values are strings like "tor" or
        ``None``.
    """
    reveal_ip = config.get_config("node", "reveal-IP-address", True, boolean=True)

    # Remember the default mappings from tahoe.cfg
    default_connection_handlers = {
        name: name
        for name
        in handlers
    }
    tcp_handler_name = config.get_config("connections", "tcp", "tcp").lower()
    if tcp_handler_name == "disabled":
        default_connection_handlers["tcp"] = None
    else:
        if tcp_handler_name not in handlers:
            raise ValueError(
                "'tahoe.cfg [connections] tcp=' uses "
                "unknown handler type '{}'".format(
                    tcp_handler_name
                )
            )
        if not handlers[tcp_handler_name]:
            raise ValueError(
                "'tahoe.cfg [connections] tcp=' uses "
                "unavailable/unimportable handler type '{}'. "
                "Please pip install tahoe-lafs[{}] to fix.".format(
                    tcp_handler_name,
                    tcp_handler_name,
                )
            )
        default_connection_handlers["tcp"] = tcp_handler_name

    if not reveal_ip:
        if default_connection_handlers.get("tcp") == "tcp":
            raise PrivacyError(
                "Privacy requested with `reveal-IP-address = false` "
                "but `tcp = tcp` conflicts with this.",
            )
    return default_connection_handlers


def create_connection_handlers(config, i2p_provider, tor_provider):
    """
    :returns: 2-tuple of default_connection_handlers, foolscap_connection_handlers
    """
    # We store handlers for everything. None means we were unable to
    # create that handler, so hints which want it will be ignored.
    handlers = {
        "tcp": _make_tcp_handler(),
        "tor": tor_provider.get_client_endpoint(),
        "i2p": i2p_provider.get_client_endpoint(),
    }
    log.msg(
        format="built Foolscap connection handlers for: %(known_handlers)s",
        known_handlers=sorted([k for k,v in handlers.items() if v]),
        facility="tahoe.node",
        umid="PuLh8g",
    )
    return create_default_connection_handlers(
        config,
        handlers,
    ), handlers


def create_tub(tub_options, default_connection_handlers, foolscap_connection_handlers,
               handler_overrides={}, **kwargs):
    """
    Create a Tub with the right options and handlers. It will be
    ephemeral unless the caller provides certFile= in kwargs

    :param handler_overrides: anything in this will override anything
        in `default_connection_handlers` for just this call.

    :param dict tub_options: every key-value pair in here will be set in
        the new Tub via `Tub.setOption`
    """
<<<<<<< HEAD
    tub = Tub(**kwargs)
=======
    # We listen simulataneously for both Foolscap and HTTPS on the same port,
    # so we have to create a special Foolscap Tub for that to work:
    tub = create_tub_with_https_support(**kwargs)

>>>>>>> c13be0c8
    for (name, value) in list(tub_options.items()):
        tub.setOption(name, value)
    handlers = default_connection_handlers.copy()
    handlers.update(handler_overrides)
    tub.removeAllConnectionHintHandlers()
    for hint_type, handler_name in list(handlers.items()):
        handler = foolscap_connection_handlers.get(handler_name)
        if handler:
            tub.addConnectionHintHandler(hint_type, handler)
    return tub


def _convert_tub_port(s):
    """
    :returns: a proper Twisted endpoint string like (`tcp:X`) is `s`
        is a bare number, or returns `s` as-is
    """
    us = s
    if isinstance(s, bytes):
        us = s.decode("utf-8")
    if re.search(r'^\d+$', us):
        return "tcp:{}".format(int(us))
    return us


class PortAssignmentRequired(Exception):
    """
    A Tub port number was configured to be 0 where this is not allowed.
    """


def _tub_portlocation(config, get_local_addresses_sync, allocate_tcp_port):
    """
    Figure out the network location of the main tub for some configuration.

    :param get_local_addresses_sync: A function like
        ``iputil.get_local_addresses_sync``.

    :param allocate_tcp_port: A function like ``iputil.allocate_tcp_port``.

    :returns: None or tuple of (port, location) for the main tub based
        on the given configuration. May raise ValueError or PrivacyError
        if there are problems with the config
    """
    cfg_tubport = config.get_config("node", "tub.port", None)
    cfg_location = config.get_config("node", "tub.location", None)
    reveal_ip = config.get_config("node", "reveal-IP-address", True, boolean=True)
    tubport_disabled = False

    if cfg_tubport is not None:
        cfg_tubport = cfg_tubport.strip()
        if cfg_tubport == "":
            raise ValueError("tub.port must not be empty")
        if cfg_tubport == "disabled":
            tubport_disabled = True

    location_disabled = False
    if cfg_location is not None:
        cfg_location = cfg_location.strip()
        if cfg_location == "":
            raise ValueError("tub.location must not be empty")
        if cfg_location == "disabled":
            location_disabled = True

    if tubport_disabled and location_disabled:
        return None
    if tubport_disabled and not location_disabled:
        raise ValueError("tub.port is disabled, but not tub.location")
    if location_disabled and not tubport_disabled:
        raise ValueError("tub.location is disabled, but not tub.port")

    if cfg_tubport is None:
        # For 'tub.port', tahoe.cfg overrides the individual file on
        # disk. So only read config.portnum_fname if tahoe.cfg doesn't
        # provide a value.
        if os.path.exists(config.portnum_fname):
            file_tubport = fileutil.read(config.portnum_fname).strip()
            tubport = _convert_tub_port(file_tubport)
        else:
            tubport = "tcp:%d" % (allocate_tcp_port(),)
            fileutil.write_atomically(config.portnum_fname, tubport + "\n",
                                      mode="")
    else:
        tubport = _convert_tub_port(cfg_tubport)

    for port in tubport.split(","):
        if port in ("0", "tcp:0", "tcp:port=0", "tcp:0:interface=127.0.0.1"):
            raise PortAssignmentRequired()

    if cfg_location is None:
        cfg_location = "AUTO"

    local_portnum = None # needed to hush lgtm.com static analyzer
    # Replace the location "AUTO", if present, with the detected local
    # addresses. Don't probe for local addresses unless necessary.
    split_location = cfg_location.split(",")
    if "AUTO" in split_location:
        if not reveal_ip:
            raise PrivacyError("tub.location uses AUTO")
        local_addresses = get_local_addresses_sync()
        # tubport must be like "tcp:12345" or "tcp:12345:morestuff"
        local_portnum = int(tubport.split(":")[1])
    new_locations = []
    for loc in split_location:
        if loc == "AUTO":
            new_locations.extend(["tcp:%s:%d" % (ip, local_portnum)
                                  for ip in local_addresses])
        else:
            if not reveal_ip:
                # Legacy hints are "host:port". We use Foolscap's utility
                # function to convert all hints into the modern format
                # ("tcp:host:port") because that's what the receiving
                # client will probably do. We test the converted hint for
                # TCP-ness, but publish the original hint because that
                # was the user's intent.
                from foolscap.connections.tcp import convert_legacy_hint
                converted_hint = convert_legacy_hint(loc)
                hint_type = converted_hint.split(":")[0]
                if hint_type == "tcp":
                    raise PrivacyError("tub.location includes tcp: hint")
            new_locations.append(loc)
    location = ",".join(new_locations)

    # Lacking this, Python 2 blows up in Foolscap when it is confused by a
    # Unicode FURL.
    location = location.encode("utf-8")

    return tubport, location


def tub_listen_on(i2p_provider, tor_provider, tub, tubport, location):
    """
    Assign a Tub its listener locations.

    :param i2p_provider: See ``allmydata.util.i2p_provider.create``.
    :param tor_provider: See ``allmydata.util.tor_provider.create``.
    """
    for port in tubport.split(","):
        if port == "listen:i2p":
            # the I2P provider will read its section of tahoe.cfg and
            # return either a fully-formed Endpoint, or a descriptor
            # that will create one, so we don't have to stuff all the
            # options into the tub.port string (which would need a lot
            # of escaping)
            port_or_endpoint = i2p_provider.get_listener()
        elif port == "listen:tor":
            port_or_endpoint = tor_provider.get_listener()
        else:
            port_or_endpoint = port
        # Foolscap requires native strings:
        if isinstance(port_or_endpoint, (bytes, str)):
            port_or_endpoint = ensure_str(port_or_endpoint)
        tub.listenOn(port_or_endpoint)
    # This last step makes the Tub is ready for tub.registerReference()
    tub.setLocation(location)


def create_main_tub(config, tub_options,
                    default_connection_handlers, foolscap_connection_handlers,
                    i2p_provider, tor_provider,
                    handler_overrides={}, cert_filename="node.pem"):
    """
    Creates a 'main' Foolscap Tub, typically for use as the top-level
    access point for a running Node.

    :param Config: a `_Config` instance

    :param dict tub_options: any options to change in the tub

    :param default_connection_handlers: default Foolscap connection
        handlers

    :param foolscap_connection_handlers: Foolscap connection
        handlers for this tub

    :param i2p_provider: None, or a _Provider instance if I2P is
        installed.

    :param tor_provider: None, or a _Provider instance if txtorcon +
        Tor are installed.
    """
    portlocation = _tub_portlocation(
        config,
        iputil.get_local_addresses_sync,
        iputil.allocate_tcp_port,
    )

    # FIXME? "node.pem" was the CERTFILE option/thing
    certfile = config.get_private_path("node.pem")

    tub = create_tub(
        tub_options,
        default_connection_handlers,
        foolscap_connection_handlers,
        handler_overrides=handler_overrides,
        certFile=certfile,
    )
    if not config.get_config("node", "force_foolscap", False):
        support_foolscap_and_https(tub)

    if portlocation is None:
        log.msg("Tub is not listening")
    else:
        tubport, location = portlocation
        tub_listen_on(
            i2p_provider,
            tor_provider,
            tub,
            tubport,
            location,
        )
        log.msg("Tub location set to %r" % (location,))
    return tub


class Node(service.MultiService):
    """
    This class implements common functionality of both Client nodes and Introducer nodes.
    """
    NODETYPE = "unknown NODETYPE"
    CERTFILE = "node.pem"

    def __init__(self, config, main_tub, i2p_provider, tor_provider):
        """
        Initialize the node with the given configuration. Its base directory
        is the current directory by default.
        """
        service.MultiService.__init__(self)

        self.config = config
        self.get_config = config.get_config # XXX stopgap
        self.nickname = config.nickname # XXX stopgap

        # this can go away once Client.init_client_storage_broker is moved into create_client()
        # (tests sometimes have None here)
        self._i2p_provider = i2p_provider
        self._tor_provider = tor_provider

        self.create_log_tub()
        self.logSource = "Node"
        self.setup_logging()

        self.tub = main_tub
        if self.tub is not None:
            self.nodeid = b32decode(self.tub.tubID.upper())  # binary format
            self.short_nodeid = b32encode(self.nodeid).lower()[:8]  # for printing
            self.config.write_config_file("my_nodeid", b32encode(self.nodeid).lower() + b"\n", mode="wb")
            self.tub.setServiceParent(self)
        else:
            self.nodeid = self.short_nodeid = None

        self.log("Node constructed. " + __full_version__)
        iputil.increase_rlimits()

    def _is_tub_listening(self):
        """
        :returns: True if the main tub is listening
        """
        return len(self.tub.getListeners()) > 0

    # pull this outside of Node's __init__ too, see:
    # https://tahoe-lafs.org/trac/tahoe-lafs/ticket/2948
    def create_log_tub(self):
        # The logport uses a localhost-only ephemeral Tub, with no control
        # over the listening port or location. This might change if we
        # discover a compelling reason for it in the future (e.g. being able
        # to use "flogtool tail" against a remote server), but for now I
        # think we can live without it.
        self.log_tub = Tub()
        portnum = iputil.listenOnUnused(self.log_tub)
        self.log("Log Tub location set to 127.0.0.1:%s" % (portnum,))
        self.log_tub.setServiceParent(self)

    def startService(self):
        # Note: this class can be started and stopped at most once.
        self.log("Node.startService")
        # Record the process id in the twisted log, after startService()
        # (__init__ is called before fork(), but startService is called
        # after). Note that Foolscap logs handle pid-logging by itself, no
        # need to send a pid to the foolscap log here.
        twlog.msg("My pid: %s" % os.getpid())
        try:
            os.chmod("twistd.pid", 0o644)
        except EnvironmentError:
            pass

        service.MultiService.startService(self)
        self.log("%s running" % self.NODETYPE)
        twlog.msg("%s running" % self.NODETYPE)

    def stopService(self):
        self.log("Node.stopService")
        return service.MultiService.stopService(self)

    def shutdown(self):
        """Shut down the node. Returns a Deferred that fires (with None) when
        it finally stops kicking."""
        self.log("Node.shutdown")
        return self.stopService()

    def setup_logging(self):
        # we replace the formatTime() method of the log observer that
        # twistd set up for us, with a method that uses our preferred
        # timestamp format.
        for o in twlog.theLogPublisher.observers:
            # o might be a FileLogObserver's .emit method
            if type(o) is type(self.setup_logging): # bound method
                ob = o.__self__
                if isinstance(ob, twlog.FileLogObserver):
                    newmeth = types.MethodType(formatTimeTahoeStyle, ob)
                    ob.formatTime = newmeth
        # TODO: twisted >2.5.0 offers maxRotatedFiles=50

        lgfurl_file = self.config.get_private_path("logport.furl").encode(get_filesystem_encoding())
        if os.path.exists(lgfurl_file):
            os.remove(lgfurl_file)
        self.log_tub.setOption("logport-furlfile", lgfurl_file)
        lgfurl = self.config.get_config("node", "log_gatherer.furl", "")
        if lgfurl:
            # this is in addition to the contents of log-gatherer-furlfile
            lgfurl = lgfurl.encode("utf-8")
            self.log_tub.setOption("log-gatherer-furl", lgfurl)
        self.log_tub.setOption("log-gatherer-furlfile",
                               self.config.get_config_path("log_gatherer.furl"))

        incident_dir = self.config.get_config_path("logs", "incidents")
        foolscap.logging.log.setLogDir(incident_dir)
        twlog.msg("Foolscap logging initialized")
        twlog.msg("Note to developers: twistd.log does not receive very much.")
        twlog.msg("Use 'flogtool tail -c NODEDIR/private/logport.furl' instead")
        twlog.msg("and read docs/logging.rst")

    def log(self, *args, **kwargs):
        return log.msg(*args, **kwargs)<|MERGE_RESOLUTION|>--- conflicted
+++ resolved
@@ -709,14 +709,10 @@
     :param dict tub_options: every key-value pair in here will be set in
         the new Tub via `Tub.setOption`
     """
-<<<<<<< HEAD
-    tub = Tub(**kwargs)
-=======
     # We listen simulataneously for both Foolscap and HTTPS on the same port,
     # so we have to create a special Foolscap Tub for that to work:
     tub = create_tub_with_https_support(**kwargs)
 
->>>>>>> c13be0c8
     for (name, value) in list(tub_options.items()):
         tub.setOption(name, value)
     handlers = default_connection_handlers.copy()
