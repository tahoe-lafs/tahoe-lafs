--- conflicted
+++ resolved
@@ -10,21 +10,11 @@
 import re
 import types
 import errno
-<<<<<<< HEAD
-from io import StringIO, BytesIO
 import tempfile
 from base64 import b32decode, b32encode
 
-# Python 2 compatibility
-from six.moves import configparser
-from future.utils import PY2
-=======
-import tempfile
-from base64 import b32decode, b32encode
-
 # On Python 2 this will be the backported package.
 import configparser
->>>>>>> b79504a4
 
 from twisted.python import log as twlog
 from twisted.application import service
@@ -221,15 +211,7 @@
         config_str = config_str.decode("utf-8")
 
     # load configuration from in-memory string
-<<<<<<< HEAD
-    parser = configparser.SafeConfigParser()
-    if PY2:
-        parser.readfp(BytesIO(config_str.encode("utf-8")))
-    else:
-        parser.readfp(StringIO(config_str))
-=======
     parser = configutil.get_config_from_string(config_str)
->>>>>>> b79504a4
 
     fname = "<in-memory>"
     configutil.validate_config(fname, parser, _valid_config)
@@ -715,15 +697,9 @@
                 port_or_endpoint = tor_provider.get_listener()
             else:
                 port_or_endpoint = port
-<<<<<<< HEAD
-            if PY2 and isinstance(port_or_endpoint, unicode):
-                # Foolscap requires native string
-                port_or_endpoint = port_or_endpoint.encode("utf-8")
-=======
             # Foolscap requires native strings:
             if isinstance(port_or_endpoint, (bytes, unicode)):
                 port_or_endpoint = ensure_str(port_or_endpoint)
->>>>>>> b79504a4
             tub.listenOn(port_or_endpoint)
         tub.setLocation(location)
         log.msg("Tub location set to %s" % (location,))
