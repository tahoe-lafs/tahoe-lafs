"""
This module contains classes and functions to implement and manage
a node for Tahoe-LAFS.

Ported to Python 3.
"""
from __future__ import absolute_import
from __future__ import division
from __future__ import print_function
from __future__ import unicode_literals

from future.utils import PY2
if PY2:
    from future.builtins import filter, map, zip, ascii, chr, hex, input, next, oct, open, pow, round, super, bytes, dict, list, object, range, str, max, min  # noqa: F401
from six import ensure_str, ensure_text

import json
import datetime
import os.path
import re
import types
import errno
from base64 import b32decode, b32encode

import attr

# On Python 2 this will be the backported package.
import configparser

from twisted.python.filepath import (
    FilePath,
)
from twisted.python import log as twlog
from twisted.application import service
from twisted.python.failure import Failure
from foolscap.api import Tub

import foolscap.logging.log

from allmydata.util import log
from allmydata.util import fileutil, iputil
from allmydata.util.fileutil import abspath_expanduser_unicode
from allmydata.util.encodingutil import get_filesystem_encoding, quote_output
from allmydata.util import configutil

from . import (
    __full_version__,
)

def _common_valid_config():
    return configutil.ValidConfiguration({
        "connections": (
            "tcp",
        ),
        "node": (
            "log_gatherer.furl",
            "nickname",
            "reveal-ip-address",
            "tempdir",
            "timeout.disconnect",
            "timeout.keepalive",
            "tub.location",
            "tub.port",
            "web.port",
            "web.static",
        ),
        "i2p": (
            "enabled",
            "i2p.configdir",
            "i2p.executable",
            "launch",
            "sam.port",
            "dest",
            "dest.port",
            "dest.private_key_file",
        ),
        "tor": (
            "control.port",
            "enabled",
            "launch",
            "socks.port",
            "tor.executable",
            "onion",
            "onion.local_port",
            "onion.external_port",
            "onion.private_key_file",
        ),
    })

# group 1 will be addr (dotted quad string), group 3 if any will be portnum (string)
ADDR_RE = re.compile("^([1-9][0-9]*\.[1-9][0-9]*\.[1-9][0-9]*\.[1-9][0-9]*)(:([1-9][0-9]*))?$")

# this is put into README in new node-directories (for client and introducers)
PRIV_README = """
This directory contains files which contain private data for the Tahoe node,
such as private keys.  On Unix-like systems, the permissions on this directory
are set to disallow users other than its owner from reading the contents of
the files.   See the 'configuration.rst' documentation file for details.
"""


def formatTimeTahoeStyle(self, when):
    """
    Format the given (UTC) timestamp in the way Tahoe-LAFS expects it,
    for example: 2007-10-12 00:26:28.566Z

    :param when: UTC POSIX timestamp
    :type when: float
    :returns: datetime.datetime
    """
    d = datetime.datetime.utcfromtimestamp(when)
    if d.microsecond:
        return d.isoformat(ensure_str(" "))[:-3]+"Z"
    return d.isoformat(ensure_str(" ")) + ".000Z"

PRIV_README = """
This directory contains files which contain private data for the Tahoe node,
such as private keys.  On Unix-like systems, the permissions on this directory
are set to disallow users other than its owner from reading the contents of
the files.   See the 'configuration.rst' documentation file for details."""

class _None(object):
    """
    This class is to be used as a marker in get_config()
    """
    pass

class MissingConfigEntry(Exception):
    """ A required config entry was not found. """

class OldConfigError(Exception):
    """ An obsolete config file was found. See
    docs/historical/configuration.rst. """
    def __str__(self):
        return ("Found pre-Tahoe-LAFS-v1.3 configuration file(s):\n"
                "%s\n"
                "See docs/historical/configuration.rst."
                % "\n".join([quote_output(fname) for fname in self.args[0]]))

class OldConfigOptionError(Exception):
    """Indicate that outdated configuration options are being used."""
    pass

class UnescapedHashError(Exception):
    """Indicate that a configuration entry contains an unescaped '#' character."""
    def __str__(self):
        return ("The configuration entry %s contained an unescaped '#' character."
                % quote_output("[%s]%s = %s" % self.args))

class PrivacyError(Exception):
    """reveal-IP-address = false, but the node is configured in such a way
    that the IP address could be revealed"""


def create_node_dir(basedir, readme_text):
    """
    Create new new 'node directory' at 'basedir'. This includes a
    'private' subdirectory. If basedir (and privdir) already exists,
    nothing is done.

    :param readme_text: text to put in <basedir>/private/README
    """
    if not os.path.exists(basedir):
        fileutil.make_dirs(basedir)
    privdir = os.path.join(basedir, "private")
    if not os.path.exists(privdir):
        fileutil.make_dirs(privdir, 0o700)
        readme_text = ensure_text(readme_text)
        with open(os.path.join(privdir, 'README'), 'w') as f:
            f.write(readme_text)


def read_config(basedir, portnumfile, generated_files=[], _valid_config=None):
    """
    Read and validate configuration.

    :param unicode basedir: directory where configuration data begins

    :param unicode portnumfile: filename fragment for "port number" files

    :param list generated_files: a list of automatically-generated
        configuration files.

    :param ValidConfiguration _valid_config: (internal use, optional) a
        structure defining valid configuration sections and keys

    :returns: :class:`allmydata.node._Config` instance
    """
    basedir = abspath_expanduser_unicode(ensure_text(basedir))
    if _valid_config is None:
        _valid_config = _common_valid_config()

    # complain if there's bad stuff in the config dir
    _error_about_old_config_files(basedir, generated_files)

    # canonicalize the portnum file
    portnumfile = os.path.join(basedir, portnumfile)

    config_path = FilePath(basedir).child("tahoe.cfg")
    try:
        config_str = config_path.getContent()
    except EnvironmentError as e:
        if e.errno != errno.ENOENT:
            raise
        # The file is missing, just create empty ConfigParser.
        config_str = u""
    else:
        config_str = config_str.decode("utf-8-sig")

    return config_from_string(
        basedir,
        portnumfile,
        config_str,
        _valid_config,
        config_path,
    )


def config_from_string(basedir, portnumfile, config_str, _valid_config=None, fpath=None):
    """
    load and validate configuration from in-memory string
    """
    if _valid_config is None:
        _valid_config = _common_valid_config()

    if isinstance(config_str, bytes):
        config_str = config_str.decode("utf-8")

    # load configuration from in-memory string
    parser = configutil.get_config_from_string(config_str)

<<<<<<< HEAD
    fname = "<in-memory>"
    configutil.validate_config(fname, parser, _valid_config)

    def write_new_config(cfg):
        """
        We throw away any attempt to persist
        """
    return _Config(parser, portnumfile, basedir, fname, write_new_config)
=======
    configutil.validate_config(
        "<string>" if fpath is None else fpath.path,
        parser,
        _valid_config,
    )

    return _Config(
        parser,
        portnumfile,
        basedir,
        fpath,
        _valid_config,
    )
>>>>>>> 8d6b4966


def _error_about_old_config_files(basedir, generated_files):
    """
    If any old configuration files are detected, raise
    OldConfigError.
    """
    oldfnames = set()
    old_names = [
        'nickname', 'webport', 'keepalive_timeout', 'log_gatherer.furl',
        'disconnect_timeout', 'advertised_ip_addresses', 'introducer.furl',
        'helper.furl', 'key_generator.furl', 'stats_gatherer.furl',
        'no_storage', 'readonly_storage', 'sizelimit',
        'debug_discard_storage', 'run_helper'
    ]
    for fn in generated_files:
        old_names.remove(fn)
    for name in old_names:
        fullfname = os.path.join(basedir, name)
        if os.path.exists(fullfname):
            oldfnames.add(fullfname)
    if oldfnames:
        e = OldConfigError(oldfnames)
        twlog.msg(e)
        raise e


@attr.s
class _Config(object):
    """
    Manages configuration of a Tahoe 'node directory'.

    Note: all this code and functionality was formerly in the Node
    class; names and funtionality have been kept the same while moving
    the code. It probably makes sense for several of these APIs to
    have better names.

<<<<<<< HEAD
    def __init__(self, configparser, portnum_fname, basedir, config_fname,
                 write_new_tahoecfg=None):
        """
        :param configparser: a ConfigParser instance
=======
    :ivar ConfigParser config: The actual configuration values.
>>>>>>> 8d6b4966

    :ivar str portnum_fname: filename to use for the port-number file (a
        relative path inside basedir).

    :ivar str _basedir: path to our "node directory", inside which all
        configuration is managed.

<<<<<<< HEAD
        :param config_fname: the pathname actually used to create the
            configparser (might be 'fake' if using in-memory data)

        :param write_new_tahoecfg: callable taking one argument which
            is a ConfigParser instance
        """
        self.portnum_fname = portnum_fname
        self._basedir = abspath_expanduser_unicode(ensure_text(basedir))
        self._config_fname = config_fname
        self.config = configparser

        if write_new_tahoecfg is None:

            def write_new_tahoecfg(config):
                """
                Write to the default place, <basedir>/tahoe.cfg
                """
                fn = os.path.join(self._basedir, "tahoe.cfg")
                with open(fn, "w") as f:
                    config.write(f)

        self._write_config = write_new_tahoecfg

        self.nickname = self.get_config("node", "nickname", u"<unspecified>")
        assert isinstance(self.nickname, str)


    def validate(self, valid_config_sections):
        configutil.validate_config(self._config_fname, self.config, valid_config_sections)
=======
    :ivar (FilePath|NoneType) config_path: The path actually used to create
        the configparser (might be ``None`` if using in-memory data).

    :ivar ValidConfiguration valid_config_sections: The validator for the
        values in this configuration.
    """
    config = attr.ib(validator=attr.validators.instance_of(configparser.ConfigParser))
    portnum_fname = attr.ib()
    _basedir = attr.ib(
        converter=lambda basedir: abspath_expanduser_unicode(ensure_text(basedir)),
    )
    config_path = attr.ib(
        validator=attr.validators.optional(
            attr.validators.instance_of(FilePath),
        ),
    )
    valid_config_sections = attr.ib(
        default=configutil.ValidConfiguration.everything(),
        validator=attr.validators.instance_of(configutil.ValidConfiguration),
    )

    @property
    def nickname(self):
        nickname = self.get_config("node", "nickname", u"<unspecified>")
        assert isinstance(nickname, str)
        return nickname

    @property
    def _config_fname(self):
        if self.config_path is None:
            return "<string>"
        return self.config_path.path
>>>>>>> 8d6b4966

    def write_config_file(self, name, value, mode="w"):
        """
        writes the given 'value' into a file called 'name' in the config
        directory
        """
        fn = os.path.join(self._basedir, name)
        try:
            fileutil.write(fn, value, mode)
        except EnvironmentError:
            log.err(
                Failure(),
                "Unable to write config file '{}'".format(fn),
            )

    def enumerate_section(self, section):
        """
        returns a dict containing all items in a configuration section. an
        empty dict is returned if the section doesn't exist.
        """
        answer = dict()
        try:
            for k in self.config.options(section):
                answer[k] = self.config.get(section, k)
        except configparser.NoSectionError:
            pass
        return answer

    def items(self, section, default=_None):
        try:
            return self.config.items(section)
        except configparser.NoSectionError:
            if default is _None:
                raise
            return default

    def get_config(self, section, option, default=_None, boolean=False):
        try:
            if boolean:
                return self.config.getboolean(section, option)

            item = self.config.get(section, option)
            if option.endswith(".furl") and '#' in item:
                raise UnescapedHashError(section, option, item)

            return item
        except (configparser.NoOptionError, configparser.NoSectionError):
            if default is _None:
                raise MissingConfigEntry(
                    "{} is missing the [{}]{} entry".format(
                        quote_output(self._config_fname),
                        section,
                        option,
                    )
                )
            return default

    def set_config(self, section, option, value):
        """
<<<<<<< HEAD
        Set a config options in a section and re-write the tahoe.cfg file
        """
        if option.endswith(".furl") and self._contains_unescaped_hash(value):
            raise UnescapedHashError(section, option, value)

        try:
            self.config.add_section(section)
        except configparser.DuplicateSectionError:
            pass
        self.config.set(section, option, value)
        self._write_config(self.config)
=======
        Set a config option in a section and re-write the tahoe.cfg file

        :param str section: The name of the section in which to set the
            option.

        :param str option: The name of the option to set.

        :param str value: The value of the option.

        :raise UnescapedHashError: If the option holds a fURL and there is a
            ``#`` in the value.
        """
        if option.endswith(".furl") and "#" in value:
            raise UnescapedHashError(section, option, value)

        copied_config = configutil.copy_config(self.config)
        configutil.set_config(copied_config, section, option, value)
        configutil.validate_config(
            self._config_fname,
            copied_config,
            self.valid_config_sections,
        )
        if self.config_path is not None:
            configutil.write_config(self.config_path, copied_config)
        self.config = copied_config
>>>>>>> 8d6b4966

    def get_config_from_file(self, name, required=False):
        """Get the (string) contents of a config file, or None if the file
        did not exist. If required=True, raise an exception rather than
        returning None. Any leading or trailing whitespace will be stripped
        from the data."""
        fn = os.path.join(self._basedir, name)
        try:
            return fileutil.read(fn).strip()
        except EnvironmentError as e:
            if e.errno != errno.ENOENT:
                raise  # we only care about "file doesn't exist"
            if not required:
                return None
            raise

    def get_or_create_private_config(self, name, default=_None):
        """Try to get the (string) contents of a private config file (which
        is a config file that resides within the subdirectory named
        'private'), and return it. Any leading or trailing whitespace will be
        stripped from the data.

        If the file does not exist, and default is not given, report an error.
        If the file does not exist and a default is specified, try to create
        it using that default, and then return the value that was written.
        If 'default' is a string, use it as a default value. If not, treat it
        as a zero-argument callable that is expected to return a string.
        """
        privname = os.path.join(self._basedir, "private", name)
        try:
            value = fileutil.read(privname, mode="r")
        except EnvironmentError as e:
            if e.errno != errno.ENOENT:
                raise  # we only care about "file doesn't exist"
            if default is _None:
                raise MissingConfigEntry("The required configuration file %s is missing."
                                         % (quote_output(privname),))
            if isinstance(default, bytes):
                default = str(default, "utf-8")
            if isinstance(default, str):
                value = default
            else:
                value = default()
            fileutil.write(privname, value)
        return value.strip()

    def write_private_config(self, name, value):
        """Write the (string) contents of a private config file (which is a
        config file that resides within the subdirectory named 'private'), and
        return it.
        """
        if isinstance(value, str):
            value = value.encode("utf-8")
        privname = os.path.join(self._basedir, "private", name)
        with open(privname, "wb") as f:
            f.write(value)

    def get_private_config(self, name, default=_None):
        """Read the (native string) contents of a private config file (a
        config file that resides within the subdirectory named 'private'),
        and return it. Return a default, or raise an error if one was not
        given.
        """
        privname = os.path.join(self._basedir, "private", name)
        try:
            return fileutil.read(privname, mode="r").strip()
        except EnvironmentError as e:
            if e.errno != errno.ENOENT:
                raise  # we only care about "file doesn't exist"
            if default is _None:
                raise MissingConfigEntry("The required configuration file %s is missing."
                                         % (quote_output(privname),))
            return default

    def get_private_path(self, *args):
        """
        returns an absolute path inside the 'private' directory with any
        extra args join()-ed

        This exists for historical reasons. New code should ideally
        not call this because it makes it harder for e.g. a SQL-based
        _Config object to exist. Code that needs to call this method
        should probably be a _Config method itself. See
        e.g. get_grid_manager_certificates()
        """
        return os.path.join(self._basedir, "private", *args)

    def get_config_path(self, *args):
        """
        returns an absolute path inside the config directory with any
        extra args join()-ed

        This exists for historical reasons. New code should ideally
        not call this because it makes it harder for e.g. a SQL-based
        _Config object to exist. Code that needs to call this method
        should probably be a _Config method itself. See
        e.g. get_grid_manager_certificates()
        """
        # note: we re-expand here (_basedir already went through this
        # expanduser function) in case the path we're being asked for
        # has embedded ".."'s in it
        return abspath_expanduser_unicode(
            os.path.join(self._basedir, *args)
        )

    def get_grid_manager_certificates(self):
        """
        Load all Grid Manager certificates in the config.

        :returns: A list of all certificates. An empty list is
            returned if there are none.
        """
        grid_manager_certificates = []

        cert_fnames = list(self.enumerate_section("grid_manager_certificates").values())
        for fname in cert_fnames:
            fname = self.get_config_path(fname.decode('utf8'))
            if not os.path.exists(fname):
                raise ValueError(
                    "Grid Manager certificate file '{}' doesn't exist".format(
                        fname
                    )
                )
            with open(fname, 'r') as f:
                cert = json.load(f)
            if set(cert.keys()) != {"certificate", "signature"}:
                raise ValueError(
                    "Unknown key in Grid Manager certificate '{}'".format(
                        fname
                    )
                )
            grid_manager_certificates.append(cert)
        return grid_manager_certificates


def create_tub_options(config):
    """
    :param config: a _Config instance

    :returns: dict containing all Foolscap Tub-related options,
        overriding defaults with appropriate config from `config`
        instance.
    """
    # We can't unify the camelCase vs. dashed-name divide here,
    # because these are options for Foolscap
    tub_options = {
        "logLocalFailures": True,
        "logRemoteFailures": True,
        "expose-remote-exception-types": False,
        "accept-gifts": False,
    }

    # see #521 for a discussion of how to pick these timeout values.
    keepalive_timeout_s = config.get_config("node", "timeout.keepalive", "")
    if keepalive_timeout_s:
        tub_options["keepaliveTimeout"] = int(keepalive_timeout_s)
    disconnect_timeout_s = config.get_config("node", "timeout.disconnect", "")
    if disconnect_timeout_s:
        # N.B.: this is in seconds, so use "1800" to get 30min
        tub_options["disconnectTimeout"] = int(disconnect_timeout_s)
    return tub_options


def _make_tcp_handler():
    """
    :returns: a Foolscap default TCP handler
    """
    # this is always available
    from foolscap.connections.tcp import default
    return default()


def create_connection_handlers(reactor, config, i2p_provider, tor_provider):
    """
    :returns: 2-tuple of default_connection_handlers, foolscap_connection_handlers
    """
    reveal_ip = config.get_config("node", "reveal-IP-address", True, boolean=True)

    # We store handlers for everything. None means we were unable to
    # create that handler, so hints which want it will be ignored.
    handlers = foolscap_connection_handlers = {
        "tcp": _make_tcp_handler(),
        "tor": tor_provider.get_tor_handler(),
        "i2p": i2p_provider.get_i2p_handler(),
        }
    log.msg(
        format="built Foolscap connection handlers for: %(known_handlers)s",
        known_handlers=sorted([k for k,v in handlers.items() if v]),
        facility="tahoe.node",
        umid="PuLh8g",
    )

    # then we remember the default mappings from tahoe.cfg
    default_connection_handlers = {"tor": "tor", "i2p": "i2p"}
    tcp_handler_name = config.get_config("connections", "tcp", "tcp").lower()
    if tcp_handler_name == "disabled":
        default_connection_handlers["tcp"] = None
    else:
        if tcp_handler_name not in handlers:
            raise ValueError(
                "'tahoe.cfg [connections] tcp=' uses "
                "unknown handler type '{}'".format(
                    tcp_handler_name
                )
            )
        if not handlers[tcp_handler_name]:
            raise ValueError(
                "'tahoe.cfg [connections] tcp=' uses "
                "unavailable/unimportable handler type '{}'. "
                "Please pip install tahoe-lafs[{}] to fix.".format(
                    tcp_handler_name,
                    tcp_handler_name,
                )
            )
        default_connection_handlers["tcp"] = tcp_handler_name

    if not reveal_ip:
        if default_connection_handlers.get("tcp") == "tcp":
            raise PrivacyError("tcp = tcp, must be set to 'tor' or 'disabled'")
    return default_connection_handlers, foolscap_connection_handlers



def create_tub(tub_options, default_connection_handlers, foolscap_connection_handlers,
               handler_overrides={}, **kwargs):
    """
    Create a Tub with the right options and handlers. It will be
    ephemeral unless the caller provides certFile= in kwargs

    :param handler_overrides: anything in this will override anything
        in `default_connection_handlers` for just this call.

    :param dict tub_options: every key-value pair in here will be set in
        the new Tub via `Tub.setOption`
    """
    tub = Tub(**kwargs)
    for (name, value) in list(tub_options.items()):
        tub.setOption(name, value)
    handlers = default_connection_handlers.copy()
    handlers.update(handler_overrides)
    tub.removeAllConnectionHintHandlers()
    for hint_type, handler_name in list(handlers.items()):
        handler = foolscap_connection_handlers.get(handler_name)
        if handler:
            tub.addConnectionHintHandler(hint_type, handler)
    return tub


def _convert_tub_port(s):
    """
    :returns: a proper Twisted endpoint string like (`tcp:X`) is `s`
        is a bare number, or returns `s` as-is
    """
    us = s
    if isinstance(s, bytes):
        us = s.decode("utf-8")
    if re.search(r'^\d+$', us):
        return "tcp:{}".format(int(us))
    return us


def _tub_portlocation(config):
    """
    :returns: None or tuple of (port, location) for the main tub based
        on the given configuration. May raise ValueError or PrivacyError
        if there are problems with the config
    """
    cfg_tubport = config.get_config("node", "tub.port", None)
    cfg_location = config.get_config("node", "tub.location", None)
    reveal_ip = config.get_config("node", "reveal-IP-address", True, boolean=True)
    tubport_disabled = False

    if cfg_tubport is not None:
        cfg_tubport = cfg_tubport.strip()
        if cfg_tubport == "":
            raise ValueError("tub.port must not be empty")
        if cfg_tubport == "disabled":
            tubport_disabled = True

    location_disabled = False
    if cfg_location is not None:
        cfg_location = cfg_location.strip()
        if cfg_location == "":
            raise ValueError("tub.location must not be empty")
        if cfg_location == "disabled":
            location_disabled = True

    if tubport_disabled and location_disabled:
        return None
    if tubport_disabled and not location_disabled:
        raise ValueError("tub.port is disabled, but not tub.location")
    if location_disabled and not tubport_disabled:
        raise ValueError("tub.location is disabled, but not tub.port")

    if cfg_tubport is None:
        # For 'tub.port', tahoe.cfg overrides the individual file on
        # disk. So only read config.portnum_fname if tahoe.cfg doesn't
        # provide a value.
        if os.path.exists(config.portnum_fname):
            file_tubport = fileutil.read(config.portnum_fname).strip()
            tubport = _convert_tub_port(file_tubport)
        else:
            tubport = "tcp:%d" % iputil.allocate_tcp_port()
            fileutil.write_atomically(config.portnum_fname, tubport + "\n",
                                      mode="")
    else:
        tubport = _convert_tub_port(cfg_tubport)

    for port in tubport.split(","):
        if port in ("0", "tcp:0"):
            raise ValueError("tub.port cannot be 0: you must choose")

    if cfg_location is None:
        cfg_location = "AUTO"

    local_portnum = None # needed to hush lgtm.com static analyzer
    # Replace the location "AUTO", if present, with the detected local
    # addresses. Don't probe for local addresses unless necessary.
    split_location = cfg_location.split(",")
    if "AUTO" in split_location:
        if not reveal_ip:
            raise PrivacyError("tub.location uses AUTO")
        local_addresses = iputil.get_local_addresses_sync()
        # tubport must be like "tcp:12345" or "tcp:12345:morestuff"
        local_portnum = int(tubport.split(":")[1])
    new_locations = []
    for loc in split_location:
        if loc == "AUTO":
            new_locations.extend(["tcp:%s:%d" % (ip, local_portnum)
                                  for ip in local_addresses])
        else:
            if not reveal_ip:
                # Legacy hints are "host:port". We use Foolscap's utility
                # function to convert all hints into the modern format
                # ("tcp:host:port") because that's what the receiving
                # client will probably do. We test the converted hint for
                # TCP-ness, but publish the original hint because that
                # was the user's intent.
                from foolscap.connections.tcp import convert_legacy_hint
                converted_hint = convert_legacy_hint(loc)
                hint_type = converted_hint.split(":")[0]
                if hint_type == "tcp":
                    raise PrivacyError("tub.location includes tcp: hint")
            new_locations.append(loc)
    location = ",".join(new_locations)

    # Lacking this, Python 2 blows up in Foolscap when it is confused by a
    # Unicode FURL.
    location = location.encode("utf-8")

    return tubport, location


def create_main_tub(config, tub_options,
                    default_connection_handlers, foolscap_connection_handlers,
                    i2p_provider, tor_provider,
                    handler_overrides={}, cert_filename="node.pem"):
    """
    Creates a 'main' Foolscap Tub, typically for use as the top-level
    access point for a running Node.

    :param Config: a `_Config` instance

    :param dict tub_options: any options to change in the tub

    :param default_connection_handlers: default Foolscap connection
        handlers

    :param foolscap_connection_handlers: Foolscap connection
        handlers for this tub

    :param i2p_provider: None, or a _Provider instance if I2P is
        installed.

    :param tor_provider: None, or a _Provider instance if txtorcon +
        Tor are installed.
    """
    portlocation = _tub_portlocation(config)

    certfile = config.get_private_path("node.pem")  # FIXME? "node.pem" was the CERTFILE option/thing
    tub = create_tub(tub_options, default_connection_handlers, foolscap_connection_handlers,
                     handler_overrides=handler_overrides, certFile=certfile)

    if portlocation:
        tubport, location = portlocation
        for port in tubport.split(","):
            if port == "listen:i2p":
                # the I2P provider will read its section of tahoe.cfg and
                # return either a fully-formed Endpoint, or a descriptor
                # that will create one, so we don't have to stuff all the
                # options into the tub.port string (which would need a lot
                # of escaping)
                port_or_endpoint = i2p_provider.get_listener()
            elif port == "listen:tor":
                port_or_endpoint = tor_provider.get_listener()
            else:
                port_or_endpoint = port
            # Foolscap requires native strings:
            if isinstance(port_or_endpoint, (bytes, str)):
                port_or_endpoint = ensure_str(port_or_endpoint)
            tub.listenOn(port_or_endpoint)
        tub.setLocation(location)
        log.msg("Tub location set to %s" % (location,))
        # the Tub is now ready for tub.registerReference()
    else:
        log.msg("Tub is not listening")

    return tub


def create_control_tub():
    """
    Creates a Foolscap Tub for use by the control port. This is a
    localhost-only ephemeral Tub, with no control over the listening
    port or location
    """
    control_tub = Tub()
    portnum = iputil.listenOnUnused(control_tub)
    log.msg("Control Tub location set to 127.0.0.1:%s" % (portnum,))
    return control_tub


class Node(service.MultiService):
    """
    This class implements common functionality of both Client nodes and Introducer nodes.
    """
    NODETYPE = "unknown NODETYPE"
    CERTFILE = "node.pem"
    GENERATED_FILES = []

    def __init__(self, config, main_tub, control_tub, i2p_provider, tor_provider):
        """
        Initialize the node with the given configuration. Its base directory
        is the current directory by default.
        """
        service.MultiService.__init__(self)

        self.config = config
        self.get_config = config.get_config # XXX stopgap
        self.nickname = config.nickname # XXX stopgap

        # this can go away once Client.init_client_storage_broker is moved into create_client()
        # (tests sometimes have None here)
        self._i2p_provider = i2p_provider
        self._tor_provider = tor_provider

        self.create_log_tub()
        self.logSource = "Node"
        self.setup_logging()

        self.tub = main_tub
        if self.tub is not None:
            self.nodeid = b32decode(self.tub.tubID.upper())  # binary format
            self.short_nodeid = b32encode(self.nodeid).lower()[:8]  # for printing
            self.config.write_config_file("my_nodeid", b32encode(self.nodeid).lower() + b"\n", mode="wb")
            self.tub.setServiceParent(self)
        else:
            self.nodeid = self.short_nodeid = None

        self.control_tub = control_tub
        if self.control_tub is not None:
            self.control_tub.setServiceParent(self)

        self.log("Node constructed. " + __full_version__)
        iputil.increase_rlimits()

    def _is_tub_listening(self):
        """
        :returns: True if the main tub is listening
        """
        return len(self.tub.getListeners()) > 0

    # pull this outside of Node's __init__ too, see:
    # https://tahoe-lafs.org/trac/tahoe-lafs/ticket/2948
    def create_log_tub(self):
        # The logport uses a localhost-only ephemeral Tub, with no control
        # over the listening port or location. This might change if we
        # discover a compelling reason for it in the future (e.g. being able
        # to use "flogtool tail" against a remote server), but for now I
        # think we can live without it.
        self.log_tub = Tub()
        portnum = iputil.listenOnUnused(self.log_tub)
        self.log("Log Tub location set to 127.0.0.1:%s" % (portnum,))
        self.log_tub.setServiceParent(self)

    def startService(self):
        # Note: this class can be started and stopped at most once.
        self.log("Node.startService")
        # Record the process id in the twisted log, after startService()
        # (__init__ is called before fork(), but startService is called
        # after). Note that Foolscap logs handle pid-logging by itself, no
        # need to send a pid to the foolscap log here.
        twlog.msg("My pid: %s" % os.getpid())
        try:
            os.chmod("twistd.pid", 0o644)
        except EnvironmentError:
            pass

        service.MultiService.startService(self)
        self.log("%s running" % self.NODETYPE)
        twlog.msg("%s running" % self.NODETYPE)

    def stopService(self):
        self.log("Node.stopService")
        return service.MultiService.stopService(self)

    def shutdown(self):
        """Shut down the node. Returns a Deferred that fires (with None) when
        it finally stops kicking."""
        self.log("Node.shutdown")
        return self.stopService()

    def setup_logging(self):
        # we replace the formatTime() method of the log observer that
        # twistd set up for us, with a method that uses our preferred
        # timestamp format.
        for o in twlog.theLogPublisher.observers:
            # o might be a FileLogObserver's .emit method
            if type(o) is type(self.setup_logging): # bound method
                ob = o.__self__
                if isinstance(ob, twlog.FileLogObserver):
                    newmeth = types.MethodType(formatTimeTahoeStyle, ob)
                    ob.formatTime = newmeth
        # TODO: twisted >2.5.0 offers maxRotatedFiles=50

        lgfurl_file = self.config.get_private_path("logport.furl").encode(get_filesystem_encoding())
        if os.path.exists(lgfurl_file):
            os.remove(lgfurl_file)
        self.log_tub.setOption("logport-furlfile", lgfurl_file)
        lgfurl = self.config.get_config("node", "log_gatherer.furl", "")
        if lgfurl:
            # this is in addition to the contents of log-gatherer-furlfile
            lgfurl = lgfurl.encode("utf-8")
            self.log_tub.setOption("log-gatherer-furl", lgfurl)
        self.log_tub.setOption("log-gatherer-furlfile",
                               self.config.get_config_path("log_gatherer.furl"))

        incident_dir = self.config.get_config_path("logs", "incidents")
        foolscap.logging.log.setLogDir(incident_dir)
        twlog.msg("Foolscap logging initialized")
        twlog.msg("Note to developers: twistd.log does not receive very much.")
        twlog.msg("Use 'flogtool tail -c NODEDIR/private/logport.furl' instead")
        twlog.msg("and read docs/logging.rst")

    def log(self, *args, **kwargs):
        return log.msg(*args, **kwargs)<|MERGE_RESOLUTION|>--- conflicted
+++ resolved
@@ -229,16 +229,6 @@
     # load configuration from in-memory string
     parser = configutil.get_config_from_string(config_str)
 
-<<<<<<< HEAD
-    fname = "<in-memory>"
-    configutil.validate_config(fname, parser, _valid_config)
-
-    def write_new_config(cfg):
-        """
-        We throw away any attempt to persist
-        """
-    return _Config(parser, portnumfile, basedir, fname, write_new_config)
-=======
     configutil.validate_config(
         "<string>" if fpath is None else fpath.path,
         parser,
@@ -252,7 +242,6 @@
         fpath,
         _valid_config,
     )
->>>>>>> 8d6b4966
 
 
 def _error_about_old_config_files(basedir, generated_files):
@@ -290,14 +279,7 @@
     the code. It probably makes sense for several of these APIs to
     have better names.
 
-<<<<<<< HEAD
-    def __init__(self, configparser, portnum_fname, basedir, config_fname,
-                 write_new_tahoecfg=None):
-        """
-        :param configparser: a ConfigParser instance
-=======
     :ivar ConfigParser config: The actual configuration values.
->>>>>>> 8d6b4966
 
     :ivar str portnum_fname: filename to use for the port-number file (a
         relative path inside basedir).
@@ -305,37 +287,6 @@
     :ivar str _basedir: path to our "node directory", inside which all
         configuration is managed.
 
-<<<<<<< HEAD
-        :param config_fname: the pathname actually used to create the
-            configparser (might be 'fake' if using in-memory data)
-
-        :param write_new_tahoecfg: callable taking one argument which
-            is a ConfigParser instance
-        """
-        self.portnum_fname = portnum_fname
-        self._basedir = abspath_expanduser_unicode(ensure_text(basedir))
-        self._config_fname = config_fname
-        self.config = configparser
-
-        if write_new_tahoecfg is None:
-
-            def write_new_tahoecfg(config):
-                """
-                Write to the default place, <basedir>/tahoe.cfg
-                """
-                fn = os.path.join(self._basedir, "tahoe.cfg")
-                with open(fn, "w") as f:
-                    config.write(f)
-
-        self._write_config = write_new_tahoecfg
-
-        self.nickname = self.get_config("node", "nickname", u"<unspecified>")
-        assert isinstance(self.nickname, str)
-
-
-    def validate(self, valid_config_sections):
-        configutil.validate_config(self._config_fname, self.config, valid_config_sections)
-=======
     :ivar (FilePath|NoneType) config_path: The path actually used to create
         the configparser (might be ``None`` if using in-memory data).
 
@@ -368,7 +319,6 @@
         if self.config_path is None:
             return "<string>"
         return self.config_path.path
->>>>>>> 8d6b4966
 
     def write_config_file(self, name, value, mode="w"):
         """
@@ -428,19 +378,6 @@
 
     def set_config(self, section, option, value):
         """
-<<<<<<< HEAD
-        Set a config options in a section and re-write the tahoe.cfg file
-        """
-        if option.endswith(".furl") and self._contains_unescaped_hash(value):
-            raise UnescapedHashError(section, option, value)
-
-        try:
-            self.config.add_section(section)
-        except configparser.DuplicateSectionError:
-            pass
-        self.config.set(section, option, value)
-        self._write_config(self.config)
-=======
         Set a config option in a section and re-write the tahoe.cfg file
 
         :param str section: The name of the section in which to set the
@@ -466,7 +403,6 @@
         if self.config_path is not None:
             configutil.write_config(self.config_path, copied_config)
         self.config = copied_config
->>>>>>> 8d6b4966
 
     def get_config_from_file(self, name, required=False):
         """Get the (string) contents of a config file, or None if the file
