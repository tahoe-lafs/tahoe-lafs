--- conflicted
+++ resolved
@@ -205,18 +205,13 @@
     # load configuration from in-memory string
     parser = ConfigParser.SafeConfigParser()
     parser.readfp(BytesIO(config_str))
-
-<<<<<<< HEAD
+    configutil.validate_config(fname, parser, _valid_config)
+
     def write_new_config(cfg):
         """
         We throw away any attempt to persist
         """
     return _Config(parser, portnumfile, basedir, '<in-memory>', write_new_config)
-=======
-    fname = "<in-memory>"
-    configutil.validate_config(fname, parser, _valid_config)
-    return _Config(parser, portnumfile, basedir, fname)
->>>>>>> 3b0ace17
 
 
 def get_app_versions():
@@ -316,7 +311,6 @@
                 "Unable to write config file '{}'".format(fn),
             )
 
-<<<<<<< HEAD
     def enumerate_section(self, section):
         """
         returns a dict containing all items in a configuration section. an
@@ -329,7 +323,7 @@
         except ConfigParser.NoSectionError:
             pass
         return answer
-=======
+
     def items(self, section, default=_None):
         try:
             return self.config.items(section)
@@ -337,7 +331,6 @@
             if default is _None:
                 raise
             return default
->>>>>>> 3b0ace17
 
     def get_config(self, section, option, default=_None, boolean=False):
         try:
