# ISO-8601:
# http://www.cl.cam.ac.uk/~mgk25/iso-time.html

import calendar, datetime, re, time

def format_time(t):
    return time.strftime("%Y-%m-%d %H:%M:%S", t)

def iso_utc_date(now=None, t=time.time):
    if now is None:
        now = t()
    return datetime.datetime.utcfromtimestamp(now).isoformat()[:10]

def iso_utc(now=None, sep='_', t=time.time):
    if now is None:
        now = t()
    return datetime.datetime.utcfromtimestamp(now).isoformat(sep)

def iso_utc_time_to_seconds(isotime, _conversion_re=re.compile(r"(?P<year>\d{4})-(?P<month>\d{2})-(?P<day>\d{2})[T_ ](?P<hour>\d{2}):(?P<minute>\d{2}):(?P<second>\d{2})(?P<subsecond>\.\d+)?")):
    """
    The inverse of iso_utc().

    Real ISO-8601 is "2003-01-08T06:30:59".  We also accept the widely
    used variants "2003-01-08_06:30:59" and "2003-01-08 06:30:59".
    """
    m = _conversion_re.match(isotime)
    if not m:
        raise ValueError, (isotime, "not a complete ISO8601 timestamp")
    year, month, day = int(m.group('year')), int(m.group('month')), int(m.group('day'))
    hour, minute, second = int(m.group('hour')), int(m.group('minute')), int(m.group('second'))
    subsecstr = m.group('subsecond')
    if subsecstr:
        subsecfloat = float(subsecstr)
    else:
        subsecfloat = 0

    return calendar.timegm( (year, month, day, hour, minute, second, 0, 1, 0) ) + subsecfloat

def parse_duration(s):
    orig = s
    unit = None
    DAY = 24*60*60
    MONTH = 31*DAY
    YEAR = 365*DAY
    if s.endswith("s"):
        s = s[:-1]
    if s.endswith("day"):
        unit = DAY
        s = s[:-len("day")]
    elif s.endswith("month"):
        unit = MONTH
        s = s[:-len("month")]
    elif s.endswith("mo"):
        unit = MONTH
        s = s[:-len("mo")]
    elif s.endswith("year"):
        unit = YEAR
        s = s[:-len("YEAR")]
    else:
        raise ValueError("no unit (like day, month, or year) in '%s'" % orig)
    s = s.strip()
    return int(s) * unit

def parse_date(s):
    # return seconds-since-epoch for the UTC midnight that starts the given
    # day
    return int(iso_utc_time_to_seconds(s + "T00:00:00"))

def format_delta(time_1, time_2):
<<<<<<< HEAD
    TIME_FORMAT = "%H:%M:%S %d-%b-%Y"
    if time_1 is None:
        absolute_str, relative_str = "N/A", "N/A"
    else:
        delta = int( time_2 - time_1 )
        seconds = delta % 60
        delta  -= seconds
        minutes = (delta / 60) % 60
        delta  -= minutes * 60
        hours   = delta / (60*60) % 24
        delta  -=  hours * 24
        days    = delta / (24*60*60)
        if not days:
            if not hours:
                if not minutes:
                    relative_str = "%ss" % (seconds)
                else:
                    relative_str = "%sm%ss" % (minutes, seconds)
            else:
                relative_str = "%sh%sm%ss" % (hours, minutes, seconds)
        else:
            relative_str = "%sd%sh%sm%ss" % (days, hours, minutes, seconds)
        absolute_str = time.strftime(TIME_FORMAT, time.localtime(time_1))
    return absolute_str, relative_str
=======
    if time_1 is None:
        return "N/A"
    if time_1 > time_2:
        return '-'
    delta = int(time_2 - time_1)
    seconds = delta % 60
    delta  -= seconds
    minutes = (delta / 60) % 60
    delta  -= minutes * 60
    hours   = delta / (60*60) % 24
    delta  -= hours * 24
    days    = delta / (24*60*60)
    if not days:
        if not hours:
            if not minutes:
                return "%ss" % (seconds)
            else:
                return "%sm %ss" % (minutes, seconds)
        else:
            return "%sh %sm %ss" % (hours, minutes, seconds)
    else:
        return "%sd %sh %sm %ss" % (days, hours, minutes, seconds)
>>>>>>> 6d6386e7
<|MERGE_RESOLUTION|>--- conflicted
+++ resolved
@@ -67,32 +67,6 @@
     return int(iso_utc_time_to_seconds(s + "T00:00:00"))
 
 def format_delta(time_1, time_2):
-<<<<<<< HEAD
-    TIME_FORMAT = "%H:%M:%S %d-%b-%Y"
-    if time_1 is None:
-        absolute_str, relative_str = "N/A", "N/A"
-    else:
-        delta = int( time_2 - time_1 )
-        seconds = delta % 60
-        delta  -= seconds
-        minutes = (delta / 60) % 60
-        delta  -= minutes * 60
-        hours   = delta / (60*60) % 24
-        delta  -=  hours * 24
-        days    = delta / (24*60*60)
-        if not days:
-            if not hours:
-                if not minutes:
-                    relative_str = "%ss" % (seconds)
-                else:
-                    relative_str = "%sm%ss" % (minutes, seconds)
-            else:
-                relative_str = "%sh%sm%ss" % (hours, minutes, seconds)
-        else:
-            relative_str = "%sd%sh%sm%ss" % (days, hours, minutes, seconds)
-        absolute_str = time.strftime(TIME_FORMAT, time.localtime(time_1))
-    return absolute_str, relative_str
-=======
     if time_1 is None:
         return "N/A"
     if time_1 > time_2:
@@ -115,4 +89,3 @@
             return "%sh %sm %ss" % (hours, minutes, seconds)
     else:
         return "%sd %sh %sm %ss" % (days, hours, minutes, seconds)
->>>>>>> 6d6386e7
