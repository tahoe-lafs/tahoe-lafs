"""
Futz with files like a pro.
"""

<<<<<<< HEAD
import errno, sys, exceptions, os, re, stat, tempfile, time, binascii
=======
import sys, exceptions, os, stat, tempfile, time, binascii
from collections import namedtuple
from errno import ENOENT
>>>>>>> dcec018c

if sys.platform == "win32":
    from ctypes import WINFUNCTYPE, WinError, windll, POINTER, byref, c_ulonglong, \
        create_unicode_buffer, get_last_error
    from ctypes.wintypes import BOOL, DWORD, LPCWSTR, LPWSTR, LPVOID, HANDLE

from twisted.python import log

from pycryptopp.cipher.aes import AES

from allmydata.util.assertutil import _assert


def rename(src, dst, tries=4, basedelay=0.1):
    """ Here is a superkludge to workaround the fact that occasionally on
    Windows some other process (e.g. an anti-virus scanner, a local search
    engine, etc.) is looking at your file when you want to delete or move it,
    and hence you can't.  The horrible workaround is to sit and spin, trying
    to delete it, for a short time and then give up.

    With the default values of tries and basedelay this can block for less
    than a second.

    @param tries: number of tries -- each time after the first we wait twice
    as long as the previous wait
    @param basedelay: how long to wait before the second try
    """
    for i in range(tries-1):
        try:
            return os.rename(src, dst)
        except EnvironmentError, le:
            # XXX Tighten this to check if this is a permission denied error (possibly due to another Windows process having the file open and execute the superkludge only in this case.
            log.msg("XXX KLUDGE Attempting to move file %s => %s; got %s; sleeping %s seconds" % (src, dst, le, basedelay,))
            time.sleep(basedelay)
            basedelay *= 2
    return os.rename(src, dst) # The last try.

def remove(f, tries=4, basedelay=0.1):
    """ Here is a superkludge to workaround the fact that occasionally on
    Windows some other process (e.g. an anti-virus scanner, a local search
    engine, etc.) is looking at your file when you want to delete or move it,
    and hence you can't.  The horrible workaround is to sit and spin, trying
    to delete it, for a short time and then give up.

    With the default values of tries and basedelay this can block for less
    than a second.

    @param tries: number of tries -- each time after the first we wait twice
    as long as the previous wait
    @param basedelay: how long to wait before the second try
    """
    try:
        os.chmod(f, stat.S_IWRITE | stat.S_IEXEC | stat.S_IREAD)
    except:
        pass
    for i in range(tries-1):
        try:
            return os.remove(f)
        except EnvironmentError, le:
            # XXX Tighten this to check if this is a permission denied error (possibly due to another Windows process having the file open and execute the superkludge only in this case.
            if not os.path.exists(f):
                return
            log.msg("XXX KLUDGE Attempting to remove file %s; got %s; sleeping %s seconds" % (f, le, basedelay,))
            time.sleep(basedelay)
            basedelay *= 2
    return os.remove(f) # The last try.

class ReopenableNamedTemporaryFile:
    """
    This uses tempfile.mkstemp() to generate a secure temp file.  It then closes
    the file, leaving a zero-length file as a placeholder.  You can get the
    filename with ReopenableNamedTemporaryFile.name.  When the
    ReopenableNamedTemporaryFile instance is garbage collected or its shutdown()
    method is called, it deletes the file.
    """
    def __init__(self, *args, **kwargs):
        fd, self.name = tempfile.mkstemp(*args, **kwargs)
        os.close(fd)

    def __repr__(self):
        return "<%s instance at %x %s>" % (self.__class__.__name__, id(self), self.name)

    def __str__(self):
        return self.__repr__()

    def __del__(self):
        self.shutdown()

    def shutdown(self):
        remove(self.name)

class EncryptedTemporaryFile:
    # not implemented: next, readline, readlines, xreadlines, writelines

    def __init__(self):
        self.file = tempfile.TemporaryFile()
        self.key = os.urandom(16)  # AES-128

    def _crypt(self, offset, data):
        offset_big = offset // 16
        offset_small = offset % 16
        iv = binascii.unhexlify("%032x" % offset_big)
        cipher = AES(self.key, iv=iv)
        cipher.process("\x00"*offset_small)
        return cipher.process(data)

    def close(self):
        self.file.close()

    def flush(self):
        self.file.flush()

    def seek(self, offset, whence=0):  # 0 = SEEK_SET
        self.file.seek(offset, whence)

    def tell(self):
        offset = self.file.tell()
        return offset

    def read(self, size=-1):
        """A read must not follow a write, or vice-versa, without an intervening seek."""
        index = self.file.tell()
        ciphertext = self.file.read(size)
        plaintext = self._crypt(index, ciphertext)
        return plaintext

    def write(self, plaintext):
        """A read must not follow a write, or vice-versa, without an intervening seek.
        If seeking and then writing causes a 'hole' in the file, the contents of the
        hole are unspecified."""
        index = self.file.tell()
        ciphertext = self._crypt(index, plaintext)
        self.file.write(ciphertext)

    def truncate(self, newsize):
        """Truncate or extend the file to 'newsize'. If it is extended, the contents after the
        old end-of-file are unspecified. The file position after this operation is unspecified."""
        self.file.truncate(newsize)

def make_dirs_with_absolute_mode(parent, dirname, mode):
    """
    Make directory `dirname` and chmod it to `mode` afterwards.
    We chmod all parent directories of `dirname` until we reach
    `parent`.
    """
    precondition_abspath(parent)
    precondition_abspath(dirname)
    if not is_ancestor_path(parent, dirname):
        raise AssertionError("dirname must be a descendant of parent")

    make_dirs(dirname)
    while dirname != parent:
        os.chmod(dirname, mode)
        # FIXME: doesn't seem to work on Windows for long paths
        old_dirname, dirname = dirname, os.path.dirname(dirname)
        _assert(len(dirname) < len(old_dirname), dirname=dirname, old_dirname=old_dirname)

def is_ancestor_path(parent, dirname):
    while dirname != parent:
        # FIXME: doesn't seem to work on Windows for long paths
        old_dirname, dirname = dirname, os.path.dirname(dirname)
        if len(dirname) >= len(old_dirname):
            return False
    return True

def make_dirs(dirname, mode=0777):
    """
    An idempotent version of os.makedirs().  If the dir already exists, do
    nothing and return without raising an exception.  If this call creates the
    dir, return without raising an exception.  If there is an error that
    prevents creation or if the directory gets deleted after make_dirs() creates
    it and before make_dirs() checks that it exists, raise an exception.
    """
    tx = None
    try:
        os.makedirs(dirname, mode)
    except OSError, x:
        tx = x

    if not os.path.isdir(dirname):
        if tx:
            raise tx
        raise exceptions.IOError, "unknown error prevented creation of directory, or deleted the directory immediately after creation: %s" % dirname # careful not to construct an IOError with a 2-tuple, as that has a special meaning...

def rm_dir(dirname):
    """
    A threadsafe and idempotent version of shutil.rmtree().  If the dir is
    already gone, do nothing and return without raising an exception.  If this
    call removes the dir, return without raising an exception.  If there is an
    error that prevents deletion or if the directory gets created again after
    rm_dir() deletes it and before rm_dir() checks that it is gone, raise an
    exception.
    """
    excs = []
    try:
        os.chmod(dirname, stat.S_IWRITE | stat.S_IEXEC | stat.S_IREAD)
        for f in os.listdir(dirname):
            fullname = os.path.join(dirname, f)
            if os.path.isdir(fullname):
                rm_dir(fullname)
            else:
                remove(fullname)
        os.rmdir(dirname)
    except EnvironmentError, le:
        # Ignore "No such file or directory", collect any other exception.
        if (le.args[0] != 2 and le.args[0] != 3) or (le.args[0] != errno.ENOENT):
            excs.append(le)
    except Exception, le:
        excs.append(le)

    # Okay, now we've recursively removed everything, ignoring any "No
    # such file or directory" errors, and collecting any other errors.

    if os.path.exists(dirname):
        if len(excs) == 1:
            raise excs[0]
        if len(excs) == 0:
            raise OSError, "Failed to remove dir for unknown reason."
        raise OSError, excs

def remove_if_possible(f):
    try:
        remove(f)
    except:
        pass

def rmdir_if_empty(path):
    """ Remove the directory if it is empty. """
    try:
        os.rmdir(path)
    except OSError, e:
        if e.errno != errno.ENOTEMPTY:
            raise


ASCII = re.compile(r'^[\x00-\x7F]*$')

def listdir(path, filter=ASCII):
    try:
        children = os.listdir(path)
    except OSError, e:
        if e.errno != errno.ENOENT:
            raise
        return []
    else:
        return [str(child) for child in children if filter.match(child)]

def open_or_create(fname, binarymode=True):
    try:
        return open(fname, binarymode and "r+b" or "r+")
    except EnvironmentError:
        return open(fname, binarymode and "w+b" or "w+")

def du(basedir):
    size = 0

    for root, dirs, files in os.walk(basedir):
        for f in files:
            fn = os.path.join(root, f)
            size += os.path.getsize(fn)

    return size

def move_into_place(source, dest):
    """Atomically replace a file, or as near to it as the platform allows.
    The dest file may or may not exist."""
    if "win32" in sys.platform.lower():
        remove_if_possible(dest)
    os.rename(source, dest)

def write_atomically(target, contents, mode="b"):
    with open(target+".tmp", "w"+mode) as f:
        f.write(contents)
    move_into_place(target+".tmp", target)

<<<<<<< HEAD
def write(path, data, mode="b"):
    wf = open(path, "w"+mode)
    try:
        wf.write(data)
    finally:
        wf.close()
=======
def write(path, data, mode="wb"):
    with open(path, mode) as f:
        f.write(data)
>>>>>>> dcec018c

def read(path):
    with open(path, "rb") as rf:
        return rf.read()

def put_file(path, inf):
    precondition_abspath(path)

    # TODO: create temporary file and move into place?
    with open(path, "wb") as outf:
        while True:
            data = inf.read(32768)
            if not data:
                break
            outf.write(data)

def precondition_abspath(path):
    if not isinstance(path, unicode):
        raise AssertionError("an abspath must be a Unicode string")

    if sys.platform == "win32":
        # This intentionally doesn't view absolute paths starting with a drive specification, or
        # paths relative to the current drive, as acceptable.
        if not path.startswith("\\\\"):
            raise AssertionError("an abspath should be normalized using abspath_expanduser_unicode")
    else:
        # This intentionally doesn't view the path '~' or paths starting with '~/' as acceptable.
        if not os.path.isabs(path):
            raise AssertionError("an abspath should be normalized using abspath_expanduser_unicode")

# Work around <http://bugs.python.org/issue3426>. This code is adapted from
# <http://svn.python.org/view/python/trunk/Lib/ntpath.py?revision=78247&view=markup>
# with some simplifications.

_getfullpathname = None
try:
    from nt import _getfullpathname
except ImportError:
    pass

def abspath_expanduser_unicode(path, base=None, long_path=True):
    """
    Return the absolute version of a path. If 'base' is given and 'path' is relative,
    the path will be expanded relative to 'base'.
    'path' must be a Unicode string. 'base', if given, must be a Unicode string
    corresponding to an absolute path as returned by a previous call to
    abspath_expanduser_unicode.
    On Windows, the result will be a long path unless long_path is given as False.
    """
    if not isinstance(path, unicode):
        raise AssertionError("paths must be Unicode strings")
    if base is not None and long_path:
        precondition_abspath(base)

    path = expanduser(path)

    if _getfullpathname:
        # On Windows, os.path.isabs will incorrectly return True
        # for paths without a drive letter (that are not UNC paths),
        # e.g. "\\". See <http://bugs.python.org/issue1669539>.
        try:
            if base is None:
                path = _getfullpathname(path or u".")
            else:
                path = _getfullpathname(os.path.join(base, path))
        except OSError:
            pass

    if not os.path.isabs(path):
        if base is None:
            path = os.path.join(os.getcwdu(), path)
        else:
            path = os.path.join(base, path)

    # We won't hit <http://bugs.python.org/issue5827> because
    # there is always at least one Unicode path component.
    path = os.path.normpath(path)

    if sys.platform == "win32" and long_path:
        path = to_windows_long_path(path)

    return path

def to_windows_long_path(path):
    # '/' is normally a perfectly valid path component separator in Windows.
    # However, when using the "\\?\" syntax it is not recognized, so we
    # replace it with '\' here.
    path = path.replace(u"/", u"\\")

    # Note that other normalizations such as removing '.' and '..' should
    # be done outside this function.

    if path.startswith(u"\\\\?\\") or path.startswith(u"\\\\.\\"):
        return path
    elif path.startswith(u"\\\\"):
        return u"\\\\?\\UNC\\" + path[2 :]
    else:
        return u"\\\\?\\" + path


have_GetDiskFreeSpaceExW = False
if sys.platform == "win32":
    # <http://msdn.microsoft.com/en-us/library/windows/desktop/ms683188%28v=vs.85%29.aspx>
    GetEnvironmentVariableW = WINFUNCTYPE(
        DWORD,  LPCWSTR, LPWSTR, DWORD,
        use_last_error=True
    )(("GetEnvironmentVariableW", windll.kernel32))

    try:
        # <http://msdn.microsoft.com/en-us/library/aa383742%28v=VS.85%29.aspx>
        PULARGE_INTEGER = POINTER(c_ulonglong)

        # <http://msdn.microsoft.com/en-us/library/aa364937%28VS.85%29.aspx>
        GetDiskFreeSpaceExW = WINFUNCTYPE(
            BOOL,  LPCWSTR, PULARGE_INTEGER, PULARGE_INTEGER, PULARGE_INTEGER,
            use_last_error=True
        )(("GetDiskFreeSpaceExW", windll.kernel32))

        have_GetDiskFreeSpaceExW = True
    except Exception:
        import traceback
        traceback.print_exc()

def expanduser(path):
    # os.path.expanduser is hopelessly broken for Unicode paths on Windows (ticket #1674).
    if sys.platform == "win32":
        return windows_expanduser(path)
    else:
        return os.path.expanduser(path)

def windows_expanduser(path):
    if not path.startswith('~'):
        return path

    home_dir = windows_getenv(u'USERPROFILE')
    if home_dir is None:
        home_drive = windows_getenv(u'HOMEDRIVE')
        home_path = windows_getenv(u'HOMEPATH')
        if home_drive is None or home_path is None:
            raise OSError("Could not find home directory: neither %USERPROFILE% nor (%HOMEDRIVE% and %HOMEPATH%) are set.")
        home_dir = os.path.join(home_drive, home_path)

    if path == '~':
        return home_dir
    elif path.startswith('~/') or path.startswith('~\\'):
        return os.path.join(home_dir, path[2 :])
    else:
        return path

# <https://msdn.microsoft.com/en-us/library/windows/desktop/ms681382%28v=vs.85%29.aspx>
ERROR_ENVVAR_NOT_FOUND = 203

def windows_getenv(name):
    # Based on <http://stackoverflow.com/questions/2608200/problems-with-umlauts-in-python-appdata-environvent-variable/2608368#2608368>,
    # with improved error handling. Returns None if there is no enivronment variable of the given name.
    if not isinstance(name, unicode):
        raise AssertionError("name must be Unicode")

    n = GetEnvironmentVariableW(name, None, 0)
    # GetEnvironmentVariableW returns DWORD, so n cannot be negative.
    if n == 0:
        err = get_last_error()
        if err == ERROR_ENVVAR_NOT_FOUND:
            return None
        raise OSError("WinError: %s\n attempting to read size of environment variable %r"
                      % (WinError(err), name))
    if n == 1:
        # Avoid an ambiguity between a zero-length string and an error in the return value of the
        # call to GetEnvironmentVariableW below.
        return u""

    buf = create_unicode_buffer(u'\0'*n)
    retval = GetEnvironmentVariableW(name, buf, n)
    if retval == 0:
        err = get_last_error()
        if err == ERROR_ENVVAR_NOT_FOUND:
            return None
        raise OSError("WinError: %s\n attempting to read environment variable %r"
                      % (WinError(err), name))
    if retval >= n:
        raise OSError("Unexpected result %d (expected less than %d) from GetEnvironmentVariableW attempting to read environment variable %r"
                      % (retval, n, name))

    return buf.value

def get_disk_stats(whichdir, reserved_space=0):
    """Return disk statistics for the storage disk, in the form of a dict
    with the following fields.
      total:            total bytes on disk
      free_for_root:    bytes actually free on disk
      free_for_nonroot: bytes free for "a non-privileged user" [Unix] or
                          the current user [Windows]; might take into
                          account quotas depending on platform
      used:             bytes used on disk
      avail:            bytes available excluding reserved space
    An AttributeError can occur if the OS has no API to get disk information.
    An EnvironmentError can occur if the OS call fails.

    whichdir is a directory on the filesystem in question -- the
    answer is about the filesystem, not about the directory, so the
    directory is used only to specify which filesystem.

    reserved_space is how many bytes to subtract from the answer, so
    you can pass how many bytes you would like to leave unused on this
    filesystem as reserved_space.
    """

    if have_GetDiskFreeSpaceExW:
        # If this is a Windows system and GetDiskFreeSpaceExW is available, use it.
        # (This might put up an error dialog unless
        # SetErrorMode(SEM_FAILCRITICALERRORS | SEM_NOOPENFILEERRORBOX) has been called,
        # which we do in allmydata.windows.fixups.initialize().)

        n_free_for_nonroot = c_ulonglong(0)
        n_total            = c_ulonglong(0)
        n_free_for_root    = c_ulonglong(0)
        retval = GetDiskFreeSpaceExW(whichdir, byref(n_free_for_nonroot),
                                               byref(n_total),
                                               byref(n_free_for_root))
        if retval == 0:
            raise OSError("WinError: %s\n attempting to get disk statistics for %r"
                          % (WinError(get_last_error()), whichdir))
        free_for_nonroot = n_free_for_nonroot.value
        total            = n_total.value
        free_for_root    = n_free_for_root.value
    else:
        # For Unix-like systems.
        # <http://docs.python.org/library/os.html#os.statvfs>
        # <http://opengroup.org/onlinepubs/7990989799/xsh/fstatvfs.html>
        # <http://opengroup.org/onlinepubs/7990989799/xsh/sysstatvfs.h.html>
        s = os.statvfs(whichdir)

        # on my mac laptop:
        #  statvfs(2) is a wrapper around statfs(2).
        #    statvfs.f_frsize = statfs.f_bsize :
        #     "minimum unit of allocation" (statvfs)
        #     "fundamental file system block size" (statfs)
        #    statvfs.f_bsize = statfs.f_iosize = stat.st_blocks : preferred IO size
        # on an encrypted home directory ("FileVault"), it gets f_blocks
        # wrong, and s.f_blocks*s.f_frsize is twice the size of my disk,
        # but s.f_bavail*s.f_frsize is correct

        total = s.f_frsize * s.f_blocks
        free_for_root = s.f_frsize * s.f_bfree
        free_for_nonroot = s.f_frsize * s.f_bavail

    # valid for all platforms:
    used = total - free_for_root
    avail = max(free_for_nonroot - reserved_space, 0)

    return { 'total': total,
             'free_for_root': free_for_root,
             'free_for_nonroot': free_for_nonroot,
             'used': used,
             'avail': avail,
           }

def get_available_space(whichdir, reserved_space):
    """Returns available space for share storage in bytes, or None if no
    API to get this information is available.

    whichdir is a directory on the filesystem in question -- the
    answer is about the filesystem, not about the directory, so the
    directory is used only to specify which filesystem.

    reserved_space is how many bytes to subtract from the answer, so
    you can pass how many bytes you would like to leave unused on this
    filesystem as reserved_space.
    """
    try:
        return get_disk_stats(whichdir, reserved_space)['avail']
    except AttributeError:
        return None
    except EnvironmentError:
        log.msg("OS call to get disk statistics failed")
        return 0


<<<<<<< HEAD
def get_used_space(path):
    if path is None:
        return 0
    try:
        s = os.stat(path)
    except EnvironmentError:
        if not os.path.exists(path):
            return 0
        raise
    else:
        # POSIX defines st_blocks (originally a BSDism):
        #   <http://pubs.opengroup.org/onlinepubs/009695399/basedefs/sys/stat.h.html>
        # but does not require stat() to give it a "meaningful value"
        #   <http://pubs.opengroup.org/onlinepubs/009695399/functions/stat.html>
        # and says:
        #   "The unit for the st_blocks member of the stat structure is not defined
        #    within IEEE Std 1003.1-2001. In some implementations it is 512 bytes.
        #    It may differ on a file system basis. There is no correlation between
        #    values of the st_blocks and st_blksize, and the f_bsize (from <sys/statvfs.h>)
        #    structure members."
        #
        # The Linux docs define it as "the number of blocks allocated to the file,
        # [in] 512-byte units." It is also defined that way on MacOS X. Python does
        # not set the attribute on Windows.
        #
        # This code relies on the underlying platform to either define st_blocks in
        # units of 512 bytes or else leave st_blocks undefined. See also
        # <http://bugs.python.org/issue12350>.

        if hasattr(s, 'st_blocks'):
            return s.st_blocks * 512
        else:
            return s.st_size
=======
if sys.platform == "win32":
    # <http://msdn.microsoft.com/en-us/library/aa363858%28v=vs.85%29.aspx>
    CreateFileW = WINFUNCTYPE(
        HANDLE,  LPCWSTR, DWORD, DWORD, LPVOID, DWORD, DWORD, HANDLE,
        use_last_error=True
    )(("CreateFileW", windll.kernel32))

    GENERIC_WRITE        = 0x40000000
    FILE_SHARE_READ      = 0x00000001
    FILE_SHARE_WRITE     = 0x00000002
    OPEN_EXISTING        = 3
    INVALID_HANDLE_VALUE = 0xFFFFFFFF

    # <http://msdn.microsoft.com/en-us/library/aa364439%28v=vs.85%29.aspx>
    FlushFileBuffers = WINFUNCTYPE(
        BOOL,  HANDLE,
        use_last_error=True
    )(("FlushFileBuffers", windll.kernel32))

    # <http://msdn.microsoft.com/en-us/library/ms724211%28v=vs.85%29.aspx>
    CloseHandle = WINFUNCTYPE(
        BOOL,  HANDLE,
        use_last_error=True
    )(("CloseHandle", windll.kernel32))

    # <http://social.msdn.microsoft.com/forums/en-US/netfxbcl/thread/4465cafb-f4ed-434f-89d8-c85ced6ffaa8/>
    def flush_volume(path):
        abspath = os.path.realpath(path)
        if abspath.startswith("\\\\?\\"):
            abspath = abspath[4 :]
        drive = os.path.splitdrive(abspath)[0]

        print "flushing %r" % (drive,)
        hVolume = CreateFileW(u"\\\\.\\" + drive,
                              GENERIC_WRITE,
                              FILE_SHARE_READ | FILE_SHARE_WRITE,
                              None,
                              OPEN_EXISTING,
                              0,
                              None
                             )
        if hVolume == INVALID_HANDLE_VALUE:
            raise WinError(get_last_error())

        if FlushFileBuffers(hVolume) == 0:
            raise WinError(get_last_error())

        CloseHandle(hVolume)
else:
    def flush_volume(path):
        # use sync()?
        pass


class ConflictError(Exception):
    pass

class UnableToUnlinkReplacementError(Exception):
    pass

def reraise(wrapper):
    _, exc, tb = sys.exc_info()
    wrapper_exc = wrapper("%s: %s" % (exc.__class__.__name__, exc))
    raise wrapper_exc.__class__, wrapper_exc, tb

if sys.platform == "win32":
    # <https://msdn.microsoft.com/en-us/library/windows/desktop/aa365512%28v=vs.85%29.aspx>
    ReplaceFileW = WINFUNCTYPE(
        BOOL,  LPCWSTR, LPCWSTR, LPCWSTR, DWORD, LPVOID, LPVOID,
        use_last_error=True
    )(("ReplaceFileW", windll.kernel32))

    REPLACEFILE_IGNORE_MERGE_ERRORS = 0x00000002

    # <https://msdn.microsoft.com/en-us/library/windows/desktop/ms681382%28v=vs.85%29.aspx>
    ERROR_FILE_NOT_FOUND = 2

    def rename_no_overwrite(source_path, dest_path):
        os.rename(source_path, dest_path)

    def replace_file(replaced_path, replacement_path, backup_path):
        precondition_abspath(replaced_path)
        precondition_abspath(replacement_path)
        precondition_abspath(backup_path)

        r = ReplaceFileW(replaced_path, replacement_path, backup_path,
                         REPLACEFILE_IGNORE_MERGE_ERRORS, None, None)
        if r == 0:
            # The UnableToUnlinkReplacementError case does not happen on Windows;
            # all errors should be treated as signalling a conflict.
            err = get_last_error()
            if err != ERROR_FILE_NOT_FOUND:
                raise ConflictError("WinError: %s" % (WinError(err),))

            try:
                rename_no_overwrite(replacement_path, replaced_path)
            except EnvironmentError:
                reraise(ConflictError)
else:
    def rename_no_overwrite(source_path, dest_path):
        # link will fail with EEXIST if there is already something at dest_path.
        os.link(source_path, dest_path)
        try:
            os.unlink(source_path)
        except EnvironmentError:
            reraise(UnableToUnlinkReplacementError)

    def replace_file(replaced_path, replacement_path, backup_path):
        precondition_abspath(replaced_path)
        precondition_abspath(replacement_path)
        precondition_abspath(backup_path)

        if not os.path.exists(replacement_path):
            raise ConflictError("Replacement file not found: %r" % (replacement_path,))

        try:
            os.rename(replaced_path, backup_path)
        except OSError as e:
            if e.errno != ENOENT:
                raise
        try:
            rename_no_overwrite(replacement_path, replaced_path)
        except EnvironmentError:
            reraise(ConflictError)

PathInfo = namedtuple('PathInfo', 'isdir isfile islink exists size mtime_ns ctime_ns')

def seconds_to_ns(t):
    return int(t * 1000000000)

def get_pathinfo(path_u, now_ns=None):
    try:
        statinfo = os.lstat(path_u)
        mode = statinfo.st_mode
        return PathInfo(isdir   =stat.S_ISDIR(mode),
                        isfile  =stat.S_ISREG(mode),
                        islink  =stat.S_ISLNK(mode),
                        exists  =True,
                        size    =statinfo.st_size,
                        mtime_ns=seconds_to_ns(statinfo.st_mtime),
                        ctime_ns=seconds_to_ns(statinfo.st_ctime),
                       )
    except OSError as e:
        if e.errno == ENOENT:
            if now_ns is None:
                now_ns = seconds_to_ns(time.time())
            return PathInfo(isdir   =False,
                            isfile  =False,
                            islink  =False,
                            exists  =False,
                            size    =None,
                            mtime_ns=now_ns,
                            ctime_ns=now_ns,
                           )
        raise
>>>>>>> dcec018c
<|MERGE_RESOLUTION|>--- conflicted
+++ resolved
@@ -2,13 +2,9 @@
 Futz with files like a pro.
 """
 
-<<<<<<< HEAD
 import errno, sys, exceptions, os, re, stat, tempfile, time, binascii
-=======
-import sys, exceptions, os, stat, tempfile, time, binascii
 from collections import namedtuple
 from errno import ENOENT
->>>>>>> dcec018c
 
 if sys.platform == "win32":
     from ctypes import WINFUNCTYPE, WinError, windll, POINTER, byref, c_ulonglong, \
@@ -284,18 +280,9 @@
         f.write(contents)
     move_into_place(target+".tmp", target)
 
-<<<<<<< HEAD
-def write(path, data, mode="b"):
-    wf = open(path, "w"+mode)
-    try:
-        wf.write(data)
-    finally:
-        wf.close()
-=======
 def write(path, data, mode="wb"):
     with open(path, mode) as f:
         f.write(data)
->>>>>>> dcec018c
 
 def read(path):
     with open(path, "rb") as rf:
@@ -574,7 +561,6 @@
         return 0
 
 
-<<<<<<< HEAD
 def get_used_space(path):
     if path is None:
         return 0
@@ -608,7 +594,8 @@
             return s.st_blocks * 512
         else:
             return s.st_size
-=======
+
+
 if sys.platform == "win32":
     # <http://msdn.microsoft.com/en-us/library/aa363858%28v=vs.85%29.aspx>
     CreateFileW = WINFUNCTYPE(
@@ -763,5 +750,4 @@
                             mtime_ns=now_ns,
                             ctime_ns=now_ns,
                            )
-        raise
->>>>>>> dcec018c
+        raise