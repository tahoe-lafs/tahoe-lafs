"""
Track the port to Python 3.

The two easiest ways to run the part of the test suite which is expected to
pass on Python 3 are::

    $ tox -e py36

and::

    $ trial allmydata.test.python3_tests

This module has been ported to Python 3.
"""

from __future__ import unicode_literals
from __future__ import absolute_import
from __future__ import division
from __future__ import print_function

from future.utils import PY2
if PY2:
    from future.builtins import filter, map, zip, ascii, chr, hex, input, next, oct, open, pow, round, super, bytes, dict, list, object, range, str, max, min  # noqa: F401

# Keep these sorted alphabetically, to reduce merge conflicts:
PORTED_MODULES = [
    "allmydata.codec",
    "allmydata.crypto",
    "allmydata.crypto.aes",
    "allmydata.crypto.ed25519",
    "allmydata.crypto.error",
    "allmydata.crypto.rsa",
    "allmydata.crypto.util",
    "allmydata.hashtree",
    "allmydata.immutable.happiness_upload",
    "allmydata.interfaces",
    "allmydata.monitor",
    "allmydata.storage.crawler",
    "allmydata.storage.expirer",
    "allmydata.test.common_py3",
    "allmydata.uri",
    "allmydata.util._python3",
    "allmydata.util.abbreviate",
    "allmydata.util.assertutil",
    "allmydata.util.base32",
    "allmydata.util.base62",
    "allmydata.util.configutil",
    "allmydata.util.connection_status",
    "allmydata.util.deferredutil",
    "allmydata.util.fileutil",
    "allmydata.util.dictutil",
    "allmydata.util.encodingutil",
    "allmydata.util.gcutil",
    "allmydata.util.happinessutil",
    "allmydata.util.hashutil",
    "allmydata.util.humanreadable",
    "allmydata.util.iputil",
    "allmydata.util.log",
    "allmydata.util.mathutil",
    "allmydata.util.namespace",
    "allmydata.util.netstring",
    "allmydata.util.observer",
    "allmydata.util.pipeline",
    "allmydata.util.pollmixin",
    "allmydata.util.spans",
    "allmydata.util.statistics",
    "allmydata.util.time_format",
]

PORTED_TEST_MODULES = [
    "allmydata.test.test_abbreviate",
    "allmydata.test.test_base32",
    "allmydata.test.test_base62",
<<<<<<< HEAD
    "allmydata.test.test_codec",
=======
    "allmydata.test.test_configutil",
    "allmydata.test.test_connection_status",
>>>>>>> 7da73c1a
    "allmydata.test.test_crawler",
    "allmydata.test.test_crypto",
    "allmydata.test.test_deferredutil",
    "allmydata.test.test_dictutil",
    "allmydata.test.test_encodingutil",
    "allmydata.test.test_happiness",
    "allmydata.test.test_hashtree",
    "allmydata.test.test_hashutil",
    "allmydata.test.test_humanreadable",
    "allmydata.test.test_iputil",
    "allmydata.test.test_log",
    "allmydata.test.test_monitor",
    "allmydata.test.test_netstring",
    "allmydata.test.test_observer",
    "allmydata.test.test_pipeline",
    "allmydata.test.test_python3",
    "allmydata.test.test_spans",
    "allmydata.test.test_statistics",
    "allmydata.test.test_storage_web",
    "allmydata.test.test_time_format",
    "allmydata.test.test_uri",
    "allmydata.test.test_util",
    "allmydata.test.test_version",
]<|MERGE_RESOLUTION|>--- conflicted
+++ resolved
@@ -71,12 +71,9 @@
     "allmydata.test.test_abbreviate",
     "allmydata.test.test_base32",
     "allmydata.test.test_base62",
-<<<<<<< HEAD
     "allmydata.test.test_codec",
-=======
     "allmydata.test.test_configutil",
     "allmydata.test.test_connection_status",
->>>>>>> 7da73c1a
     "allmydata.test.test_crawler",
     "allmydata.test.test_crypto",
     "allmydata.test.test_deferredutil",
