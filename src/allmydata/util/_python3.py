"""
Track the port to Python 3.

The two easiest ways to run the part of the test suite which is expected to
pass on Python 3 are::

    $ tox -e py36

and::

    $ trial allmydata.test.python3_tests

This module has been ported to Python 3.
"""

from __future__ import unicode_literals
from __future__ import absolute_import
from __future__ import division
from __future__ import print_function

from future.utils import PY2
if PY2:
    from future.builtins import filter, map, zip, ascii, chr, hex, input, next, oct, open, pow, round, super, bytes, dict, list, object, range, str, max, min  # noqa: F401

# Keep these sorted alphabetically, to reduce merge conflicts:
PORTED_MODULES = [
    "allmydata.__main__",
    "allmydata._auto_deps",
    "allmydata._monkeypatch",
    "allmydata.blacklist",
    "allmydata.check_results",
    "allmydata.codec",
    "allmydata.control",
    "allmydata.crypto",
    "allmydata.crypto.aes",
    "allmydata.crypto.ed25519",
    "allmydata.crypto.error",
    "allmydata.crypto.rsa",
    "allmydata.crypto.util",
    "allmydata.deep_stats",
    "allmydata.dirnode",
    "allmydata.frontends.sftpd",
    "allmydata.hashtree",
    "allmydata.history",
    "allmydata.immutable.checker",
    "allmydata.immutable.downloader",
    "allmydata.immutable.downloader.common",
    "allmydata.immutable.downloader.fetcher",
    "allmydata.immutable.downloader.finder",
    "allmydata.immutable.downloader.node",
    "allmydata.immutable.downloader.segmentation",
    "allmydata.immutable.downloader.share",
    "allmydata.immutable.downloader.status",
    "allmydata.immutable.encode",
    "allmydata.immutable.filenode",
    "allmydata.immutable.happiness_upload",
    "allmydata.immutable.layout",
    "allmydata.immutable.literal",
    "allmydata.immutable.offloaded",
    "allmydata.immutable.repairer",
    "allmydata.immutable.upload",
    "allmydata.interfaces",
    "allmydata.introducer.client",
    "allmydata.introducer.common",
    "allmydata.introducer.interfaces",
    "allmydata.introducer.server",
    "allmydata.monitor",
    "allmydata.mutable.checker",
    "allmydata.mutable.common",
    "allmydata.mutable.filenode",
    "allmydata.mutable.layout",
    "allmydata.mutable.publish",
    "allmydata.mutable.repairer",
    "allmydata.mutable.retrieve",
    "allmydata.mutable.servermap",
    "allmydata.node",
    "allmydata.nodemaker",
    "allmydata.stats",
    "allmydata.storage_client",
    "allmydata.storage.common",
    "allmydata.storage.crawler",
    "allmydata.storage.expirer",
    "allmydata.storage.immutable",
    "allmydata.storage.lease",
    "allmydata.storage.mutable",
    "allmydata.storage.server",
    "allmydata.storage.shares",
    "allmydata.test.no_network",
    "allmydata.test.mutable.util",
    "allmydata.unknown",
    "allmydata.uri",
    "allmydata.util._python3",
    "allmydata.util.abbreviate",
    "allmydata.util.assertutil",
    "allmydata.util.base32",
    "allmydata.util.base62",
    "allmydata.util.configutil",
    "allmydata.util.connection_status",
    "allmydata.util.deferredutil",
    "allmydata.util.dictutil",
    "allmydata.util.eliotutil",
    "allmydata.util.encodingutil",
    "allmydata.util.fileutil",
    "allmydata.util.gcutil",
    "allmydata.util.happinessutil",
    "allmydata.util.hashutil",
    "allmydata.util.humanreadable",
    "allmydata.util.idlib",
    "allmydata.util.iputil",
    "allmydata.util.jsonbytes",
    "allmydata.util.log",
    "allmydata.util.mathutil",
    "allmydata.util.namespace",
    "allmydata.util.netstring",
    "allmydata.util.observer",
    "allmydata.util.pipeline",
    "allmydata.util.pollmixin",
    "allmydata.util.spans",
    "allmydata.util.statistics",
    "allmydata.util.time_format",
    "allmydata.web.check_results",
    "allmydata.web.common",
    "allmydata.web.directory",
    "allmydata.web.filenode",
    "allmydata.web.info",
    "allmydata.web.introweb",
    "allmydata.web.logs",
    "allmydata.web.operations",
    "allmydata.web.private",
    "allmydata.web.root",
<<<<<<< HEAD
    "allmydata.web.status",
    "allmydata.web.storage",
    "allmydata.web.storage_plugins",
    "allmydata.web.unlinked",
=======
>>>>>>> 061f886f
    "allmydata.webish",
]

PORTED_TEST_MODULES = [
    "allmydata.test.mutable.test_checker",
    "allmydata.test.mutable.test_datahandle",
    "allmydata.test.mutable.test_different_encoding",
    "allmydata.test.mutable.test_exceptions",
    "allmydata.test.mutable.test_filehandle",
    "allmydata.test.mutable.test_filenode",
    "allmydata.test.mutable.test_interoperability",
    "allmydata.test.mutable.test_multiple_encodings",
    "allmydata.test.mutable.test_multiple_versions",
    "allmydata.test.mutable.test_problems",
    "allmydata.test.mutable.test_repair",
    "allmydata.test.mutable.test_roundtrip",
    "allmydata.test.mutable.test_servermap",
    "allmydata.test.mutable.test_update",
    "allmydata.test.mutable.test_version",
    "allmydata.test.test_abbreviate",
    "allmydata.test.test_base32",
    "allmydata.test.test_base62",
    "allmydata.test.test_checker",
    "allmydata.test.test_codec",
    "allmydata.test.test_common_util",
    "allmydata.test.test_configutil",
    "allmydata.test.test_connection_status",
    "allmydata.test.test_crawler",
    "allmydata.test.test_crypto",
    "allmydata.test.test_deferredutil",
    "allmydata.test.test_dictutil",
    "allmydata.test.test_dirnode",
    "allmydata.test.test_download",
    "allmydata.test.test_eliotutil",
    "allmydata.test.test_encode",
    "allmydata.test.test_encodingutil",
    "allmydata.test.test_filenode",
    "allmydata.test.test_happiness",
    "allmydata.test.test_hashtree",
    "allmydata.test.test_hashutil",
    "allmydata.test.test_helper",
    "allmydata.test.test_humanreadable",
    "allmydata.test.test_immutable",
    "allmydata.test.test_introducer",
    "allmydata.test.test_iputil",
    "allmydata.test.test_json_metadata",
    "allmydata.test.test_log",
    "allmydata.test.test_monitor",
    "allmydata.test.test_netstring",
    "allmydata.test.test_no_network",
    "allmydata.test.test_node",
    "allmydata.test.test_observer",
    "allmydata.test.test_pipeline",
    "allmydata.test.test_python3",
    "allmydata.test.test_repairer",
    "allmydata.test.test_sftp",
    "allmydata.test.test_spans",
    "allmydata.test.test_statistics",
    "allmydata.test.test_stats",
    "allmydata.test.test_storage",
    "allmydata.test.test_storage_client",
    "allmydata.test.test_storage_web",

    # Only partially ported, test_filesystem_with_cli_in_subprocess isn't
    # ported yet, nor is part of test_filesystem (the call to _test_cli). This
    # should be done once CLI is ported.
    "allmydata.test.test_system",

    "allmydata.test.test_time_format",
    "allmydata.test.test_upload",
    "allmydata.test.test_uri",
    "allmydata.test.test_util",
    "allmydata.test.web.test_common",
    "allmydata.test.web.test_grid",
    "allmydata.test.web.test_introducer",
    "allmydata.test.web.test_logs",
    "allmydata.test.web.test_private",
    "allmydata.test.web.test_root",
    "allmydata.test.web.test_status",
    "allmydata.test.web.test_util",
    "allmydata.test.web.test_web",
    "allmydata.test.web.test_webish",
]<|MERGE_RESOLUTION|>--- conflicted
+++ resolved
@@ -128,13 +128,10 @@
     "allmydata.web.operations",
     "allmydata.web.private",
     "allmydata.web.root",
-<<<<<<< HEAD
     "allmydata.web.status",
     "allmydata.web.storage",
     "allmydata.web.storage_plugins",
     "allmydata.web.unlinked",
-=======
->>>>>>> 061f886f
     "allmydata.webish",
 ]
 
