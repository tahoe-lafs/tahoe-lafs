--- conflicted
+++ resolved
@@ -38,13 +38,10 @@
     "allmydata.storage.common",
     "allmydata.storage.crawler",
     "allmydata.storage.expirer",
-<<<<<<< HEAD
     "allmydata.storage.immutable",
-=======
     "allmydata.storage.lease",
     "allmydata.storage.mutable",
     "allmydata.storage.shares",
->>>>>>> 73967aa5
     "allmydata.test.common_py3",
     "allmydata.uri",
     "allmydata.util._python3",
