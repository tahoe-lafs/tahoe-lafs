"""
Track the port to Python 3.

This module has been ported to Python 3.
"""

from __future__ import unicode_literals
from __future__ import absolute_import
from __future__ import division
from __future__ import print_function

from future.utils import PY2
if PY2:
    from builtins import filter, map, zip, ascii, chr, hex, input, next, oct, open, pow, round, super, bytes, dict, list, object, range, str, max, min  # noqa: F401

# Keep these sorted alphabetically, to reduce merge conflicts:
PORTED_MODULES = [
    "allmydata.crypto",
    "allmydata.crypto.aes",
    "allmydata.crypto.ed25519",
    "allmydata.crypto.error",
    "allmydata.crypto.rsa",
    "allmydata.crypto.util",
    "allmydata.hashtree",
<<<<<<< HEAD
    "allmydata.immutable.happiness_upload",
=======
    "allmydata.test.common_py3",
    "allmydata.util._python3",
>>>>>>> 9cc1db4a
    "allmydata.util.abbreviate",
    "allmydata.util.assertutil",
    "allmydata.util.base32",
    "allmydata.util.base62",
    "allmydata.util.deferredutil",
    "allmydata.util.dictutil",
    "allmydata.util.gcutil",
    "allmydata.util.hashutil",
    "allmydata.util.humanreadable",
    "allmydata.util.iputil",
    "allmydata.util.log",
    "allmydata.util.mathutil",
    "allmydata.util.namespace",
    "allmydata.util.netstring",
    "allmydata.util.observer",
    "allmydata.util.pipeline",
    "allmydata.util.pollmixin",
    "allmydata.util.spans",
    "allmydata.util.statistics",
    "allmydata.util.time_format",
]

PORTED_TEST_MODULES = [
    "allmydata.test.test_abbreviate",
    "allmydata.test.test_base32",
    "allmydata.test.test_base62",
    "allmydata.test.test_crypto",
    "allmydata.test.test_deferredutil",
    "allmydata.test.test_dictutil",
    "allmydata.test.test_happiness",
    "allmydata.test.test_hashtree",
    "allmydata.test.test_hashutil",
    "allmydata.test.test_humanreadable",
    "allmydata.test.test_iputil",
    "allmydata.test.test_log",
    "allmydata.test.test_netstring",
    "allmydata.test.test_observer",
    "allmydata.test.test_pipeline",
    "allmydata.test.test_python3",
    "allmydata.test.test_spans",
    "allmydata.test.test_statistics",
    "allmydata.test.test_time_format",
    "allmydata.test.test_version",
]


if __name__ == '__main__':
    from subprocess import check_call
    check_call(["trial"] + PORTED_TEST_MODULES)<|MERGE_RESOLUTION|>--- conflicted
+++ resolved
@@ -22,12 +22,9 @@
     "allmydata.crypto.rsa",
     "allmydata.crypto.util",
     "allmydata.hashtree",
-<<<<<<< HEAD
     "allmydata.immutable.happiness_upload",
-=======
     "allmydata.test.common_py3",
     "allmydata.util._python3",
->>>>>>> 9cc1db4a
     "allmydata.util.abbreviate",
     "allmydata.util.assertutil",
     "allmydata.util.base32",
