
from ConfigParser import SafeConfigParser

import attr

class UnknownConfigError(Exception):
    """
    An unknown config item was found.

    This is possibly raised by validate_config()
    """


def get_config(tahoe_cfg):
    config = SafeConfigParser()
    f = open(tahoe_cfg, "rb")
    try:
        # Skip any initial Byte Order Mark. Since this is an ordinary file, we
        # don't need to handle incomplete reads, and can assume seekability.
        if f.read(3) != '\xEF\xBB\xBF':
            f.seek(0)
        config.readfp(f)
    finally:
        f.close()
    return config

def set_config(config, section, option, value):
    if not config.has_section(section):
        config.add_section(section)
    config.set(section, option, value)
    assert config.get(section, option) == value

def write_config(tahoe_cfg, config):
    f = open(tahoe_cfg, "wb")
    try:
        config.write(f)
    finally:
        f.close()

def validate_config(fname, cfg, valid_config):
    """
    :param ValidConfiguration valid_config: The definition of a valid
        configuration.

    :raises UnknownConfigError: if there are any unknown sections or config
        values.
    """
    for section in cfg.sections():
        if not valid_config.is_valid_section(section):
            raise UnknownConfigError(
                "'{fname}' contains unknown section [{section}]".format(
                    fname=fname,
                    section=section,
                )
            )
<<<<<<< HEAD
        if valid_in_section is not None:
            for option in cfg.options(section):
                if option not in valid_in_section:
                    raise UnknownConfigError(
                        "'{fname}' section [{section}] contains unknown option '{option}'".format(
                            fname=fname,
                            section=section,
                            option=option,
                        )
                    )
=======
        for option in cfg.options(section):
            if not valid_config.is_valid_item(section, option):
                raise UnknownConfigError(
                    "'{fname}' section [{section}] contains unknown option '{option}'".format(
                        fname=fname,
                        section=section,
                        option=option,
                    )
                )


@attr.s
class ValidConfiguration(object):
    """
    :ivar dict[bytes, tuple[bytes]] _static_valid_sections: A mapping from
        valid section names to valid items in those sections.

    :ivar _is_valid_section: A callable which accepts a section name as bytes
        and returns True if that section name is valid, False otherwise.

    :ivar _is_valid_item: A callable which accepts a section name as bytes and
        an item name as bytes and returns True if that section, item pair is
        valid, False otherwise.
    """
    _static_valid_sections = attr.ib()
    _is_valid_section = attr.ib(default=lambda section_name: False)
    _is_valid_item = attr.ib(default=lambda section_name, item_name: False)

    def is_valid_section(self, section_name):
        """
        :return: True if the given section name is valid, False otherwise.
        """
        return (
            section_name in self._static_valid_sections or
            self._is_valid_section(section_name)
        )

    def is_valid_item(self, section_name, item_name):
        """
        :return: True if the given section name, ite name pair is valid, False
            otherwise.
        """
        return (
            item_name in self._static_valid_sections.get(section_name, ()) or
            self._is_valid_item(section_name, item_name)
        )


    def update(self, valid_config):
        static_valid_sections = self._static_valid_sections.copy()
        static_valid_sections.update(valid_config._static_valid_sections)
        return ValidConfiguration(
            static_valid_sections,
            _either(self._is_valid_section, valid_config._is_valid_section),
            _either(self._is_valid_item, valid_config._is_valid_item),
        )


def _either(f, g):
    """
    :return: A function which returns True if either f or g returns True.
    """
    return lambda *a, **kw: f(*a, **kw) or g(*a, **kw)
>>>>>>> 3b0ace17
<|MERGE_RESOLUTION|>--- conflicted
+++ resolved
@@ -53,18 +53,6 @@
                     section=section,
                 )
             )
-<<<<<<< HEAD
-        if valid_in_section is not None:
-            for option in cfg.options(section):
-                if option not in valid_in_section:
-                    raise UnknownConfigError(
-                        "'{fname}' section [{section}] contains unknown option '{option}'".format(
-                            fname=fname,
-                            section=section,
-                            option=option,
-                        )
-                    )
-=======
         for option in cfg.options(section):
             if not valid_config.is_valid_item(section, option):
                 raise UnknownConfigError(
@@ -127,5 +115,4 @@
     """
     :return: A function which returns True if either f or g returns True.
     """
-    return lambda *a, **kw: f(*a, **kw) or g(*a, **kw)
->>>>>>> 3b0ace17
+    return lambda *a, **kw: f(*a, **kw) or g(*a, **kw)