--- conflicted
+++ resolved
@@ -5,10 +5,7 @@
 from twisted.internet import defer, reactor
 
 from allmydata.util import log
-<<<<<<< HEAD
-=======
 from allmydata.util.assertutil import _assert
->>>>>>> 01b09f3b
 from allmydata.util.pollmixin import PollMixin
 
 
@@ -81,39 +78,18 @@
     I am a helper mixin that maintains a collection of named hooks, primarily
     for use in tests. Each hook is set to an unfired Deferred using 'set_hook',
     and can then be fired exactly once at the appropriate time by '_call_hook'.
-<<<<<<< HEAD
-=======
     If 'ignore_count' is given, that number of calls to '_call_hook' will be
     ignored before firing the hook.
->>>>>>> 01b09f3b
 
     I assume a '_hooks' attribute that should set by the class constructor to
     a dict mapping each valid hook name to None.
     """
-<<<<<<< HEAD
-    def set_hook(self, name, d=None):
-=======
     def set_hook(self, name, d=None, ignore_count=0):
->>>>>>> 01b09f3b
         """
         Called by the hook observer (e.g. by a test).
         If d is not given, an unfired Deferred is created and returned.
         The hook must not already be set.
         """
-<<<<<<< HEAD
-        if d is None:
-            d = defer.Deferred()
-        assert self._hooks[name] is None, self._hooks[name]
-        assert isinstance(d, defer.Deferred), d
-        self._hooks[name] = d
-        return d
-
-    def _call_hook(self, res, name):
-        """
-        Called to trigger the hook, with argument 'res'. This is a no-op if the
-        hook is unset. Otherwise, the hook will be unset, and then its Deferred
-        will be fired synchronously.
-=======
         self._log("set_hook %r, ignore_count=%r" % (name, ignore_count))
         if d is None:
             d = defer.Deferred()
@@ -131,7 +107,6 @@
         the hook is unset. If the hook's ignore_count is positive, it will be
         decremented; if it was already zero, the hook will be unset, and then
         its Deferred will be fired synchronously.
->>>>>>> 01b09f3b
 
         The expected usage is "deferred.addBoth(self._call_hook, 'hookname')".
         This ensures that if 'res' is a failure, the hook will be errbacked,
@@ -139,15 +114,6 @@
         'res' is returned so that the current result or failure will be passed
         through.
         """
-<<<<<<< HEAD
-        d = self._hooks[name]
-        if d is None:
-            return defer.succeed(None)
-        self._hooks[name] = None
-        _with_log(d.callback, res)
-        return res
-
-=======
         hook = self._hooks[name]
         if hook is None:
             return res  # pass on error/result
@@ -167,7 +133,6 @@
     def _log(self, msg):
         log.msg(msg, level=log.NOISY)
 
->>>>>>> 01b09f3b
 
 def async_iterate(process, iterable, *extra_args, **kwargs):
     """
