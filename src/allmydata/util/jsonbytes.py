"""
A JSON encoder than can serialize bytes.

Ported to Python 3.
"""

from __future__ import unicode_literals
from __future__ import absolute_import
from __future__ import division
from __future__ import print_function

<<<<<<< HEAD
from future.utils import PY2, PY3

=======
from future.utils import PY2
>>>>>>> c97e07dc
if PY2:
    from future.builtins import filter, map, zip, ascii, chr, hex, input, next, oct, open, pow, round, super, bytes, dict, list, object, range, str, max, min  # noqa: F401

import json
import codecs
from typing import Any, Iterator

if PY2:
    def backslashreplace_py2(ex):
        """
        On Python 2 'backslashreplace' error handler doesn't work, so write our
        own.
        """
        return ''.join('\\x{:02x}'.format(ord(c))
                       for c in ex.object[ex.start:ex.end]), ex.end

    codecs.register_error("backslashreplace_tahoe_py2", backslashreplace_py2)


def bytes_to_unicode(any_bytes: bool, obj: Any) -> Any:
    """Convert bytes to unicode.

    :param any_bytes: If True, also support non-UTF-8-encoded bytes.
    :param obj: Object to de-byte-ify.
    """
    errors = "backslashreplace" if any_bytes else "strict"
    if PY2 and errors == "backslashreplace":
        errors = "backslashreplace_tahoe_py2"

    def doit(obj: Any) -> Any:
        """Convert any bytes objects to unicode, recursively."""
        if isinstance(obj, bytes):
            return obj.decode("utf-8", errors=errors)
        if isinstance(obj, dict):
            new_obj = {}
            for k, v in obj.items():
                if isinstance(k, bytes):
                    k = k.decode("utf-8", errors=errors)
                v = doit(v)
                new_obj[k] = v
            return new_obj
        if isinstance(obj, (list, set, tuple)):
            return [doit(i) for i in obj]
        return obj

    return doit(obj)


class UTF8BytesJSONEncoder(json.JSONEncoder):
    """
    A JSON encoder than can also encode UTF-8 encoded strings.
    """
    def encode(self, o: Any, **kwargs: Any) -> str:
        return json.JSONEncoder.encode(
            self, bytes_to_unicode(False, o), **kwargs)

    def iterencode(self, o: Any, _one_shot: bool=False) -> Iterator[str]:
        return json.JSONEncoder.iterencode(
            self, bytes_to_unicode(False, o), _one_shot)


class AnyBytesJSONEncoder(json.JSONEncoder):
    """
    A JSON encoder than can also encode bytes of any sort.

    Bytes are decoded to strings using UTF-8, if that fails to decode then the
    bytes are quoted.
    """
    def encode(self, o: Any, **kwargs: Any) -> str:
        return json.JSONEncoder.encode(
            self, bytes_to_unicode(True, o), **kwargs)

    def iterencode(self, o: Any, _one_shot: bool=False) -> Iterator[str]:
        return json.JSONEncoder.iterencode(
            self, bytes_to_unicode(True, o), _one_shot)


def dumps(obj: Any, *args: Any, **kwargs: Any) -> str:
    """Encode to JSON, supporting bytes as keys or values.

    :param bool any_bytes: If False (the default) the bytes are assumed to be
        UTF-8 encoded Unicode strings.  If True, non-UTF-8 bytes are quoted for
        human consumption.
    """
    any_bytes: bool = kwargs.pop("any_bytes", False)
    if any_bytes:
        cls = AnyBytesJSONEncoder   # type: ignore
    else:
        cls = UTF8BytesJSONEncoder  # type: ignore
    return json.dumps(obj, cls=cls, *args, **kwargs)


def dumps_bytes(obj: Any, *args: Any, **kwargs: Any) -> bytes:
    """Encode to JSON, then encode as bytes.

    :param bool any_bytes: If False (the default) the bytes are assumed to be
        UTF-8 encoded Unicode strings.  If True, non-UTF-8 bytes are quoted for
        human consumption.
    """
<<<<<<< HEAD
    result: str = dumps(obj, *args, **kwargs)
    if PY3:
        resultbytes = result.encode("utf-8")
    return resultbytes
=======
    return dumps(obj, *args, **kwargs).encode("utf-8")
>>>>>>> c97e07dc


# To make this module drop-in compatible with json module:
loads = json.loads
load = json.load


__all__ = ["dumps", "loads", "load"]<|MERGE_RESOLUTION|>--- conflicted
+++ resolved
@@ -9,12 +9,7 @@
 from __future__ import division
 from __future__ import print_function
 
-<<<<<<< HEAD
-from future.utils import PY2, PY3
-
-=======
 from future.utils import PY2
->>>>>>> c97e07dc
 if PY2:
     from future.builtins import filter, map, zip, ascii, chr, hex, input, next, oct, open, pow, round, super, bytes, dict, list, object, range, str, max, min  # noqa: F401
 
@@ -114,14 +109,7 @@
         UTF-8 encoded Unicode strings.  If True, non-UTF-8 bytes are quoted for
         human consumption.
     """
-<<<<<<< HEAD
-    result: str = dumps(obj, *args, **kwargs)
-    if PY3:
-        resultbytes = result.encode("utf-8")
-    return resultbytes
-=======
     return dumps(obj, *args, **kwargs).encode("utf-8")
->>>>>>> c97e07dc
 
 
 # To make this module drop-in compatible with json module:
