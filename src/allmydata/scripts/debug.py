--- conflicted
+++ resolved
@@ -660,7 +660,6 @@
     /home/warner/testnet/node-1/storage/shares/44k/44kai1tui348689nrw8fjegc8c/9
     /home/warner/testnet/node-2/storage/shares/44k/44kai1tui348689nrw8fjegc8c/2
     """
-<<<<<<< HEAD
     from allmydata.storage.common import si_a2b, NUM_RE
     from allmydata.storage.backends.disk.disk_backend import si_si2dir
     from allmydata.util import fileutil
@@ -673,18 +672,6 @@
         for shnumstr in fileutil.listdir(sharedir, filter=NUM_RE):
             sharefile = os.path.join(sharedir, shnumstr)
             print >>out, quote_output(sharefile, quotemarks=False)
-=======
-    from allmydata.storage.server import si_a2b, storage_index_to_dir
-    from allmydata.util.encodingutil import listdir_unicode, quote_local_unicode_path
-
-    out = options.stdout
-    sharedir = storage_index_to_dir(si_a2b(options.si_s))
-    for d in options.nodedirs:
-        d = os.path.join(d, "storage", "shares", sharedir)
-        if os.path.exists(d):
-            for shnum in listdir_unicode(d):
-                print >>out, quote_local_unicode_path(os.path.join(d, shnum), quotemarks=False)
->>>>>>> 01b09f3b
 
     return 0
 
@@ -847,13 +834,8 @@
     out = options.stdout
     err = options.stderr
     now = time.time()
-<<<<<<< HEAD
     for node_dir in options.nodedirs:
         shares_dir = os.path.join(node_dir, "storage", "shares")
-=======
-    for d in options.nodedirs:
-        d = os.path.join(d, "storage", "shares")
->>>>>>> 01b09f3b
         try:
             prefixes = fileutil.listdir(shares_dir)
         except EnvironmentError:
@@ -917,11 +899,7 @@
 
 Obviously, this command should not be used in normal operation.
 """
-<<<<<<< HEAD
-        return t
-
-=======
->>>>>>> 01b09f3b
+
     def parseArgs(self, filename):
         self['filename'] = filename
 
