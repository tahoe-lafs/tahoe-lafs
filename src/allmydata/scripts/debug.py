
# do not import any allmydata modules at this level. Do that from inside
# individual functions instead.
import struct, time, os, sys
from collections import deque

from twisted.python import usage, failure
from twisted.internet import defer
<<<<<<< HEAD
from twisted.scripts import trial as twisted_trial

=======
>>>>>>> dcec018c
from foolscap.logging import cli as foolscap_cli

from allmydata.util.assertutil import _assert
from allmydata.scripts.common import BaseOptions


class ChunkedShare(object):
    def __init__(self, filename, preferred_chunksize):
        self._filename = filename
        self._position = 0
        self._chunksize = os.stat(filename).st_size
        self._total_size = self._chunksize
        chunknum = 1
        while True:
            chunk_filename = self._get_chunk_filename(chunknum)
            if not os.path.exists(chunk_filename):
                break
            size = os.stat(chunk_filename).st_size
            _assert(size <= self._chunksize, size=size, chunksize=self._chunksize)
            self._total_size += size
            chunknum += 1

        if self._chunksize == self._total_size:
            # There is only one chunk, so we are at liberty to make the chunksize larger
            # than that chunk, but not smaller.
            self._chunksize = max(self._chunksize, preferred_chunksize)

    def __repr__(self):
        return "<ChunkedShare at %r>" % (self._filename,)

    def seek(self, offset):
        self._position = offset

    def read(self, length):
        data = self.pread(self._position, length)
        self._position += len(data)
        return data

    def write(self, data):
        self.pwrite(self._position, data)
        self._position += len(data)

    def pread(self, offset, length):
        if offset + length > self._total_size:
            length = max(0, self._total_size - offset)

        pieces = deque()
        chunknum    = offset / self._chunksize
        read_offset = offset % self._chunksize
        remaining   = length
        while remaining > 0:
            read_length = min(remaining, self._chunksize - read_offset)
            _assert(read_length > 0, read_length=read_length)
            pieces.append(self.read_from_chunk(chunknum, read_offset, read_length))
            remaining -= read_length
            read_offset = 0
            chunknum += 1
        return ''.join(pieces)

    def _get_chunk_filename(self, chunknum):
        if chunknum == 0:
            return self._filename
        else:
            return "%s.%d" % (self._filename, chunknum)

    def read_from_chunk(self, chunknum, offset, length):
        f = open(self._get_chunk_filename(chunknum), "rb")
        try:
            f.seek(offset)
            data = f.read(length)
            _assert(len(data) == length, len_data = len(data), length=length)
            return data
        finally:
            f.close()

    def pwrite(self, offset, data):
        if offset > self._total_size:
            # fill the gap with zeroes
            data = "\x00"*(offset + len(data) - self._total_size) + data
            offset = self._total_size

        self._total_size = max(self._total_size, offset + len(data))
        chunknum     = offset / self._chunksize
        write_offset = offset % self._chunksize
        data_offset  = 0
        remaining = len(data)
        while remaining > 0:
            write_length = min(remaining, self._chunksize - write_offset)
            _assert(write_length > 0, write_length=write_length)
            self.write_to_chunk(chunknum, write_offset, data[data_offset : data_offset + write_length])
            remaining -= write_length
            data_offset += write_length
            write_offset = 0
            chunknum += 1

    def write_to_chunk(self, chunknum, offset, data):
        f = open(self._get_chunk_filename(chunknum), "rw+b")
        try:
            f.seek(offset)
            f.write(data)
        finally:
            f.close()


class DumpOptions(BaseOptions):
    def getSynopsis(self):
        return "Usage: tahoe [global-options] debug dump-share SHARE_FILENAME"

    optFlags = [
        ["offsets", None, "Display a table of section offsets."],
        ]

    description = """
Print lots of information about the given share, by parsing the share's
contents. This includes share type, lease information, encoding parameters,
hash-tree roots, public keys, and segment sizes. This command also emits a
verify-cap for the file that uses the share.

 tahoe debug dump-share testgrid/node-3/storage/shares/4v/4vozh77tsrw7mdhnj7qvp5ky74/0
"""

    def parseArgs(self, filename):
        from allmydata.util.encodingutil import argv_to_abspath
        self['filename'] = argv_to_abspath(filename)


def dump_share(options):
    from allmydata.util.encodingutil import quote_output
    from allmydata.mutable.layout import MUTABLE_MAGIC, MAX_MUTABLE_SHARE_SIZE

    out = options.stdout
    filename = options['filename']

    # check the version, to see if we have a mutable or immutable share
    print >>out, "share filename: %s" % quote_output(filename)

    share = ChunkedShare(filename, MAX_MUTABLE_SHARE_SIZE)
    prefix = share.pread(0, len(MUTABLE_MAGIC))

    if prefix == MUTABLE_MAGIC:
        return dump_mutable_share(options, share)
    else:
        return dump_immutable_share(options, share)


def dump_immutable_share(options, share):
    from allmydata.storage.backends.disk.immutable import ImmutableDiskShare

    share.DATA_OFFSET = ImmutableDiskShare.DATA_OFFSET
    out = options.stdout
    dump_immutable_chk_share(share, out, options)
    print >>out
    return 0


def dump_immutable_chk_share(share, out, options):
    from allmydata import uri
    from allmydata.util import base32
    from allmydata.immutable.layout import ReadBucketProxy
    from allmydata.util.encodingutil import quote_output, to_str

    # use a ReadBucketProxy to parse the bucket and find the uri extension
    bp = ReadBucketProxy(None, None, '')

    def read_share_data(offset, length):
        return share.pread(share.DATA_OFFSET + offset, length)

    offsets = bp._parse_offsets(read_share_data(0, 0x44))
    print >>out, "%20s: %d" % ("version", bp._version)
    seek = offsets['uri_extension']
    length = struct.unpack(bp._fieldstruct,
                           read_share_data(seek, bp._fieldsize))[0]
    seek += bp._fieldsize
    UEB_data = read_share_data(seek, length)

    unpacked = uri.unpack_extension_readable(UEB_data)
    keys1 = ("size", "num_segments", "segment_size",
             "needed_shares", "total_shares")
    keys2 = ("codec_name", "codec_params", "tail_codec_params")
    keys3 = ("plaintext_hash", "plaintext_root_hash",
             "crypttext_hash", "crypttext_root_hash",
             "share_root_hash", "UEB_hash")
    display_keys = {"size": "file_size"}
    for k in keys1:
        if k in unpacked:
            dk = display_keys.get(k, k)
            print >>out, "%20s: %s" % (dk, unpacked[k])
    print >>out
    for k in keys2:
        if k in unpacked:
            dk = display_keys.get(k, k)
            print >>out, "%20s: %s" % (dk, unpacked[k])
    print >>out
    for k in keys3:
        if k in unpacked:
            dk = display_keys.get(k, k)
            print >>out, "%20s: %s" % (dk, unpacked[k])

    leftover = set(unpacked.keys()) - set(keys1 + keys2 + keys3)
    if leftover:
        print >>out
        print >>out, "LEFTOVER:"
        for k in sorted(leftover):
            print >>out, "%20s: %s" % (k, unpacked[k])

    # the storage index isn't stored in the share itself, so we depend upon
    # knowing the parent directory name to get it
    pieces = options['filename'].split(os.sep)
    if len(pieces) >= 2:
        piece = to_str(pieces[-2])
        if base32.could_be_base32_encoded(piece):
            storage_index = base32.a2b(piece)
            uri_extension_hash = base32.a2b(unpacked["UEB_hash"])
            u = uri.CHKFileVerifierURI(storage_index, uri_extension_hash,
                                      unpacked["needed_shares"],
                                      unpacked["total_shares"], unpacked["size"])
            verify_cap = u.to_string()
            print >>out, "%20s: %s" % ("verify-cap", quote_output(verify_cap, quotemarks=False))

    sizes = {}
    sizes['data'] = (offsets['plaintext_hash_tree'] -
                           offsets['data'])
    sizes['validation'] = (offsets['uri_extension'] -
                           offsets['plaintext_hash_tree'])
    sizes['uri-extension'] = len(UEB_data)
    print >>out
    print >>out, " Size of data within the share:"
    for k in sorted(sizes):
        print >>out, "%20s: %s" % (k, sizes[k])

    if options['offsets']:
        print >>out
        print >>out, " Section Offsets:"
        print >>out, "%20s: %s" % ("share data", share.DATA_OFFSET)
        for k in ["data", "plaintext_hash_tree", "crypttext_hash_tree",
                  "block_hashes", "share_hashes", "uri_extension"]:
            name = {"data": "block data"}.get(k,k)
            offset = share.DATA_OFFSET + offsets[k]
            print >>out, "  %20s: %s   (0x%x)" % (name, offset, offset)


def format_expiration_time(expiration_time):
    now = time.time()
    remains = expiration_time - now
    when = "%ds" % remains
    if remains > 24*3600:
        when += " (%d days)" % (remains / (24*3600))
    elif remains > 3600:
        when += " (%d hours)" % (remains / 3600)
    return when


def dump_mutable_share(options, m):
    from allmydata.util import base32, idlib
    from allmydata.storage.backends.disk.mutable import MutableDiskShare

    out = options.stdout

    m.DATA_OFFSET = MutableDiskShare.DATA_OFFSET
    WE, nodeid = MutableDiskShare._read_write_enabler_and_nodeid(m)
    data_length = MutableDiskShare._read_data_length(m)
    container_size = MutableDiskShare._read_container_size(m)

    share_type = "unknown"
    version = m.pread(m.DATA_OFFSET, 1)
    if version == "\x00":
        # this slot contains an SMDF share
        share_type = "SDMF"
    elif version == "\x01":
        share_type = "MDMF"

    print >>out
    print >>out, "Mutable slot found:"
    print >>out, " share_type: %s" % share_type
    print >>out, " write_enabler: %s" % base32.b2a(WE)
    print >>out, " WE for nodeid: %s" % idlib.nodeid_b2a(nodeid)
    print >>out, " container_size: %d" % container_size
    print >>out, " data_length: %d" % data_length
    print >>out

    if share_type == "SDMF":
        dump_SDMF_share(m, data_length, options)
    elif share_type == "MDMF":
        dump_MDMF_share(m, data_length, options)

    return 0


def dump_SDMF_share(m, length, options):
    from allmydata.mutable.layout import unpack_share, unpack_header
    from allmydata.mutable.common import NeedMoreDataError
    from allmydata.util import base32, hashutil
    from allmydata.uri import SSKVerifierURI
    from allmydata.util.encodingutil import quote_output, to_str

    out = options.stdout

    data = m.pread(m.DATA_OFFSET, min(length, 2000))

    try:
        pieces = unpack_share(data)
    except NeedMoreDataError, e:
        # retry once with the larger size
        size = e.needed_bytes
        data = m.pread(m.DATA_OFFSET, min(length, size))
        pieces = unpack_share(data)

    (seqnum, root_hash, IV, k, N, segsize, datalen,
     pubkey, signature, share_hash_chain, block_hash_tree,
     share_data, enc_privkey) = pieces
    (ig_version, ig_seqnum, ig_roothash, ig_IV, ig_k, ig_N, ig_segsize,
     ig_datalen, offsets) = unpack_header(data)

    print >>out, " SDMF contents:"
    print >>out, "  seqnum: %d" % seqnum
    print >>out, "  root_hash: %s" % base32.b2a(root_hash)
    print >>out, "  IV: %s" % base32.b2a(IV)
    print >>out, "  required_shares: %d" % k
    print >>out, "  total_shares: %d" % N
    print >>out, "  segsize: %d" % segsize
    print >>out, "  datalen: %d" % datalen
    print >>out, "  enc_privkey: %d bytes" % len(enc_privkey)
    print >>out, "  pubkey: %d bytes" % len(pubkey)
    print >>out, "  signature: %d bytes" % len(signature)
    share_hash_ids = ",".join(sorted([str(hid)
                                      for hid in share_hash_chain.keys()]))
    print >>out, "  share_hash_chain: %s" % share_hash_ids
    print >>out, "  block_hash_tree: %d nodes" % len(block_hash_tree)

    # the storage index isn't stored in the share itself, so we depend upon
    # knowing the parent directory name to get it
    pieces = options['filename'].split(os.sep)
    if len(pieces) >= 2:
        piece = to_str(pieces[-2])
        if base32.could_be_base32_encoded(piece):
            storage_index = base32.a2b(piece)
            fingerprint = hashutil.ssk_pubkey_fingerprint_hash(pubkey)
            u = SSKVerifierURI(storage_index, fingerprint)
            verify_cap = u.to_string()
            print >>out, "  verify-cap:", quote_output(verify_cap, quotemarks=False)

    if options['offsets']:
        # NOTE: this offset-calculation code is fragile, and needs to be
        # merged with MutableDiskShare's internals.
        print >>out
        print >>out, " Section Offsets:"
        def printoffset(name, value, shift=0):
            print >>out, "%s%20s: %s   (0x%x)" % (" "*shift, name, value, value)
        printoffset("end of header", m.DATA_OFFSET)
        printoffset("share data", m.DATA_OFFSET)
        o_seqnum = m.DATA_OFFSET + struct.calcsize(">B")
        printoffset("seqnum", o_seqnum, 2)
        o_root_hash = m.DATA_OFFSET + struct.calcsize(">BQ")
        printoffset("root_hash", o_root_hash, 2)
        for k in ["signature", "share_hash_chain", "block_hash_tree",
                  "share_data",
                  "enc_privkey", "EOF"]:
            name = {"share_data": "block data",
                    "EOF": "end of share data"}.get(k,k)
            offset = m.DATA_OFFSET + offsets[k]
            printoffset(name, offset, 2)

    print >>out


def dump_MDMF_share(m, length, options):
    from allmydata.mutable.layout import MDMFSlotReadProxy
    from allmydata.util import base32, hashutil
    from allmydata.uri import MDMFVerifierURI
    from allmydata.util.encodingutil import quote_output, to_str
    from allmydata.storage.backends.disk.mutable import MutableDiskShare
    DATA_OFFSET = MutableDiskShare.DATA_OFFSET

    out = options.stdout

    storage_index = None; shnum = 0

    class ShareDumper(MDMFSlotReadProxy):
        def _read(self, readvs, force_remote=False, queue=False):
            data = []
            for (where,length) in readvs:
                data.append(m.pread(DATA_OFFSET + where, length))
            return defer.succeed({shnum: data})

    p = ShareDumper(None, storage_index, shnum)
    def extract(func):
        stash = []
        # these methods return Deferreds, but we happen to know that they run
        # synchronously when not actually talking to a remote server
        d = func()
        d.addCallback(stash.append)
        return stash[0]

    verinfo = extract(p.get_verinfo)
    encprivkey = extract(p.get_encprivkey)
    signature = extract(p.get_signature)
    pubkey = extract(p.get_verification_key)
    block_hash_tree = extract(p.get_blockhashes)
    share_hash_chain = extract(p.get_sharehashes)

    (seqnum, root_hash, salt_to_use, segsize, datalen, k, N, prefix,
     offsets) = verinfo

    print >>out, " MDMF contents:"
    print >>out, "  seqnum: %d" % seqnum
    print >>out, "  root_hash: %s" % base32.b2a(root_hash)
    #print >>out, "  IV: %s" % base32.b2a(IV)
    print >>out, "  required_shares: %d" % k
    print >>out, "  total_shares: %d" % N
    print >>out, "  segsize: %d" % segsize
    print >>out, "  datalen: %d" % datalen
    print >>out, "  enc_privkey: %d bytes" % len(encprivkey)
    print >>out, "  pubkey: %d bytes" % len(pubkey)
    print >>out, "  signature: %d bytes" % len(signature)
    share_hash_ids = ",".join([str(hid)
                               for hid in sorted(share_hash_chain.keys())])
    print >>out, "  share_hash_chain: %s" % share_hash_ids
    print >>out, "  block_hash_tree: %d nodes" % len(block_hash_tree)

    # the storage index isn't stored in the share itself, so we depend upon
    # knowing the parent directory name to get it
    pieces = options['filename'].split(os.sep)
    if len(pieces) >= 2:
        piece = to_str(pieces[-2])
        if base32.could_be_base32_encoded(piece):
            storage_index = base32.a2b(piece)
            fingerprint = hashutil.ssk_pubkey_fingerprint_hash(pubkey)
            u = MDMFVerifierURI(storage_index, fingerprint)
            verify_cap = u.to_string()
            print >>out, "  verify-cap:", quote_output(verify_cap, quotemarks=False)

    if options['offsets']:
        # NOTE: this offset-calculation code is fragile, and needs to be
        # merged with MutableDiskShare's internals.

        print >>out
        print >>out, " Section Offsets:"
        def printoffset(name, value, shift=0):
            print >>out, "%s%.20s: %s   (0x%x)" % (" "*shift, name, value, value)
        printoffset("end of header", m.DATA_OFFSET, 2)
        printoffset("share data", m.DATA_OFFSET, 2)
        o_seqnum = m.DATA_OFFSET + struct.calcsize(">B")
        printoffset("seqnum", o_seqnum, 4)
        o_root_hash = m.DATA_OFFSET + struct.calcsize(">BQ")
        printoffset("root_hash", o_root_hash, 4)
        for k in ["enc_privkey", "share_hash_chain", "signature",
                  "verification_key", "verification_key_end",
                  "share_data", "block_hash_tree", "EOF"]:
            name = {"share_data": "block data",
                    "verification_key": "pubkey",
                    "verification_key_end": "end of pubkey",
                    "EOF": "end of share data"}.get(k,k)
            offset = m.DATA_OFFSET + offsets[k]
            printoffset(name, offset, 4)

    print >>out


class DumpCapOptions(BaseOptions):
    def getSynopsis(self):
        return "Usage: tahoe [global-options] debug dump-cap [options] FILECAP"
    optParameters = [
        ["nodeid", "n",
         None, "Specify the storage server nodeid (ASCII), to construct the write enabler."],
        ]
    def parseArgs(self, cap):
        self.cap = cap

    description = """
Print information about the given cap-string (aka: URI, file-cap, dir-cap,
read-cap, write-cap). The URI string is parsed and unpacked. This prints the
type of the cap, its storage index, and any derived keys.

 tahoe debug dump-cap URI:SSK-Verifier:4vozh77tsrw7mdhnj7qvp5ky74:q7f3dwz76sjys4kqfdt3ocur2pay3a6rftnkqmi2uxu3vqsdsofq

This may be useful to determine if a read-cap and a write-cap refer to the
same time, or to extract the storage-index from a file-cap (to then use with
find-shares)

For mutable write-caps, if the storage server nodeid is provided, this command
will compute the write enabler.
"""


def dump_cap(options):
    from allmydata import uri
    from base64 import b32decode
    import urlparse, urllib

    out = options.stdout
    cap = options.cap
    nodeid = None
    if options['nodeid']:
        nodeid = b32decode(options['nodeid'].upper())

    if cap.startswith("http"):
        scheme, netloc, path, params, query, fragment = urlparse.urlparse(cap)
        _assert(path.startswith("/uri/"), path=path)
        cap = urllib.unquote(path[len("/uri/"):])

    u = uri.from_string(cap)

    print >>out
    dump_uri_instance(u, nodeid, out)

def dump_uri_instance(u, nodeid, out, show_header=True):
    from allmydata import uri
    from allmydata.storage.server import si_b2a
    from allmydata.util import base32, hashutil
    from allmydata.util.encodingutil import quote_output

    if isinstance(u, uri.CHKFileURI):
        if show_header:
            print >>out, "CHK File:"
        print >>out, " key:", base32.b2a(u.key)
        print >>out, " UEB hash:", base32.b2a(u.uri_extension_hash)
        print >>out, " size:", u.size
        print >>out, " k/N: %d/%d" % (u.needed_shares, u.total_shares)
        print >>out, " storage index:", si_b2a(u.get_storage_index())
    elif isinstance(u, uri.CHKFileVerifierURI):
        if show_header:
            print >>out, "CHK Verifier URI:"
        print >>out, " UEB hash:", base32.b2a(u.uri_extension_hash)
        print >>out, " size:", u.size
        print >>out, " k/N: %d/%d" % (u.needed_shares, u.total_shares)
        print >>out, " storage index:", si_b2a(u.get_storage_index())

    elif isinstance(u, uri.LiteralFileURI):
        if show_header:
            print >>out, "Literal File URI:"
        print >>out, " data:", quote_output(u.data)

    elif isinstance(u, uri.WriteableSSKFileURI): # SDMF
        if show_header:
            print >>out, "SDMF Writeable URI:"
        print >>out, " writekey:", base32.b2a(u.writekey)
        print >>out, " readkey:", base32.b2a(u.readkey)
        print >>out, " storage index:", si_b2a(u.get_storage_index())
        print >>out, " fingerprint:", base32.b2a(u.fingerprint)
        print >>out
        if nodeid:
            we = hashutil.ssk_write_enabler_hash(u.writekey, nodeid)
            print >>out, " write_enabler:", base32.b2a(we)
            print >>out
    elif isinstance(u, uri.ReadonlySSKFileURI):
        if show_header:
            print >>out, "SDMF Read-only URI:"
        print >>out, " readkey:", base32.b2a(u.readkey)
        print >>out, " storage index:", si_b2a(u.get_storage_index())
        print >>out, " fingerprint:", base32.b2a(u.fingerprint)
    elif isinstance(u, uri.SSKVerifierURI):
        if show_header:
            print >>out, "SDMF Verifier URI:"
        print >>out, " storage index:", si_b2a(u.get_storage_index())
        print >>out, " fingerprint:", base32.b2a(u.fingerprint)

    elif isinstance(u, uri.WriteableMDMFFileURI): # MDMF
        if show_header:
            print >>out, "MDMF Writeable URI:"
        print >>out, " writekey:", base32.b2a(u.writekey)
        print >>out, " readkey:", base32.b2a(u.readkey)
        print >>out, " storage index:", si_b2a(u.get_storage_index())
        print >>out, " fingerprint:", base32.b2a(u.fingerprint)
        print >>out
        if nodeid:
            we = hashutil.ssk_write_enabler_hash(u.writekey, nodeid)
            print >>out, " write_enabler:", base32.b2a(we)
            print >>out
    elif isinstance(u, uri.ReadonlyMDMFFileURI):
        if show_header:
            print >>out, "MDMF Read-only URI:"
        print >>out, " readkey:", base32.b2a(u.readkey)
        print >>out, " storage index:", si_b2a(u.get_storage_index())
        print >>out, " fingerprint:", base32.b2a(u.fingerprint)
    elif isinstance(u, uri.MDMFVerifierURI):
        if show_header:
            print >>out, "MDMF Verifier URI:"
        print >>out, " storage index:", si_b2a(u.get_storage_index())
        print >>out, " fingerprint:", base32.b2a(u.fingerprint)

    elif isinstance(u, uri.ImmutableDirectoryURI): # CHK-based directory
        if show_header:
            print >>out, "CHK Directory URI:"
        dump_uri_instance(u._filenode_uri, nodeid, out, False)
    elif isinstance(u, uri.ImmutableDirectoryURIVerifier):
        if show_header:
            print >>out, "CHK Directory Verifier URI:"
        dump_uri_instance(u._filenode_uri, nodeid, out, False)

    elif isinstance(u, uri.DirectoryURI): # SDMF-based directory
        if show_header:
            print >>out, "Directory Writeable URI:"
        dump_uri_instance(u._filenode_uri, nodeid, out, False)
    elif isinstance(u, uri.ReadonlyDirectoryURI):
        if show_header:
            print >>out, "Directory Read-only URI:"
        dump_uri_instance(u._filenode_uri, nodeid, out, False)
    elif isinstance(u, uri.DirectoryURIVerifier):
        if show_header:
            print >>out, "Directory Verifier URI:"
        dump_uri_instance(u._filenode_uri, nodeid, out, False)

    elif isinstance(u, uri.MDMFDirectoryURI): # MDMF-based directory
        if show_header:
            print >>out, "Directory Writeable URI:"
        dump_uri_instance(u._filenode_uri, nodeid, out, False)
    elif isinstance(u, uri.ReadonlyMDMFDirectoryURI):
        if show_header:
            print >>out, "Directory Read-only URI:"
        dump_uri_instance(u._filenode_uri, nodeid, out, False)
    elif isinstance(u, uri.MDMFDirectoryURIVerifier):
        if show_header:
            print >>out, "Directory Verifier URI:"
        dump_uri_instance(u._filenode_uri, nodeid, out, False)

    else:
        print >>out, "unknown cap type"


class FindSharesOptions(BaseOptions):
    def getSynopsis(self):
        return "Usage: tahoe [global-options] debug find-shares STORAGE_INDEX NODEDIRS.."

    def parseArgs(self, storage_index_s, *nodedirs):
        from allmydata.util.encodingutil import argv_to_abspath
        self.si_s = storage_index_s
        self.nodedirs = map(argv_to_abspath, nodedirs)

    description = """
Locate all shares for the given storage index. This command looks through one
or more node directories to find the shares. It returns a list of filenames,
one per line, for the initial chunk of each share found.

 tahoe debug find-shares 4vozh77tsrw7mdhnj7qvp5ky74 testgrid/node-*

It may be useful during testing, when running a test grid in which all the
nodes are on a local disk. The share files thus located can be counted,
examined (with dump-share), or corrupted/deleted to test checker/repairer.
"""

def find_shares(options):
    """Given a storage index and a list of node directories, emit a list of
    all matching shares to stdout, one per line. For example:

     find-shares.py 44kai1tui348689nrw8fjegc8c ~/testnet/node-*

    gives:

    /home/warner/testnet/node-1/storage/shares/44k/44kai1tui348689nrw8fjegc8c/5
    /home/warner/testnet/node-1/storage/shares/44k/44kai1tui348689nrw8fjegc8c/9
    /home/warner/testnet/node-2/storage/shares/44k/44kai1tui348689nrw8fjegc8c/2
    """
    from allmydata.storage.common import si_a2b, NUM_RE
    from allmydata.storage.backends.disk.disk_backend import si_si2dir
    from allmydata.util import fileutil
    from allmydata.util.encodingutil import quote_local_unicode_path

    out = options.stdout
    si = si_a2b(options.si_s)
    for nodedir in options.nodedirs:
        sharedir = si_si2dir(os.path.join(nodedir, "storage", "shares"), si)
        for shnumstr in fileutil.listdir(sharedir, filter=NUM_RE):
            sharefile = os.path.join(sharedir, shnumstr)
            print >>out, quote_local_unicode_path(sharefile, quotemarks=False)

    return 0


class CatalogSharesOptions(BaseOptions):
    def parseArgs(self, *nodedirs):
        from allmydata.util.encodingutil import argv_to_abspath
        self.nodedirs = map(argv_to_abspath, nodedirs)
        if not nodedirs:
            raise usage.UsageError("must specify at least one node directory")

    def getSynopsis(self):
        return "Usage: tahoe [global-options] debug catalog-shares NODEDIRS.."

    description = """
Locate all shares in the given node directories, and emit a one-line summary
of each share. Run it like this:

 tahoe debug catalog-shares testgrid/node-* >allshares.txt

The lines it emits will look like the following:

 CHK $SI $k/$N $filesize $UEB_hash - $abspath_sharefile
 SDMF $SI $k/$N $filesize $seqnum/$roothash - $abspath_sharefile
 MDMF $SI $k/$N $filesize $seqnum/$roothash - $abspath_sharefile
 UNKNOWN $abspath_sharefile

This command can be used to build up a catalog of shares from many storage
servers and then sort the results to compare all shares for the same file. If
you see shares with the same SI but different parameters/filesize/UEB_hash,
then something is wrong. The misc/find-share/anomalies.py script may be
useful for that purpose.
"""


def call(c, *args, **kwargs):
    # take advantage of the fact that ImmediateReadBucketProxy returns
    # Deferreds that are already fired
    results = []
    failures = []
    d = defer.maybeDeferred(c, *args, **kwargs)
    d.addCallbacks(results.append, failures.append)
    if failures:
        failures[0].raiseException()
    return results[0]


def describe_share(abs_sharefile, si_s, shnum_s, now, out):
    from allmydata import uri
    from allmydata.storage.backends.disk.immutable import ImmutableDiskShare
    from allmydata.storage.backends.disk.mutable import MutableDiskShare
    from allmydata.mutable.layout import unpack_share, MUTABLE_MAGIC, MAX_MUTABLE_SHARE_SIZE
    from allmydata.mutable.common import NeedMoreDataError
    from allmydata.immutable.layout import ReadBucketProxy
    from allmydata.util import base32
    from allmydata.util.encodingutil import quote_output

    share = ChunkedShare(abs_sharefile, MAX_MUTABLE_SHARE_SIZE)
    prefix = share.pread(0, len(MUTABLE_MAGIC))

    if prefix == MUTABLE_MAGIC:
        share.DATA_OFFSET = MutableDiskShare.DATA_OFFSET
        WE, nodeid = MutableDiskShare._read_write_enabler_and_nodeid(share)
        data_length = MutableDiskShare._read_data_length(share)

        share_type = "unknown"
        version = share.pread(share.DATA_OFFSET, 1)
        if version == "\x00":
            # this slot contains an SMDF share
            share_type = "SDMF"
        elif version == "\x01":
            share_type = "MDMF"

        if share_type == "SDMF":
            data = share.pread(share.DATA_OFFSET, min(data_length, 2000))

            try:
                pieces = unpack_share(data)
            except NeedMoreDataError, e:
                # retry once with the larger size
                size = e.needed_bytes
                data = share.pread(share.DATA_OFFSET, min(data_length, size))
                pieces = unpack_share(data)
            (seqnum, root_hash, IV, k, N, segsize, datalen,
             pubkey, signature, share_hash_chain, block_hash_tree,
             share_data, enc_privkey) = pieces

            print >>out, "SDMF %s %d/%d %d #%d:%s - %s" % \
                  (si_s, k, N, datalen,
                   seqnum, base32.b2a(root_hash),
                   quote_output(abs_sharefile))
        elif share_type == "MDMF":
            from allmydata.mutable.layout import MDMFSlotReadProxy
            fake_shnum = 0
            # TODO: factor this out with dump_MDMF_share()
            class ShareDumper(MDMFSlotReadProxy):
                def _read(self, readvs, force_remote=False, queue=False):
                    data = []
                    for (where,length) in readvs:
                        data.append(share.pread(share.DATA_OFFSET + where, length))
                    return defer.succeed({fake_shnum: data})

            p = ShareDumper(None, "fake-si", fake_shnum)
            def extract(func):
                stash = []
                # these methods return Deferreds, but we happen to know that
                # they run synchronously when not actually talking to a
                # remote server
                d = func()
                d.addCallback(stash.append)
                return stash[0]

            verinfo = extract(p.get_verinfo)
            (seqnum, root_hash, salt_to_use, segsize, datalen, k, N, prefix,
             offsets) = verinfo
            print >>out, "MDMF %s %d/%d %d #%d:%s - %s" % \
                  (si_s, k, N, datalen,
                   seqnum, base32.b2a(root_hash),
                   quote_output(abs_sharefile))
        else:
            print >>out, "UNKNOWN mutable %s" % quote_output(abs_sharefile)

    else:
        # immutable
        share.DATA_OFFSET = ImmutableDiskShare.DATA_OFFSET

        #version = struct.unpack(">L", share.pread(0, struct.calcsize(">L")))
        #if version != 1:
        #    print >>out, "UNKNOWN really-unknown %s" % quote_output(abs_sharefile)
        #    return

        class ImmediateReadBucketProxy(ReadBucketProxy):
            def __init__(self, share):
                self.share = share
                ReadBucketProxy.__init__(self, None, None, "")
            def __repr__(self):
                return "<ImmediateReadBucketProxy>"
            def _read(self, offset, size):
                return defer.maybeDeferred(self.share.pread, share.DATA_OFFSET + offset, size)

        # use a ReadBucketProxy to parse the bucket and find the uri extension
        bp = ImmediateReadBucketProxy(share)

        UEB_data = call(bp.get_uri_extension)
        unpacked = uri.unpack_extension_readable(UEB_data)

        k = unpacked["needed_shares"]
        N = unpacked["total_shares"]
        filesize = unpacked["size"]
        ueb_hash = unpacked["UEB_hash"]

        print >>out, "CHK %s %d/%d %d %s - %s" % (si_s, k, N, filesize, ueb_hash,
                                                  quote_output(abs_sharefile))


def catalog_shares(options):
    from allmydata.util import fileutil
    from allmydata.util.encodingutil import quote_output

    out = options.stdout
    err = options.stderr
    now = time.time()
    for node_dir in options.nodedirs:
        shares_dir = os.path.join(node_dir, "storage", "shares")
        try:
            prefixes = fileutil.listdir(shares_dir)
        except EnvironmentError:
            # ignore nodes that have storage turned off altogether
            pass
        else:
            for prefix in sorted(prefixes):
                if prefix == "incoming":
                    continue
                prefix_dir = os.path.join(shares_dir, prefix)
                # this tool may get run against bad disks, so we can't assume
                # that fileutil.listdir will always succeed. Try to catalog as much
                # as possible.
                try:
                    share_dirs = fileutil.listdir(prefix_dir)
                    for si_s in sorted(share_dirs):
                        si_dir = os.path.join(prefix_dir, si_s)
                        catalog_shareset(si_s, si_dir, now, out, err)
                except:
                    print >>err, "Error processing %s" % quote_output(prefix_dir)
                    failure.Failure().printTraceback(err)

    return 0

def catalog_shareset(si_s, si_dir, now, out, err):
    from allmydata.storage.common import NUM_RE
    from allmydata.util import fileutil
    from allmydata.util.encodingutil import quote_output

    try:
        for shnum_s in sorted(fileutil.listdir(si_dir, filter=NUM_RE), key=int):
            abs_sharefile = os.path.join(si_dir, shnum_s)
            _assert(os.path.isfile(abs_sharefile), "%r is not a file" % (abs_sharefile,))
            try:
                describe_share(abs_sharefile, si_s, shnum_s, now, out)
            except:
                print >>err, "Error processing %s" % quote_output(abs_sharefile)
                failure.Failure().printTraceback(err)
    except:
        print >>err, "Error processing %s" % quote_output(si_dir)
        failure.Failure().printTraceback(err)


class CorruptShareOptions(BaseOptions):
    def getSynopsis(self):
        return "Usage: tahoe [global-options] debug corrupt-share SHARE_FILENAME"

    optParameters = [
        ["offset", "o", "block-random", "Specify which bit to flip."],
        ]

    description = """
Corrupt the given share by flipping a bit. This will cause a
verifying/downloading client to log an integrity-check failure incident, and
downloads will proceed with a different share.

The --offset parameter controls which bit should be flipped. The default is
to flip a single random bit of the block data.

 tahoe debug corrupt-share testgrid/node-3/storage/shares/4v/4vozh77tsrw7mdhnj7qvp5ky74/0

Obviously, this command should not be used in normal operation.
"""

    def parseArgs(self, filename):
        self['filename'] = filename


def corrupt_share(options):
    do_corrupt_share(options.stdout, options['filename'], options['offset'])

def do_corrupt_share(out, filename, offset="block-random"):
    import random
    from allmydata.storage.backends.disk.immutable import ImmutableDiskShare
    from allmydata.storage.backends.disk.mutable import MutableDiskShare
    from allmydata.mutable.layout import unpack_header, MUTABLE_MAGIC, MAX_MUTABLE_SHARE_SIZE
    from allmydata.immutable.layout import ReadBucketProxy

    _assert(offset == "block-random", "other offsets not implemented")

    def flip_bit(start, end):
        offset = random.randrange(start, end)
        bit = random.randrange(0, 8)
        print >>out, "[%d..%d):  %d.b%d" % (start, end, offset, bit)
        f = open(filename, "rb+")
        try:
            f.seek(offset)
            d = f.read(1)
            d = chr(ord(d) ^ 0x01)
            f.seek(offset)
            f.write(d)
        finally:
            f.close()

    # what kind of share is it?

    share = ChunkedShare(filename, MAX_MUTABLE_SHARE_SIZE)
    prefix = share.pread(0, len(MUTABLE_MAGIC))

    if prefix == MUTABLE_MAGIC:
        data = share.pread(MutableDiskShare.DATA_OFFSET, 2000)
        # make sure this slot contains an SMDF share
        _assert(data[0] == "\x00", "non-SDMF mutable shares not supported")

        (version, ig_seqnum, ig_roothash, ig_IV, ig_k, ig_N, ig_segsize,
         ig_datalen, offsets) = unpack_header(data)

        _assert(version == 0, "we only handle v0 SDMF files")
        start = MutableDiskShare.DATA_OFFSET + offsets["share_data"]
        end = MutableDiskShare.DATA_OFFSET + offsets["enc_privkey"]
        flip_bit(start, end)
    else:
        # otherwise assume it's immutable
        bp = ReadBucketProxy(None, None, '')
        header = share.pread(ImmutableDiskShare.DATA_OFFSET, 0x24)
        offsets = bp._parse_offsets(header)
        start = ImmutableDiskShare.DATA_OFFSET + offsets["data"]
        end = ImmutableDiskShare.DATA_OFFSET + offsets["plaintext_hash_tree"]
        flip_bit(start, end)


class ReplOptions(BaseOptions):
    def getSynopsis(self):
        return "Usage: tahoe debug repl (OBSOLETE)"

def repl(options):
    print >>options.stderr, "'tahoe debug repl' is obsolete. Please run 'python' in a virtualenv."
    return 1


DEFAULT_TESTSUITE = 'allmydata'

class TrialOptions(BaseOptions):
    def getSynopsis(self):
        return "Usage: tahoe debug trial (OBSOLETE)"

def trial(config):
    print >>config.stderr, "'tahoe debug trial' is obsolete. Please run 'tox', or use 'trial' in a virtualenv."
    return 1

def fixOptionsClass( (subcmd, shortcut, OptionsClass, desc) ):
    class FixedOptionsClass(OptionsClass):
        def getSynopsis(self):
            t = OptionsClass.getSynopsis(self)
            i = t.find("Usage: flogtool ")
            if i >= 0:
                return "Usage: tahoe [global-options] debug flogtool " + t[i+len("Usage: flogtool "):]
            else:
                return "Usage: tahoe [global-options] debug flogtool %s [options]" % (subcmd,)
    return (subcmd, shortcut, FixedOptionsClass, desc)

class FlogtoolOptions(foolscap_cli.Options):
    def __init__(self):
        super(FlogtoolOptions, self).__init__()
        self.subCommands = map(fixOptionsClass, self.subCommands)

    def getSynopsis(self):
        return "Usage: tahoe [global-options] debug flogtool COMMAND [flogtool-options]"

    def parseOptions(self, all_subargs, *a, **kw):
        self.flogtool_args = list(all_subargs)
        return super(FlogtoolOptions, self).parseOptions(self.flogtool_args, *a, **kw)

    def getUsage(self, width=None):
        t = super(FlogtoolOptions, self).getUsage(width)
        t += """
The 'tahoe debug flogtool' command uses the correct imports for this instance
of Tahoe-LAFS.

Please run 'tahoe debug flogtool COMMAND --help' for more details on each
subcommand.
"""
        return t

    def opt_help(self):
        print str(self)
        sys.exit(0)

def flogtool(config):
    sys.argv = ['flogtool'] + config.flogtool_args
    return foolscap_cli.run_flogtool()


class DebugCommand(BaseOptions):
    subCommands = [
        ["dump-share", None, DumpOptions,
         "Unpack and display the contents of a share (uri_extension and leases)."],
        ["dump-cap", None, DumpCapOptions, "Unpack a read-cap or write-cap."],
        ["find-shares", None, FindSharesOptions, "Locate sharefiles in node dirs."],
        ["catalog-shares", None, CatalogSharesOptions, "Describe all shares in node dirs."],
        ["corrupt-share", None, CorruptShareOptions, "Corrupt a share by flipping a bit."],
        ["repl", None, ReplOptions, "OBSOLETE"],
        ["trial", None, TrialOptions, "OBSOLETE"],
        ["flogtool", None, FlogtoolOptions, "Utilities to access log files."],
        ]
    def postOptions(self):
        if not hasattr(self, 'subOptions'):
            raise usage.UsageError("must specify a subcommand")
    synopsis = "COMMAND"

    def getUsage(self, width=None):
        t = BaseOptions.getUsage(self, width)
        t += """\

Please run e.g. 'tahoe debug dump-share --help' for more details on each
subcommand.
"""
        return t

subDispatch = {
    "dump-share": dump_share,
    "dump-cap": dump_cap,
    "find-shares": find_shares,
    "catalog-shares": catalog_shares,
    "corrupt-share": corrupt_share,
    "repl": repl,
    "trial": trial,
    "flogtool": flogtool,
    }


def do_debug(options):
    so = options.subOptions
    so.stdout = options.stdout
    so.stderr = options.stderr
    f = subDispatch[options.subCommand]
    return f(so)


subCommands = [
    ["debug", None, DebugCommand, "debug subcommands: use 'tahoe debug' for a list."],
    ]

dispatch = {
    "debug": do_debug,
    }<|MERGE_RESOLUTION|>--- conflicted
+++ resolved
@@ -6,11 +6,7 @@
 
 from twisted.python import usage, failure
 from twisted.internet import defer
-<<<<<<< HEAD
-from twisted.scripts import trial as twisted_trial
-
-=======
->>>>>>> dcec018c
+
 from foolscap.logging import cli as foolscap_cli
 
 from allmydata.util.assertutil import _assert
