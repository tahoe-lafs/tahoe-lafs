--- conflicted
+++ resolved
@@ -162,7 +162,6 @@
     :param [unicode] argv: The argument list to parse, including the name of the
         program being run as ``argv[0]``.
 
-<<<<<<< HEAD
     :param stdout: The file-like object to use as stdout.
     :param stderr: The file-like object to use as stderr.
 
@@ -170,13 +169,6 @@
 
     :return: ``config``, after using it to parse the argument list.
     """
-=======
-def parse_or_exit_with_explanation(argv, stdout=sys.stdout, stderr=sys.stderr, stdin=sys.stdin):
-    config = Options()
-    config.stdout = stdout
-    config.stdin = stdin
-    config.stderr = stderr
->>>>>>> 056f7748
     try:
         parse_options(argv[1:], config=config)
     except usage.error as e:
