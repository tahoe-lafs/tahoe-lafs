from __future__ import print_function

import os, sys
from six.moves import StringIO

from twisted.python import usage
from twisted.internet import defer, task, threads

from allmydata.version_checks import get_package_versions_string
from allmydata.scripts.common import get_default_nodedir
from allmydata.scripts import debug, create_node, cli, \
<<<<<<< HEAD
    stats_gatherer, admin, magic_folder_cli, tahoe_daemonize, tahoe_start, \
    tahoe_stop, tahoe_restart, tahoe_run, tahoe_invite, tahoe_grid_manager
=======
    stats_gatherer, admin, tahoe_daemonize, tahoe_start, \
    tahoe_stop, tahoe_restart, tahoe_run, tahoe_invite
>>>>>>> 3b0ace17
from allmydata.util.encodingutil import quote_output, quote_local_unicode_path, get_io_encoding
from allmydata.util.eliotutil import (
    opt_eliot_destination,
    opt_help_eliot_destinations,
    eliot_logging_service,
)

_default_nodedir = get_default_nodedir()

NODEDIR_HELP = ("Specify which Tahoe node directory should be used. The "
                "directory should either contain a full Tahoe node, or a "
                "file named node.url that points to some other Tahoe node. "
                "It should also contain a file named '"
                + os.path.join('private', 'aliases') +
                "' which contains the mapping from alias name to root "
                "dirnode URI.")
if _default_nodedir:
    NODEDIR_HELP += " [default for most commands: " + quote_local_unicode_path(_default_nodedir) + "]"


# XXX all this 'dispatch' stuff needs to be unified + fixed up
_control_node_dispatch = {
    "daemonize": tahoe_daemonize.daemonize,
    "start": tahoe_start.start,
    "run": tahoe_run.run,
    "stop": tahoe_stop.stop,
    "restart": tahoe_restart.restart,
}

process_control_commands = [
    ["run", None, tahoe_run.RunOptions, "run a node without daemonizing"],
    ["daemonize", None, tahoe_daemonize.DaemonizeOptions, "(deprecated) run a node in the background"],
    ["start", None, tahoe_start.StartOptions, "(deprecated) start a node in the background and confirm it started"],
    ["stop", None, tahoe_stop.StopOptions, "(deprecated) stop a node"],
    ["restart", None, tahoe_restart.RestartOptions, "(deprecated) restart a node"],
]


class Options(usage.Options):
    # unit tests can override these to point at StringIO instances
    stdin = sys.stdin
    stdout = sys.stdout
    stderr = sys.stderr

    subCommands = (     create_node.subCommands
                    +   stats_gatherer.subCommands
                    +   admin.subCommands
                    +   process_control_commands
                    +   debug.subCommands
                    +   cli.subCommands
                    +   tahoe_invite.subCommands
                    +   tahoe_grid_manager.subCommands
                    )

    optFlags = [
        ["quiet", "q", "Operate silently."],
        ["version", "V", "Display version numbers."],
        ["version-and-path", None, "Display version numbers and paths to their locations."],
    ]
    optParameters = [
        ["node-directory", "d", None, NODEDIR_HELP],
        ["wormhole-server", None, u"ws://wormhole.tahoe-lafs.org:4000/v1", "The magic wormhole server to use.", unicode],
        ["wormhole-invite-appid", None, u"tahoe-lafs.org/invite", "The appid to use on the wormhole server.", unicode],
    ]

    def opt_version(self):
        print(get_package_versions_string(debug=True), file=self.stdout)
        self.no_command_needed = True

    def opt_version_and_path(self):
        print(get_package_versions_string(show_paths=True, debug=True), file=self.stdout)
        self.no_command_needed = True

    opt_eliot_destination = opt_eliot_destination
    opt_help_eliot_destinations = opt_help_eliot_destinations

    def __str__(self):
        return ("\nUsage: tahoe [global-options] <command> [command-options]\n"
                + self.getUsage())

    synopsis = "\nUsage: tahoe [global-options]" # used only for subcommands

    def getUsage(self, **kwargs):
        t = usage.Options.getUsage(self, **kwargs)
        t = t.replace("Options:", "\nGlobal options:", 1)
        return t + "\nPlease run 'tahoe <command> --help' for more details on each command.\n"

    def postOptions(self):
        if not hasattr(self, 'subOptions'):
            if not hasattr(self, 'no_command_needed'):
                raise usage.UsageError("must specify a command")
            sys.exit(0)


create_dispatch = {}
for module in (create_node, stats_gatherer):
    create_dispatch.update(module.dispatch)

def parse_options(argv, config=None):
    if not config:
        config = Options()
    config.parseOptions(argv) # may raise usage.error
    return config

def parse_or_exit_with_explanation(argv, stdout=sys.stdout):
    config = Options()
    try:
        parse_options(argv, config=config)
    except usage.error as e:
        c = config
        while hasattr(c, 'subOptions'):
            c = c.subOptions
        print(str(c), file=stdout)
        try:
            msg = e.args[0].decode(get_io_encoding())
        except Exception:
            msg = repr(e)
        print("%s:  %s\n" % (sys.argv[0], quote_output(msg, quotemarks=False)), file=stdout)
        sys.exit(1)
    return config

def dispatch(config,
             stdin=sys.stdin, stdout=sys.stdout, stderr=sys.stderr):
    command = config.subCommand
    so = config.subOptions
    if config['quiet']:
        stdout = StringIO()
    so.stdout = stdout
    so.stderr = stderr
    so.stdin = stdin

    if command in create_dispatch:
        f = create_dispatch[command]
    elif command in _control_node_dispatch:
        f = _control_node_dispatch[command]
    elif command in debug.dispatch:
        f = debug.dispatch[command]
    elif command in admin.dispatch:
        f = admin.dispatch[command]
    elif command in cli.dispatch:
        # these are blocking, and must be run in a thread
        f0 = cli.dispatch[command]
        f = lambda so: threads.deferToThread(f0, so)
<<<<<<< HEAD
    elif command in magic_folder_cli.dispatch:
        # same
        f0 = magic_folder_cli.dispatch[command]
        f = lambda so: threads.deferToThread(f0, so)
    elif command in tahoe_grid_manager.dispatch:
        f = tahoe_grid_manager.dispatch[command]
=======
>>>>>>> 3b0ace17
    elif command in tahoe_invite.dispatch:
        f = tahoe_invite.dispatch[command]
    else:
        raise usage.UsageError()

    d = defer.maybeDeferred(f, so)
    # the calling convention for CLI dispatch functions is that they either:
    # 1: succeed and return rc=0
    # 2: print explanation to stderr and return rc!=0
    # 3: raise an exception that should just be printed normally
    # 4: return a Deferred that does 1 or 2 or 3
    def _raise_sys_exit(rc):
        sys.exit(rc)

    def _error(f):
        f.trap(usage.UsageError)
        print("Error: {}".format(f.value.message))
        sys.exit(1)
    d.addCallback(_raise_sys_exit)
    d.addErrback(_error)
    return d

def _maybe_enable_eliot_logging(options, reactor):
    if options.get("destinations"):
        service = eliot_logging_service(reactor, options["destinations"])
        # There is no Twisted "Application" around to hang this on so start
        # and stop it ourselves.
        service.startService()
        reactor.addSystemEventTrigger("after", "shutdown", service.stopService)
    # Pass on the options so we can dispatch the subcommand.
    return options

def run():
    assert sys.version_info < (3,), u"Tahoe-LAFS does not run under Python 3. Please use Python 2.7.x."

    if sys.platform == "win32":
        from allmydata.windows.fixups import initialize
        initialize()
    # doesn't return: calls sys.exit(rc)
    task.react(_run_with_reactor)


def _setup_coverage(reactor):
    """
    Arrange for coverage to be collected if the 'coverage' package is
    installed
    """
    # can we put this _setup_coverage call after we hit
    # argument-parsing?
    if '--coverage' not in sys.argv:
        return
    sys.argv.remove('--coverage')

    try:
        import coverage
    except ImportError:
        raise RuntimeError(
                "The 'coveage' package must be installed to use --coverage"
        )

    # this doesn't change the shell's notion of the environment, but
    # it makes the test in process_startup() succeed, which is the
    # goal here.
    os.environ["COVERAGE_PROCESS_START"] = '.coveragerc'

    # maybe-start the global coverage, unless it already got started
    cov = coverage.process_startup()
    if cov is None:
        cov = coverage.process_startup.coverage

    def write_coverage_data():
        """
        Make sure that coverage has stopped; internally, it depends on
        ataxit handlers running which doesn't always happen (Twisted's
        shutdown hook also won't run if os._exit() is called, but it
        runs more-often than atexit handlers).
        """
        cov.stop()
        cov.save()
    reactor.addSystemEventTrigger('after', 'shutdown', write_coverage_data)


def _run_with_reactor(reactor):

    _setup_coverage(reactor)

    d = defer.maybeDeferred(parse_or_exit_with_explanation, sys.argv[1:])
    d.addCallback(_maybe_enable_eliot_logging, reactor)
    d.addCallback(dispatch)
    def _show_exception(f):
        # when task.react() notices a non-SystemExit exception, it does
        # log.err() with the failure and then exits with rc=1. We want this
        # to actually print the exception to stderr, like it would do if we
        # weren't using react().
        if f.check(SystemExit):
            return f # dispatch function handled it
        f.printTraceback(file=sys.stderr)
        sys.exit(1)
    d.addErrback(_show_exception)
    return d

if __name__ == "__main__":
    run()<|MERGE_RESOLUTION|>--- conflicted
+++ resolved
@@ -9,13 +9,8 @@
 from allmydata.version_checks import get_package_versions_string
 from allmydata.scripts.common import get_default_nodedir
 from allmydata.scripts import debug, create_node, cli, \
-<<<<<<< HEAD
-    stats_gatherer, admin, magic_folder_cli, tahoe_daemonize, tahoe_start, \
+    stats_gatherer, admin, tahoe_daemonize, tahoe_start, \
     tahoe_stop, tahoe_restart, tahoe_run, tahoe_invite, tahoe_grid_manager
-=======
-    stats_gatherer, admin, tahoe_daemonize, tahoe_start, \
-    tahoe_stop, tahoe_restart, tahoe_run, tahoe_invite
->>>>>>> 3b0ace17
 from allmydata.util.encodingutil import quote_output, quote_local_unicode_path, get_io_encoding
 from allmydata.util.eliotutil import (
     opt_eliot_destination,
@@ -159,15 +154,8 @@
         # these are blocking, and must be run in a thread
         f0 = cli.dispatch[command]
         f = lambda so: threads.deferToThread(f0, so)
-<<<<<<< HEAD
-    elif command in magic_folder_cli.dispatch:
-        # same
-        f0 = magic_folder_cli.dispatch[command]
-        f = lambda so: threads.deferToThread(f0, so)
     elif command in tahoe_grid_manager.dispatch:
         f = tahoe_grid_manager.dispatch[command]
-=======
->>>>>>> 3b0ace17
     elif command in tahoe_invite.dispatch:
         f = tahoe_invite.dispatch[command]
     else:
