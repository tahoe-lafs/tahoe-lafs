--- conflicted
+++ resolved
@@ -165,16 +165,11 @@
 
     from allmydata.util import fileutil
     fileutil.make_dirs(os.path.join(basedir, "private"), 0700)
-<<<<<<< HEAD
-    print >>out, "Node created in %s" % quote_output(basedir)
-    if not config.get("introducer"):
-=======
     print >>out, "Node created in %s" % quote_local_unicode_path(basedir)
     if not config.get("introducer", ""):
->>>>>>> 6d6386e7
         print >>out, " Please set [client]introducer.furl= in tahoe.cfg!"
         print >>out, " The node cannot connect to a grid without it."
-    if not config.get("nickname"):
+    if not config.get("nickname", ""):
         print >>out, " Please set [node]nickname= in tahoe.cfg"
     return 0
 
