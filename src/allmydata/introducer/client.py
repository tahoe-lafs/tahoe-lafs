--- conflicted
+++ resolved
@@ -35,22 +35,12 @@
         self._sequencer = sequencer
         self._cache_filepath = cache_filepath
 
-<<<<<<< HEAD
-        self._my_subscriber_info = {
-            "version": 0,
-            "nickname": self._nickname,
-            "app-versions": self._app_versions,
-            "my-version": self._my_version,
-            "oldest-supported": self._oldest_supported,
-        }
-=======
         self._my_subscriber_info = { "version": 0,
                                      "nickname": self._nickname,
                                      "app-versions": [],
                                      "my-version": self._my_version,
                                      "oldest-supported": self._oldest_supported,
                                      }
->>>>>>> fba386cb
 
         self._outbound_announcements = {} # not signed
         self._published_announcements = {} # signed
