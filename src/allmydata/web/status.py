from past.builtins import long, unicode

import pprint
import itertools
import hashlib
import json
from twisted.internet import defer
from twisted.python.filepath import FilePath
from twisted.web.resource import Resource
from twisted.web.template import (
    Element,
    XMLFile,
    renderer,
    renderElement,
    tags,
)
from allmydata.util import base32, idlib
from allmydata.web.common import (
    abbreviate_time,
    abbreviate_rate,
    abbreviate_size,
    exception_to_child,
    plural,
    compute_rate,
    render_exception,
    render_time,
    MultiFormatResource,
    SlotsSequenceElement,
    WebError,
)

from allmydata.interfaces import (
    IUploadStatus,
    IDownloadStatus,
    IPublishStatus,
    IRetrieveStatus,
    IServermapUpdaterStatus,
)


class UploadResultsRendererMixin(Element):
    # this requires a method named 'upload_results'

    @renderer
    def pushed_shares(self, req, tag):
        d = self.upload_results()
        d.addCallback(lambda res: str(res.get_pushed_shares()))
        return d

    @renderer
    def preexisting_shares(self, req, tag):
        d = self.upload_results()
        d.addCallback(lambda res: str(res.get_preexisting_shares()))
        return d

    @renderer
    def sharemap(self, req, tag):
        d = self.upload_results()
        d.addCallback(lambda res: res.get_sharemap())
        def _render(sharemap):
            if sharemap is None:
                return "None"
            ul = tags.ul()
            for shnum, servers in sorted(sharemap.items()):
                server_names = ', '.join([s.get_name() for s in servers])
                ul(tags.li("%d -> placed on [%s]" % (shnum, server_names)))
            return ul
        d.addCallback(_render)
        return d

    @renderer
    def servermap(self, req, tag):
        d = self.upload_results()
        d.addCallback(lambda res: res.get_servermap())
        def _render(servermap):
            if servermap is None:
                return "None"
            ul = tags.ul()
            for server, shnums in sorted(servermap.items()):
                shares_s = ",".join(["#%d" % shnum for shnum in shnums])
                ul(tags.li("[%s] got share%s: %s" % (server.get_name(),
                                                     plural(shnums), shares_s)))
            return ul
        d.addCallback(_render)
        return d

    @renderer
    def file_size(self, req, tag):
        d = self.upload_results()
        d.addCallback(lambda res: str(res.get_file_size()))
        return d

    def _get_time(self, name):
        d = self.upload_results()
        d.addCallback(lambda res: abbreviate_time(res.get_timings().get(name)))
        return d

    @renderer
    def time_total(self, req, tag):
        return tag(self._get_time("total"))

    @renderer
    def time_storage_index(self, req, tag):
        return tag(self._get_time("storage_index"))

    @renderer
    def time_contacting_helper(self, req, tag):
        return tag(self._get_time("contacting_helper"))

    @renderer
    def time_cumulative_fetch(self, req, tag):
        return tag(self._get_time("cumulative_fetch"))

    @renderer
    def time_helper_total(self, req, tag):
        return tag(self._get_time("helper_total"))

    @renderer
    def time_peer_selection(self, req, tag):
        return tag(self._get_time("peer_selection"))

    @renderer
    def time_total_encode_and_push(self, req, tag):
        return tag(self._get_time("total_encode_and_push"))

    @renderer
    def time_cumulative_encoding(self, req, tag):
        return tag(self._get_time("cumulative_encoding"))

    @renderer
    def time_cumulative_sending(self, req, tag):
        return tag(self._get_time("cumulative_sending"))

    @renderer
    def time_hashes_and_close(self, req, tag):
        return tag(self._get_time("hashes_and_close"))

    def _get_rate(self, name):
        d = self.upload_results()
        def _convert(r):
            file_size = r.get_file_size()
            duration = r.get_timings().get(name)
            return abbreviate_rate(compute_rate(file_size, duration))
        d.addCallback(_convert)
        return d

    @renderer
    def rate_total(self, req, tag):
        return tag(self._get_rate("total"))

    @renderer
    def rate_storage_index(self, req, tag):
        return tag(self._get_rate("storage_index"))

    @renderer
    def rate_encode(self, req, tag):
        return tag(self._get_rate("cumulative_encoding"))

    @renderer
    def rate_push(self, req, tag):
        return self._get_rate("cumulative_sending")

    @renderer
    def rate_encode_and_push(self, req, tag):
        d = self.upload_results()
        def _convert(r):
            file_size = r.get_file_size()
            time1 = r.get_timings().get("cumulative_encoding")
            time2 = r.get_timings().get("cumulative_sending")
            if (time1 is None or time2 is None):
                return abbreviate_rate(None)
            else:
                return abbreviate_rate(compute_rate(file_size, time1+time2))
        d.addCallback(_convert)
        return d

    @renderer
    def rate_ciphertext_fetch(self, req, tag):
        d = self.upload_results()
        def _convert(r):
            fetch_size = r.get_ciphertext_fetched()
            duration = r.get_timings().get("cumulative_fetch")
            return abbreviate_rate(compute_rate(fetch_size, duration))
        d.addCallback(_convert)
        return d


class UploadStatusPage(Resource, object):
    """Renders /status/up-%d."""

    def __init__(self, upload_status):
        """
        :param IUploadStatus upload_status: stats provider.
        """
        super(UploadStatusPage, self).__init__()
        self._upload_status = upload_status

    @render_exception
    def render_GET(self, req):
        elem = UploadStatusElement(self._upload_status)
        return renderElement(req, elem)


class UploadStatusElement(UploadResultsRendererMixin):

    loader = XMLFile(FilePath(__file__).sibling("upload-status.xhtml"))

    def __init__(self, upload_status):
        super(UploadStatusElement, self).__init__()
        self._upload_status = upload_status

    def upload_results(self):
        return defer.maybeDeferred(self._upload_status.get_results)

    @renderer
    def results(self, req, tag):
        d = self.upload_results()
        def _got_results(results):
            if results:
                return tag
            return ""
        d.addCallback(_got_results)
        return d

    @renderer
    def started(self, req, tag):
        started_s = render_time(self._upload_status.get_started())
        return tag(started_s)

    @renderer
    def si(self, req, tag):
        si_s = base32.b2a_or_none(self._upload_status.get_storage_index())
        if si_s is None:
            si_s = "(None)"
        return tag(str(si_s))

    @renderer
    def helper(self, req, tag):
        return tag({True: "Yes",
                    False: "No"}[self._upload_status.using_helper()])

    @renderer
    def total_size(self, req, tag):
        size = self._upload_status.get_size()
        if size is None:
            return "(unknown)"
        return tag(str(size))

    @renderer
    def progress_hash(self, req, tag):
        progress = self._upload_status.get_progress()[0]
        # TODO: make an ascii-art bar
        return tag("%.1f%%" % (100.0 * progress))

    @renderer
    def progress_ciphertext(self, req, tag):
        progress = self._upload_status.get_progress()[1]
        # TODO: make an ascii-art bar
        return "%.1f%%" % (100.0 * progress)

    @renderer
    def progress_encode_push(self, req, tag):
        progress = self._upload_status.get_progress()[2]
        # TODO: make an ascii-art bar
        return tag("%.1f%%" % (100.0 * progress))

    @renderer
    def status(self, req, tag):
        return tag(self._upload_status.get_status())


def _find_overlap(events, start_key, end_key):
    """
    given a list of event dicts, return a new list in which each event
    has an extra "row" key (an int, starting at 0), and if appropriate
    a "serverid" key (ascii-encoded server id), replacing the "server"
    key. This is a hint to our JS frontend about how to overlap the
    parts of the graph it is drawing.

    we must always make a copy, since we're going to be adding keys
    and don't want to change the original objects. If we're
    stringifying serverids, we'll also be changing the serverid keys.
    """
    new_events = []
    rows = []
    for ev in events:
        ev = ev.copy()
        if ev.has_key('server'):
            ev["serverid"] = ev["server"].get_longname()
            del ev["server"]
        # find an empty slot in the rows
        free_slot = None
        for row,finished in enumerate(rows):
            if finished is not None:
                if ev[start_key] > finished:
                    free_slot = row
                    break
        if free_slot is None:
            free_slot = len(rows)
            rows.append(ev[end_key])
        else:
            rows[free_slot] = ev[end_key]
        ev["row"] = free_slot
        new_events.append(ev)
    return new_events

def _find_overlap_requests(events):
    """
    We compute a three-element 'row tuple' for each event: (serverid,
    shnum, row). All elements are ints. The first is a mapping from
    serverid to group number, the second is a mapping from shnum to
    subgroup number. The third is a row within the subgroup.

    We also return a list of lists of rowcounts, so renderers can decide
    how much vertical space to give to each row.
    """

    serverid_to_group = {}
    groupnum_to_rows = {} # maps groupnum to a table of rows. Each table
                          # is a list with an element for each row number
                          # (int starting from 0) that contains a
                          # finish_time, indicating that the row is empty
                          # beyond that time. If finish_time is None, it
                          # indicate a response that has not yet
                          # completed, so the row cannot be reused.
    new_events = []
    for ev in events:
        # DownloadStatus promises to give us events in temporal order
        ev = ev.copy()
        ev["serverid"] = ev["server"].get_longname()
        del ev["server"]
        if ev["serverid"] not in serverid_to_group:
            groupnum = len(serverid_to_group)
            serverid_to_group[ev["serverid"]] = groupnum
        groupnum = serverid_to_group[ev["serverid"]]
        if groupnum not in groupnum_to_rows:
            groupnum_to_rows[groupnum] = []
        rows = groupnum_to_rows[groupnum]
        # find an empty slot in the rows
        free_slot = None
        for row,finished in enumerate(rows):
            if finished is not None:
                if ev["start_time"] > finished:
                    free_slot = row
                    break
        if free_slot is None:
            free_slot = len(rows)
            rows.append(ev["finish_time"])
        else:
            rows[free_slot] = ev["finish_time"]
        ev["row"] = (groupnum, free_slot)
        new_events.append(ev)
    del groupnum
    # maybe also return serverid_to_group, groupnum_to_rows, and some
    # indication of the highest finish_time
    #
    # actually, return the highest rownum for each groupnum
    highest_rownums = [len(groupnum_to_rows[groupnum])
                       for groupnum in range(len(serverid_to_group))]
    return new_events, highest_rownums


def _color(server):
    h = hashlib.sha256(server.get_serverid()).digest()
    def m(c):
        return min(ord(c) / 2 + 0x80, 0xff)
    return "#%02x%02x%02x" % (m(h[0]), m(h[1]), m(h[2]))

class _EventJson(Resource, object):

    def __init__(self, download_status):
        self._download_status = download_status

    @render_exception
    def render(self, request):
        request.setHeader("content-type", "text/plain")
        data = { } # this will be returned to the GET
        ds = self._download_status

        data["misc"] = _find_overlap(
            ds.misc_events,
            "start_time", "finish_time",
        )
        data["read"] = _find_overlap(
            ds.read_events,
            "start_time", "finish_time",
        )
        data["segment"] = _find_overlap(
            ds.segment_events,
            "start_time", "finish_time",
        )
        # TODO: overlap on DYHB isn't very useful, and usually gets in the
        # way. So don't do it.
        data["dyhb"] = _find_overlap(
            ds.dyhb_requests,
            "start_time", "finish_time",
        )
        data["block"],data["block_rownums"] =_find_overlap_requests(ds.block_requests)

        server_info = {} # maps longname to {num,color,short}
        server_shortnames = {} # maps servernum to shortname
        for d_ev in ds.dyhb_requests:
            s = d_ev["server"]
            longname = s.get_longname()
            if longname not in server_info:
                num = len(server_info)
                server_info[longname] = {"num": num,
                                         "color": _color(s),
                                         "short": s.get_name() }
                server_shortnames[str(num)] = s.get_name()

        data["server_info"] = server_info
        data["num_serverids"] = len(server_info)
        # we'd prefer the keys of serverids[] to be ints, but this is JSON,
        # so they get converted to strings. Stupid javascript.
        data["serverids"] = server_shortnames
        data["bounds"] = {"min": ds.first_timestamp, "max": ds.last_timestamp}
        return json.dumps(data, indent=1) + "\n"


class DownloadStatusPage(Resource, object):
    """Renders /status/down-%d."""

    def __init__(self, download_status):
        """
        :param IDownloadStatus download_status: stats provider
        """
        super(DownloadStatusPage, self).__init__()
        self._download_status = download_status
        self.putChild("event_json", _EventJson(self._download_status))

    @render_exception
    def render_GET(self, req):
        elem = DownloadStatusElement(self._download_status)
        return renderElement(req, elem)


class DownloadStatusElement(Element):

    loader = XMLFile(FilePath(__file__).sibling("download-status.xhtml"))

    def __init__(self, download_status):
        super(DownloadStatusElement, self).__init__()
        self._download_status = download_status

    # XXX: fun fact: the `get_results()` method which we wind up
    # invoking here (see immutable.downloader.status.DownloadStatus)
    # is unimplemented, and simply returns a `None`.  As a result,
    # `results()` renderer returns an empty tag, and does not invoke
    # any of the subsequent renderers.  Thus we end up not displaying
    # download results on the download status page.
    #
    # See #3310: https://tahoe-lafs.org/trac/tahoe-lafs/ticket/3310
    def download_results(self):
        return self._download_status.get_results()

    def _relative_time(self, t):
        if t is None:
            return t
        if self._download_status.first_timestamp is not None:
            return t - self._download_status.first_timestamp
        return t

    def _short_relative_time(self, t):
        t = self._relative_time(t)
        if t is None:
            return ""
        return "+%.6fs" % t

    def _rate_and_time(self, bytes, seconds):
        time_s = abbreviate_time(seconds)
        if seconds != 0:
            rate = abbreviate_rate(1.0 * bytes / seconds)
            return tags.span(time_s, title=rate)
        return tags.span(time_s)

    # XXX: This method is a candidate for refactoring.  It renders
    # four tables from this function.  Layout part of those tables
    # could be moved to download-status.xhtml.
    #
    # See #3311: https://tahoe-lafs.org/trac/tahoe-lafs/ticket/3311
    @renderer
    def events(self, req, tag):
        if not self._download_status.get_storage_index():
            return tag

        srt = self._short_relative_time

        evtag = tags.div()

        # "DYHB Requests" table.
        dyhbtag = tags.table(align="left", class_="status-download-events")

        dyhbtag(tags.tr(tags.th("serverid"),
                        tags.th("sent"),
                        tags.th("received"),
                        tags.th("shnums"),
                        tags.th("RTT")))

        for d_ev in self._download_status.dyhb_requests:
            server = d_ev["server"]
            sent = d_ev["start_time"]
            shnums = d_ev["response_shnums"]
            received = d_ev["finish_time"]
            rtt = None
            if received is not None:
                rtt = received - sent
            if not shnums:
                shnums = ["-"]

            dyhbtag(tags.tr(style="background: %s" % _color(server))(
                (tags.td(server.get_name()),
                 tags.td(srt(sent)),
                 tags.td(srt(received)),
                 tags.td(",".join([str(shnum) for shnum in shnums])),
                 tags.td(abbreviate_time(rtt)),
                )))

        evtag(tags.h2("DYHB Requests:"), dyhbtag)
        evtag(tags.br(clear="all"))

        # "Read Events" table.
        readtag = tags.table(align="left",class_="status-download-events")

        readtag(tags.tr((
            tags.th("range"),
            tags.th("start"),
            tags.th("finish"),
            tags.th("got"),
            tags.th("time"),
            tags.th("decrypttime"),
            tags.th("pausedtime"),
            tags.th("speed"))))

        for r_ev in self._download_status.read_events:
            start = r_ev["start"]
            length = r_ev["length"]
            bytes = r_ev["bytes_returned"]
            decrypt_time = ""
            if bytes:
                decrypt_time = self._rate_and_time(bytes, r_ev["decrypt_time"])
            speed, rtt = "",""
            if r_ev["finish_time"] is not None:
                rtt = r_ev["finish_time"] - r_ev["start_time"] - r_ev["paused_time"]
                speed = abbreviate_rate(compute_rate(bytes, rtt))
                rtt = abbreviate_time(rtt)
            paused = abbreviate_time(r_ev["paused_time"])

            readtag(tags.tr(
                tags.td("[%d:+%d]" % (start, length)),
                tags.td(srt(r_ev["start_time"])),
                tags.td(srt(r_ev["finish_time"])),
                tags.td(str(bytes)),
                tags.td(rtt),
                tags.td(decrypt_time),
                tags.td(paused),
                tags.td(speed),
            ))

        evtag(tags.h2("Read Events:"), readtag)
        evtag(tags.br(clear="all"))

        # "Segment Events" table.
        segtag = tags.table(align="left",class_="status-download-events")

        segtag(tags.tr(
            tags.th("segnum"),
            tags.th("start"),
            tags.th("active"),
            tags.th("finish"),
            tags.th("range"),
            tags.th("decodetime"),
            tags.th("segtime"),
            tags.th("speed")))

        for s_ev in self._download_status.segment_events:
            range_s = "-"
            segtime_s = "-"
            speed = "-"
            decode_time = "-"
            if s_ev["finish_time"] is not None:
                if s_ev["success"]:
                    segtime = s_ev["finish_time"] - s_ev["active_time"]
                    segtime_s = abbreviate_time(segtime)
                    seglen = s_ev["segment_length"]
                    range_s = "[%d:+%d]" % (s_ev["segment_start"], seglen)
                    speed = abbreviate_rate(compute_rate(seglen, segtime))
                    decode_time = self._rate_and_time(seglen, s_ev["decode_time"])
                else:
                    # error
                    range_s = "error"
            else:
                # not finished yet
                pass

            segtag(tags.tr(
                tags.td("seg%d" % s_ev["segment_number"]),
                tags.td(srt(s_ev["start_time"])),
                tags.td(srt(s_ev["active_time"])),
                tags.td(srt(s_ev["finish_time"])),
                tags.td(range_s),
                tags.td(decode_time),
                tags.td(segtime_s),
                tags.td(speed)))

        evtag(tags.h2("Segment Events:"), segtag)
        evtag(tags.br(clear="all"))

        # "Requests" table.
        reqtab = tags.table(align="left",class_="status-download-events")

        reqtab(tags.tr(
            tags.th("serverid"),
            tags.th("shnum"),
            tags.th("range"),
            tags.th("txtime"),
            tags.th("rxtime"),
            tags.th("received"),
            tags.th("RTT")))

        for r_ev in self._download_status.block_requests:
            server = r_ev["server"]
            rtt = None
            if r_ev["finish_time"] is not None:
                rtt = r_ev["finish_time"] - r_ev["start_time"]
            color = _color(server)
            reqtab(tags.tr(style="background: %s" % color)
                   (
                       tags.td(server.get_name()),
                       tags.td(str(r_ev["shnum"])),
                       tags.td("[%d:+%d]" % (r_ev["start"], r_ev["length"])),
                       tags.td(srt(r_ev["start_time"])),
                       tags.td(srt(r_ev["finish_time"])),
                       tags.td(str(r_ev["response_length"]) or ""),
                       tags.td(abbreviate_time(rtt)),
                   ))

        evtag(tags.h2("Requests:"), reqtab)
        evtag(tags.br(clear="all"))

        return evtag

    @renderer
    def results(self, req, tag):
        if self.download_results():
            return tag
        return ""

    @renderer
    def started(self, req, tag):
        started_s = render_time(self._download_status.get_started())
        return tag(started_s + " (%s)" % self._download_status.get_started())

    @renderer
    def si(self, req, tag):
        si_s = base32.b2a_or_none(self._download_status.get_storage_index())
        if si_s is None:
            si_s = "(None)"
        return tag(si_s)

    @renderer
    def helper(self, req, tag):
        return tag({True: "Yes",
                    False: "No"}[self._download_status.using_helper()])

    @renderer
    def total_size(self, req, tag):
        size = self._download_status.get_size()
        if size is None:
            return "(unknown)"
        return tag(str(size))

    @renderer
    def progress(self, req, tag):
        progress = self._download_status.get_progress()
        # TODO: make an ascii-art bar
        return tag("%.1f%%" % (100.0 * progress))

    @renderer
    def status(self, req, tag):
        return tag(self._download_status.get_status())

    @renderer
    def servers_used(self, req, tag):
        servers_used = self.download_results().servers_used
        if not servers_used:
            return ""
        peerids_s = ", ".join(["[%s]" % idlib.shortnodeid_b2a(peerid)
                               for peerid in servers_used])
        return tags.li("Servers Used: ", peerids_s)

    @renderer
    def servermap(self, req, tag):
        servermap = self.download_results().servermap
        if not servermap:
            return tag("None")
        ul = tags.ul()
        for peerid in sorted(servermap.keys()):
            peerid_s = idlib.shortnodeid_b2a(peerid)
            shares_s = ",".join(["#%d" % shnum
                                 for shnum in servermap[peerid]])
            ul(tags.li("[%s] has share%s: %s" % (peerid_s,
                                                 plural(servermap[peerid]),
                                                 shares_s)))
        return ul

    @renderer
    def problems(self, req, tag):
        server_problems = self.download_results().server_problems
        if not server_problems:
            return ""
        ul = tags.ul()
        for peerid in sorted(server_problems.keys()):
            peerid_s = idlib.shortnodeid_b2a(peerid)
            ul(tags.li("[%s]: %s" % (peerid_s, server_problems[peerid])))
        return tags.li("Server Problems:", ul)

    @renderer
    def file_size(self, req, tag):
        return tag(str(self.download_results().file_size))

    def _get_time(self, name):
        if self.download_results().timings:
            return self.download_results().timings.get(name)
        return None

    @renderer
    def time_total(self, req, tag):
        return tag(str(self._get_time("total")))

    @renderer
    def time_peer_selection(self, req, tag):
        return tag(str(self._get_time("peer_selection")))

    @renderer
    def time_uri_extension(self, req, tag):
        return tag(str(self._get_time("uri_extension")))

    @renderer
    def time_hashtrees(self, req, tag):
        return tag(str(self._get_time("hashtrees")))

    @renderer
    def time_segments(self, req, tag):
        return tag(str(self._get_time("segments")))

    @renderer
    def time_cumulative_fetch(self, req, tag):
        return tag(str(self._get_time("cumulative_fetch")))

    @renderer
    def time_cumulative_decode(self, req, tag):
        return tag(str(self._get_time("cumulative_decode")))

    @renderer
    def time_cumulative_decrypt(self, req, tag):
        return tag(str(self._get_time("cumulative_decrypt")))

    @renderer
    def time_paused(self, req, tag):
        return tag(str(self._get_time("paused")))

    def _get_rate(self, name):
        r = self.download_results()
        file_size = r.file_size
        duration = None
        if r.timings:
            duration = r.timings.get(name)
        return compute_rate(file_size, duration)

    @renderer
    def rate_total(self, req, tag):
        return tag(str(self._get_rate("total")))

    @renderer
    def rate_segments(self, req, tag):
        return tag(str(self._get_rate("segments")))

    @renderer
    def rate_fetch(self, req, tag):
        return tag(str(self._get_rate("cumulative_fetch")))

    @renderer
    def rate_decode(self, req, tag):
        return tag(str(self._get_rate("cumulative_decode")))

    @renderer
    def rate_decrypt(self, req, tag):
        return tag(str(self._get_rate("cumulative_decrypt")))

    @renderer
    def server_timings(self, req, tag):
        per_server = self._get_time("fetch_per_server")
        if per_server is None:
            return ""
        ul = tags.ul()
        for peerid in sorted(per_server.keys()):
            peerid_s = idlib.shortnodeid_b2a(peerid)
            times_s = ", ".join([abbreviate_time(t)
                                 for t in per_server[peerid]])
            ul(tags.li("[%s]: %s" % (peerid_s, times_s)))
        return tags.li("Per-Server Segment Fetch Response Times: ", ul)


class RetrieveStatusPage(MultiFormatResource):
    """Renders /status/retrieve-%d."""

    def __init__(self, retrieve_status):
        """
        :param retrieve.RetrieveStatus retrieve_status: stats provider.
        """
        super(RetrieveStatusPage, self).__init__()
        self._retrieve_status = retrieve_status

    @render_exception
    def render_HTML(self, req):
        elem = RetrieveStatusElement(self._retrieve_status)
        return renderElement(req, elem)


class RetrieveStatusElement(Element):

    loader = XMLFile(FilePath(__file__).sibling("retrieve-status.xhtml"))

    def __init__(self, retrieve_status):
        super(RetrieveStatusElement, self).__init__()
        self._retrieve_status = retrieve_status

    @renderer
    def started(self, req, tag):
        started_s = render_time(self._retrieve_status.get_started())
        return tag(started_s)

    @renderer
    def si(self, req, tag):
        si_s = base32.b2a_or_none(self._retrieve_status.get_storage_index())
        if si_s is None:
            si_s = "(None)"
        return tag(si_s)

    @renderer
    def helper(self, req, tag):
        return tag({True: "Yes",
                    False: "No"}[self._retrieve_status.using_helper()])

    @renderer
    def current_size(self, req, tag):
        size = str(self._retrieve_status.get_size())
        if size is None:
            size = "(unknown)"
        return tag(size)

    @renderer
    def progress(self, req, tag):
        progress = self._retrieve_status.get_progress()
        # TODO: make an ascii-art bar
        return tag("%.1f%%" % (100.0 * progress))

    @renderer
    def status(self, req, tag):
        return tag(self._retrieve_status.get_status())

    @renderer
    def encoding(self, req, tag):
        k, n = self._retrieve_status.get_encoding()
        return tag("Encoding: %s of %s" % (k, n))

    @renderer
    def problems(self, req, tag):
        problems = self._retrieve_status.get_problems()
        if not problems:
            return ""
        ul = tags.ul()
        for peerid in sorted(problems.keys()):
            peerid_s = idlib.shortnodeid_b2a(peerid)
            ul(tags.li("[%s]: %s" % (peerid_s, problems[peerid])))
        return tag("Server Problems:", ul)

    def _get_rate(self, name):
        file_size = self._retrieve_status.get_size()
        duration = self._retrieve_status.timings.get(name)
        return compute_rate(file_size, duration)

    @renderer
    def time_total(self, req, tag):
        return tag(str(self._retrieve_status.timings.get("total")))

    @renderer
    def rate_total(self, req, tag):
        return tag(str(self._get_rate("total")))

    @renderer
    def time_fetch(self, req, tag):
        return tag(str(self._retrieve_status.timings.get("fetch")))

    @renderer
    def rate_fetch(self, req, tag):
        return tag(str(self._get_rate("fetch")))

    @renderer
    def time_decode(self, req, tag):
        return tag(str(self._retrieve_status.timings.get("decode")))

    @renderer
    def rate_decode(self, req, tag):
        return tag(str(self._get_rate("decode")))

    @renderer
    def time_decrypt(self, req, tag):
        return tag(str(self._retrieve_status.timings.get("decrypt")))

    @renderer
    def rate_decrypt(self, req, tag):
        return tag(str(self._get_rate("decrypt")))

    @renderer
    def server_timings(self, req, tag):
        per_server = self._retrieve_status.timings.get("fetch_per_server")
        if not per_server:
            return tag("")
        l = tags.ul()
        for server in sorted(per_server.keys(), key=lambda s: s.get_name()):
            times_s = ", ".join([abbreviate_time(t)
                                 for t in per_server[server]])
            l(tags.li("[%s]: %s" % (server.get_name(), times_s)))
        return tags.li("Per-Server Fetch Response Times: ", l)


class PublishStatusPage(MultiFormatResource):
    """Renders status/publish-%d."""

    def __init__(self, publish_status):
        """
        :param mutable.publish.PublishStatus publish_status: stats provider.
        """
        super(PublishStatusPage, self).__init__()
        self._publish_status = publish_status

    @render_exception
    def render_HTML(self, req):
        elem = PublishStatusElement(self._publish_status);
        return renderElement(req, elem)


class PublishStatusElement(Element):

    loader = XMLFile(FilePath(__file__).sibling("publish-status.xhtml"))

    def __init__(self, publish_status):
        super(PublishStatusElement, self).__init__()
        self._publish_status = publish_status

    @renderer
    def started(self, req, tag):
        started_s = render_time(self._publish_status.get_started())
        return tag(started_s)

    @renderer
    def si(self, req, tag):
        si_s = base32.b2a_or_none(self._publish_status.get_storage_index())
        if si_s is None:
            si_s = "(None)"
        return tag(str(si_s))

    @renderer
    def helper(self, req, tag):
        return tag({True: "Yes",
                    False: "No"}[self._publish_status.using_helper()])

    @renderer
    def current_size(self, req, tag):
        size = self._publish_status.get_size()
        if size is None:
            size = "(unknown)"
        return tag(str(size))

    @renderer
    def progress(self, req, tag):
        progress = self._publish_status.get_progress()
        # TODO: make an ascii-art bar
        return tag("%.1f%%" % (100.0 * progress))

    @renderer
    def status(self, req, tag):
        return tag(self._publish_status.get_status())

    @renderer
    def encoding(self, req, tag):
        k, n = self._publish_status.get_encoding()
        return tag("Encoding: %s of %s" % (k, n))

    @renderer
    def sharemap(self, req, tag):
        servermap = self._publish_status.get_servermap()
        if servermap is None:
            return tag("None")
        l = tags.ul()
        sharemap = servermap.make_sharemap()
        for shnum in sorted(sharemap.keys()):
            l(tags.li("%d -> Placed on " % shnum,
                      ", ".join(["[%s]" % server.get_name()
                                 for server in sharemap[shnum]])))
        return tag("Sharemap:", l)

    @renderer
    def problems(self, req, tag):
        problems = self._publish_status.get_problems()
        if not problems:
            return tag()
        l = tags.ul()
        # XXX: is this exercised? I don't think PublishStatus.problems is
        # ever populated
        for peerid in sorted(problems.keys()):
            peerid_s = idlib.shortnodeid_b2a(peerid)
            l(tags.li("[%s]: %s" % (peerid_s, problems[peerid])))
        return tag(tags.li("Server Problems:", l))

    def _get_rate(self, name):
        file_size = self._publish_status.get_size()
        duration = self._publish_status.timings.get(name)
        return str(compute_rate(file_size, duration))

    def _get_time(self, name):
        return str(self._publish_status.timings.get(name))

    @renderer
    def time_total(self, req, tag):
        return tag(self._get_time("total"))

    @renderer
    def rate_total(self, req, tag):
        return tag(self._get_rate("total"))

    @renderer
    def time_setup(self, req, tag):
        return tag(self._get_time("setup"))

    @renderer
    def time_encrypt(self, req, tag):
        return tag(self._get_time("encrypt"))

    @renderer
    def rate_encrypt(self, req, tag):
        return tag(self._get_rate("encrypt"))

    @renderer
    def time_encode(self, req, tag):
        return tag(self._get_time("encode"))

    @renderer
    def rate_encode(self, req, tag):
        return tag(self._get_rate("encode"))

    @renderer
    def time_pack(self, req, tag):
        return tag(self._get_time("pack"))

    @renderer
    def rate_pack(self, req, tag):
        return tag(self._get_rate("pack"))

    @renderer
    def time_sign(self, req, tag):
        return tag(self._get_time("sign"))

    @renderer
    def time_push(self, req, tag):
        return tag(self._get_time("push"))

    @renderer
    def rate_push(self, req, tag):
        return self._get_rate("push")

    @renderer
    def server_timings(self, req, tag):
        per_server = self._publish_status.timings.get("send_per_server")
        if not per_server:
            return tag()
        l = tags.ul()
        for server in sorted(per_server.keys(), key=lambda s: s.get_name()):
            times_s = ", ".join([abbreviate_time(t)
                                 for t in per_server[server]])
            l(tags.li("[%s]: %s" % (server.get_name(), times_s)))
        return tags.li("Per-Server Response Times: ", l)



class MapupdateStatusPage(MultiFormatResource):
    """Renders /status/mapupdate-%d."""

    def __init__(self, update_status):
        """
        :param update_status servermap.UpdateStatus: server map stats provider.
        """
        super(MapupdateStatusPage, self).__init__()
        self._update_status = update_status

    @render_exception
    def render_HTML(self, req):
        elem = MapupdateStatusElement(self._update_status);
        return renderElement(req, elem)


class MapupdateStatusElement(Element):

    loader = XMLFile(FilePath(__file__).sibling("map-update-status.xhtml"))

    def __init__(self, update_status):
        super(MapupdateStatusElement, self).__init__()
        self._update_status = update_status

    @renderer
    def started(self, req, tag):
        started_s = render_time(self._update_status.get_started())
        return tag(started_s)

    @renderer
    def finished(self, req, tag):
        when = self._update_status.get_finished()
        if not when:
            return tag("not yet")
        started_s = render_time(self._update_status.get_finished())
        return tag(started_s)

    @renderer
    def si(self, req, tag):
        si_s = base32.b2a_or_none(self._update_status.get_storage_index())
        if si_s is None:
            si_s = "(None)"
        return tag(si_s)

    @renderer
    def helper(self, req, tag):
        return tag({True: "Yes",
                    False: "No"}[self._update_status.using_helper()])

    @renderer
    def progress(self, req, tag):
        progress = self._update_status.get_progress()
        # TODO: make an ascii-art bar
        return tag("%.1f%%" % (100.0 * progress))

    @renderer
    def status(self, req, tag):
        return tag(self._update_status.get_status())

    @renderer
    def problems(self, req, tag):
        problems = self._update_status.problems
        if not problems:
            return tag
        l = tags.ul()
        for peerid in sorted(problems.keys()):
            peerid_s = idlib.shortnodeid_b2a(peerid)
            l(tags.li("[%s]: %s" % (peerid_s, problems[peerid])))
        return tag("Server Problems:", l)

    @renderer
    def privkey_from(self, req, tag):
        server = self._update_status.get_privkey_from()
        if server:
            return tag(tags.li("Got privkey from: [%s]" % server.get_name()))
        else:
            return tag

    # Helper to query update status timings.
    #
    # Querying `update_status.timings` can yield `None` or a numeric
    # value, but twisted.web has trouble flattening the element tree
    # when a node contains numeric values.  Stringifying them helps.
    def _get_update_status_timing(self, name, tag):
        res = self._update_status.timings.get(name)
        if not res:
            return tag("0")
        return tag(abbreviate_time(res))

    @renderer
    def time_total(self, req, tag):
        return self._get_update_status_timing("total", tag)

    @renderer
    def time_initial_queries(self, req, tag):
        return self._get_update_status_timing("initial_queries", tag)

    @renderer
    def time_cumulative_verify(self, req, tag):
        return self._get_update_status_timing("cumulative_verify", tag)

    @renderer
    def server_timings(self, req, tag):
        per_server = self._update_status.timings.get("per_server")
        if not per_server:
            return tag("")
        l = tags.ul()
        for server in sorted(per_server.keys(), key=lambda s: s.get_name()):
            times = []
            for op,started,t in per_server[server]:
                #times.append("%s/%.4fs/%s/%s" % (op,
                #                              started,
                #                              self.render_time(None, started - self.update_status.get_started()),
                #                              self.render_time(None,t)))
                if op == "query":
                    times.append(abbreviate_time(t))
                elif op == "late":
                    times.append("late(" + abbreviate_time(t) + ")")
                else:
                    times.append("privkey(" + abbreviate_time(t) + ")")
            times_s = ", ".join(times)
            l(tags.li("[%s]: %s" % (server.get_name(), times_s)))
        return tags.li("Per-Server Response Times: ", l)


def marshal_json(s):
    # common item data
    item = {
        "storage-index-string": base32.b2a_or_none(s.get_storage_index()),
        "total-size": s.get_size(),
        "status": s.get_status(),
    }

    # type-specific item date
    if IUploadStatus.providedBy(s):
        h, c, e = s.get_progress()
        item["type"] = "upload"
        item["progress-hash"] = h
        item["progress-ciphertext"] = c
        item["progress-encode-push"] = e

    elif IDownloadStatus.providedBy(s):
        item["type"] = "download"
        item["progress"] = s.get_progress()

    elif IPublishStatus.providedBy(s):
        item["type"] = "publish"

    elif IRetrieveStatus.providedBy(s):
        item["type"] = "retrieve"

    elif IServermapUpdaterStatus.providedBy(s):
        item["type"] = "mapupdate"
        item["mode"] = s.get_mode()

    else:
        item["type"] = "unknown"
        item["class"] = s.__class__.__name__

    return item


class Status(MultiFormatResource):
    """Renders /status page."""

    def __init__(self, history):
        """
        :param allmydata.history.History history: provides operation statuses.
        """
        super(Status, self).__init__()
        self.history = history

    @render_exception
    def render_HTML(self, req):
        elem = StatusElement(self._get_active_operations(),
                             self._get_recent_operations())
        return renderElement(req, elem)

    @render_exception
    def render_JSON(self, req):
        # modern browsers now render this instead of forcing downloads
        req.setHeader("content-type", "application/json")
        data = {}
        data["active"] = active = []
        data["recent"] = recent = []

        for s in self._get_active_operations():
            active.append(marshal_json(s))

        for s in self._get_recent_operations():
            recent.append(marshal_json(s))

        return json.dumps(data, indent=1) + "\n"

    @exception_to_child
    def getChild(self, path, request):
        # The "if (path is empty) return self" line should handle
        # trailing slash in request path.
        #
        # Twisted Web's documentation says this: "If the URL ends in a
        # slash, for example ``http://example.com/foo/bar/`` , the
        # final URL segment will be an empty string. Resources can
        # thus know if they were requested with or without a final
        # slash."
        if not path and request.postpath != ['']:
            return self

        h = self.history
        try:
            stype, count_s = path.split("-")
        except ValueError:
            raise WebError("no '-' in '{}'".format(path))
        count = int(count_s)
        stype = unicode(stype, "ascii")
        if stype == "up":
            for s in itertools.chain(h.list_all_upload_statuses(),
                                     h.list_all_helper_statuses()):
                # immutable-upload helpers use the same status object as a
                # regular immutable-upload
                if s.get_counter() == count:
                    return UploadStatusPage(s)
        if stype == "down":
            for s in h.list_all_download_statuses():
                if s.get_counter() == count:
                    return DownloadStatusPage(s)
        if stype == "mapupdate":
            for s in h.list_all_mapupdate_statuses():
                if s.get_counter() == count:
                    return MapupdateStatusPage(s)
        if stype == "publish":
            for s in h.list_all_publish_statuses():
                if s.get_counter() == count:
                    return PublishStatusPage(s)
        if stype == "retrieve":
            for s in h.list_all_retrieve_statuses():
                if s.get_counter() == count:
                    return RetrieveStatusPage(s)

    def _get_all_statuses(self):
        h = self.history
        return itertools.chain(h.list_all_upload_statuses(),
                               h.list_all_download_statuses(),
                               h.list_all_mapupdate_statuses(),
                               h.list_all_publish_statuses(),
                               h.list_all_retrieve_statuses(),
                               h.list_all_helper_statuses(),
                               )

    def _get_active_operations(self):
        active = [s
                  for s in self._get_all_statuses()
                  if s.get_active()]
<<<<<<< HEAD
        active.sort(lambda a, b: cmp(a.get_started(), b.get_started()))  # type: ignore # py2
=======
        active.sort(key=lambda a: a.get_started())
>>>>>>> 4e411448
        active.reverse()
        return active

    def _get_recent_operations(self):
        recent = [s
                  for s in self._get_all_statuses()
                  if not s.get_active()]
<<<<<<< HEAD
        recent.sort(lambda a, b: cmp(a.get_started(), b.get_started()))  # type: ignore # py2
=======
        recent.sort(key=lambda a: a.get_started())
>>>>>>> 4e411448
        recent.reverse()
        return recent


class StatusElement(Element):

    loader = XMLFile(FilePath(__file__).sibling("status.xhtml"))

    def __init__(self, active, recent):
        super(StatusElement, self).__init__()
        self._active = active
        self._recent = recent

    @renderer
    def active_operations(self, req, tag):
        active = [self.get_op_state(op) for op in self._active]
        return SlotsSequenceElement(tag, active)

    @renderer
    def recent_operations(self, req, tag):
        recent = [self.get_op_state(op) for op in self._recent]
        return SlotsSequenceElement(tag, recent)

    @staticmethod
    def get_op_state(op):
        result = dict()

        started_s = render_time(op.get_started())
        result["started"] = started_s
        si_s = base32.b2a_or_none(op.get_storage_index())
        if si_s is None:
            si_s = "(None)"

        result["si"] = si_s
        result["helper"] = {True: "Yes", False: "No"}[op.using_helper()]

        size = op.get_size()
        if size is None:
            size = "(unknown)"
        elif isinstance(size, (int, long, float)):
            size = abbreviate_size(size)

        result["total_size"] = size

        progress = op.get_progress()
        if IUploadStatus.providedBy(op):
            link = "up-%d" % op.get_counter()
            result["type"] = "upload"
            # TODO: make an ascii-art bar
            (chk, ciphertext, encandpush) = progress
            progress_s = ("hash: %.1f%%, ciphertext: %.1f%%, encode: %.1f%%" %
                          ((100.0 * chk),
                           (100.0 * ciphertext),
                           (100.0 * encandpush)))
            result["progress"] = progress_s
        elif IDownloadStatus.providedBy(op):
            link = "down-%d" % op.get_counter()
            result["type"] = "download"
            result["progress"] = "%.1f%%" % (100.0 * progress)
        elif IPublishStatus.providedBy(op):
            link = "publish-%d" % op.get_counter()
            result["type"] = "publish"
            result["progress"] = "%.1f%%" % (100.0 * progress)
        elif IRetrieveStatus.providedBy(op):
            result["type"] = "retrieve"
            link = "retrieve-%d" % op.get_counter()
            result["progress"] = "%.1f%%" % (100.0 * progress)
        else:
            assert IServermapUpdaterStatus.providedBy(op)
            result["type"] = "mapupdate %s" % op.get_mode()
            link = "mapupdate-%d" % op.get_counter()
            result["progress"] = "%.1f%%" % (100.0 * progress)

        result["status"] = tags.a(op.get_status(),
                                  href="/status/{}".format(link))

        return result


# Render "/helper_status" page.
class HelperStatus(MultiFormatResource):

    def __init__(self, helper):
        super(HelperStatus, self).__init__()
        self._helper = helper

    @render_exception
    def render_HTML(self, req):
        return renderElement(req, HelperStatusElement(self._helper))

    @render_exception
    def render_JSON(self, req):
        req.setHeader("content-type", "text/plain")
        if self._helper:
            stats = self._helper.get_stats()
            return json.dumps(stats, indent=1) + "\n"
        return json.dumps({}) + "\n"

class HelperStatusElement(Element):

    loader = XMLFile(FilePath(__file__).sibling("helper.xhtml"))

    def __init__(self, helper):
        """
        :param _allmydata.immutable.offloaded.Helper helper: upload helper.
        """
        super(HelperStatusElement, self).__init__()
        self._helper = helper

    @renderer
    def helper_running(self, req, tag):
        # helper.get_stats() returns a dict of this form:
        #
        #   {'chk_upload_helper.active_uploads': 0,
        #    'chk_upload_helper.encoded_bytes': 0,
        #    'chk_upload_helper.encoding_count': 0,
        #    'chk_upload_helper.encoding_size': 0,
        #    'chk_upload_helper.encoding_size_old': 0,
        #    'chk_upload_helper.fetched_bytes': 0,
        #    'chk_upload_helper.incoming_count': 0,
        #    'chk_upload_helper.incoming_size': 0,
        #    'chk_upload_helper.incoming_size_old': 0,
        #    'chk_upload_helper.resumes': 0,
        #    'chk_upload_helper.upload_already_present': 0,
        #    'chk_upload_helper.upload_need_upload': 0,
        #    'chk_upload_helper.upload_requests': 0}
        #
        # If helper is running, we render the above data on the page.
        if self._helper:
            self._data = self._helper.get_stats()
            return tag
        return tags.h1("No helper is running")

    @renderer
    def active_uploads(self, req, tag):
        return tag(str(self._data["chk_upload_helper.active_uploads"]))

    @renderer
    def incoming(self, req, tag):
        return tag("%d bytes in %d files" % (self._data["chk_upload_helper.incoming_size"],
                                             self._data["chk_upload_helper.incoming_count"]))

    @renderer
    def encoding(self, req, tag):
        return tag("%d bytes in %d files" % (self._data["chk_upload_helper.encoding_size"],
                                             self._data["chk_upload_helper.encoding_count"]))

    @renderer
    def upload_requests(self, req, tag):
        return tag(str(self._data["chk_upload_helper.upload_requests"]))

    @renderer
    def upload_already_present(self, req, tag):
        return tag(str(self._data["chk_upload_helper.upload_already_present"]))

    @renderer
    def upload_need_upload(self, req, tag):
        return tag(str(self._data["chk_upload_helper.upload_need_upload"]))

    @renderer
    def upload_bytes_fetched(self, req, tag):
        return tag(str(self._data["chk_upload_helper.fetched_bytes"]))

    @renderer
    def upload_bytes_encoded(self, req, tag):
        return tag(str(self._data["chk_upload_helper.encoded_bytes"]))


# Render "/statistics" page.
class Statistics(MultiFormatResource):
    """Class that renders "/statistics" page.

    :param _allmydata.stats.StatsProvider provider: node statistics
           provider.
    """

    def __init__(self, provider):
        super(Statistics, self).__init__()
        self._provider = provider

    @render_exception
    def render_HTML(self, req):
        return renderElement(req, StatisticsElement(self._provider))

    @render_exception
    def render_JSON(self, req):
        stats = self._provider.get_stats()
        req.setHeader("content-type", "text/plain")
        return json.dumps(stats, indent=1) + "\n"

class StatisticsElement(Element):

    loader = XMLFile(FilePath(__file__).sibling("statistics.xhtml"))

    def __init__(self, provider):
        super(StatisticsElement, self).__init__()
        # provider.get_stats() returns a dict of the below form, for
        # example (there's often more data than this):
        #
        #  {
        #    'stats': {
        #      'storage_server.disk_used': 809601609728,
        #      'storage_server.accepting_immutable_shares': 1,
        #      'storage_server.disk_free_for_root': 131486851072,
        #      'storage_server.reserved_space': 1000000000,
        #      'node.uptime': 0.16520118713378906,
        #      'storage_server.disk_total': 941088460800,
        #      'cpu_monitor.total': 0.004513999999999907,
        #      'storage_server.disk_avail': 82610759168,
        #      'storage_server.allocated': 0,
        #      'storage_server.disk_free_for_nonroot': 83610759168 },
        #    'counters': {
        #      'uploader.files_uploaded': 0,
        #      'uploader.bytes_uploaded': 0,
        #       ... }
        #  }
        #
        # Note that `counters` can be empty.
        self._stats = provider.get_stats()

    @renderer
    def uploads(self, req, tag):
        files = self._stats["counters"].get("uploader.files_uploaded", 0)
        bytes = self._stats["counters"].get("uploader.bytes_uploaded", 0)
        return tag(("%s files / %s bytes (%s)" %
                    (files, bytes, abbreviate_size(bytes))))

    @renderer
    def downloads(self, req, tag):
        files = self._stats["counters"].get("downloader.files_downloaded", 0)
        bytes = self._stats["counters"].get("downloader.bytes_downloaded", 0)
        return tag("%s files / %s bytes (%s)" %
                   (files, bytes, abbreviate_size(bytes)))

    @renderer
    def publishes(self, req, tag):
        files = self._stats["counters"].get("mutable.files_published", 0)
        bytes = self._stats["counters"].get("mutable.bytes_published", 0)
        return tag("%s files / %s bytes (%s)" % (files, bytes,
                                                 abbreviate_size(bytes)))

    @renderer
    def retrieves(self, req, tag):
        files = self._stats["counters"].get("mutable.files_retrieved", 0)
        bytes = self._stats["counters"].get("mutable.bytes_retrieved", 0)
        return tag("%s files / %s bytes (%s)" % (files, bytes,
                                                 abbreviate_size(bytes)))

    @renderer
    def raw(self, req, tag):
        raw = pprint.pformat(self._stats)
        return tag(raw)<|MERGE_RESOLUTION|>--- conflicted
+++ resolved
@@ -1337,11 +1337,7 @@
         active = [s
                   for s in self._get_all_statuses()
                   if s.get_active()]
-<<<<<<< HEAD
-        active.sort(lambda a, b: cmp(a.get_started(), b.get_started()))  # type: ignore # py2
-=======
         active.sort(key=lambda a: a.get_started())
->>>>>>> 4e411448
         active.reverse()
         return active
 
@@ -1349,11 +1345,7 @@
         recent = [s
                   for s in self._get_all_statuses()
                   if not s.get_active()]
-<<<<<<< HEAD
-        recent.sort(lambda a, b: cmp(a.get_started(), b.get_started()))  # type: ignore # py2
-=======
         recent.sort(key=lambda a: a.get_started())
->>>>>>> 4e411448
         recent.reverse()
         return recent
 
