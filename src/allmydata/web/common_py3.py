"""
Common utilities that are available from Python 3.

Can eventually be merged back into allmydata.web.common.
"""

<<<<<<< HEAD
try:
    from typing import Optional
except ImportError:
    pass
=======
from past.builtins import unicode
>>>>>>> 1ad9e365

from twisted.web import resource, http

from allmydata.util import abbreviate


class WebError(Exception):
    def __init__(self, text, code=http.BAD_REQUEST):
        self.text = text
        self.code = code


def get_arg(req, argname, default=None, multiple=False):
    """Extract an argument from either the query args (req.args) or the form
    body fields (req.fields). If multiple=False, this returns a single value
    (or the default, which defaults to None), and the query args take
    precedence. If multiple=True, this returns a tuple of arguments (possibly
    empty), starting with all those in the query args.

    :param TahoeLAFSRequest req: The request to consider.

    :return: Either bytes or tuple of bytes.
    """
    if isinstance(argname, unicode):
        argname = argname.encode("utf-8")
    if isinstance(default, unicode):
        default = default.encode("utf-8")
    results = []
    if argname in req.args:
        results.extend(req.args[argname])
    if req.fields and argname in req.fields:
        results.append(req.fields[argname].value)
    if multiple:
        return tuple(results)
    if results:
        return results[0]
    return default


class MultiFormatResource(resource.Resource, object):
    """
    ``MultiFormatResource`` is a ``resource.Resource`` that can be rendered in
    a number of different formats.

    Rendered format is controlled by a query argument (given by
    ``self.formatArgument``).  Different resources may support different
    formats but ``json`` is a pretty common one.  ``html`` is the default
    format if nothing else is given as the ``formatDefault``.
    """
    formatArgument = "t"
    formatDefault = None  # type: Optional[str]

    def render(self, req):
        """
        Dispatch to a renderer for a particular format, as selected by a query
        argument.

        A renderer for the format given by the query argument matching
        ``formatArgument`` will be selected and invoked.  render_HTML will be
        used as a default if no format is selected (either by query arguments
        or by ``formatDefault``).

        :return: The result of the selected renderer.
        """
        t = get_arg(req, self.formatArgument, self.formatDefault)
        # It's either bytes or None.
        if isinstance(t, bytes):
            t = unicode(t, "ascii")
        renderer = self._get_renderer(t)
        return renderer(req)

    def _get_renderer(self, fmt):
        """
        Get the renderer for the indicated format.

        :param str fmt: The format.  If a method with a prefix of ``render_``
            and a suffix of this format (upper-cased) is found, it will be
            used.

        :return: A callable which takes a twisted.web Request and renders a
            response.
        """
        renderer = None

        if fmt is not None:
            try:
                renderer = getattr(self, "render_{}".format(fmt.upper()))
            except AttributeError:
                return resource.ErrorPage(
                    http.BAD_REQUEST,
                    "Bad Format",
                    "Unknown {} value: {!r}".format(self.formatArgument, fmt),
                ).render

        if renderer is None:
            renderer = self.render_HTML

        return renderer


def abbreviate_time(data):
    """
    Convert number of seconds into human readable string.

    :param data: Either ``None`` or integer or float, seconds.

    :return: Unicode string.
    """
    # 1.23s, 790ms, 132us
    if data is None:
        return u""
    s = float(data)
    if s >= 10:
        return abbreviate.abbreviate_time(data)
    if s >= 1.0:
        return u"%.2fs" % s
    if s >= 0.01:
        return u"%.0fms" % (1000*s)
    if s >= 0.001:
        return u"%.1fms" % (1000*s)
    return u"%.0fus" % (1000000*s)<|MERGE_RESOLUTION|>--- conflicted
+++ resolved
@@ -4,14 +4,12 @@
 Can eventually be merged back into allmydata.web.common.
 """
 
-<<<<<<< HEAD
+from past.builtins import unicode
+
 try:
     from typing import Optional
 except ImportError:
     pass
-=======
-from past.builtins import unicode
->>>>>>> 1ad9e365
 
 from twisted.web import resource, http
 
