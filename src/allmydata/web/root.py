--- conflicted
+++ resolved
@@ -1,6 +1,3 @@
-<<<<<<< HEAD
-fix me - merge Leif's changes
-=======
 import time, os
 
 from twisted.internet import address
@@ -411,5 +408,4 @@
             T.input(type="text", name="details"), SPACE,
             T.input(type="submit", value=u"Save \u00BB"),
             ]]
-        return T.div[form]
->>>>>>> dbd65554
+        return T.div[form]