--- conflicted
+++ resolved
@@ -201,8 +201,8 @@
 
         return ctx.tag[ul]
 
-<<<<<<< HEAD
     def data_introducer_furl_prefix(self, ctx, data):
+        #BOOG FIXME this wont work w/68
         ifurl = self.client.introducer_furl
         # trim off the secret swissnum
         (prefix, _, swissnum) = ifurl.rpartition("/")
@@ -215,14 +215,14 @@
 
     def data_introducer_description(self, ctx, data):
         if self.data_connected_to_introducer(ctx, data) == "no":
-            return "Introducer not connected"
-        return "Introducer"
+            return "No introducers connected"
+        return "Introducer(s) connected"
 
     def data_connected_to_introducer(self, ctx, data):
-        if self.client.connected_to_introducer():
+        if True in self.client.connected_to_introducer():
             return "yes"
         return "no"
-=======
+
     # In case we configure multiple introducers
     def data_introducers(self, ctx, data):
         connection_status = []
@@ -243,7 +243,6 @@
         ctx.fillSlots("connected-bool", "%s" % (connected))
         ctx.fillSlots("connected", "%s" % (status[int(connected)]))
         return ctx.tag
->>>>>>> ebcf9e30
 
     def data_helper_furl_prefix(self, ctx, data):
         try:
