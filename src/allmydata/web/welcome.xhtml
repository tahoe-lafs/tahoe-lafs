<<<<<<< HEAD
<!DOCTYPE html>
<html lang="en" xmlns:n="http://nevow.com/ns/nevow/0.1">
  <head>
    <meta charset="utf-8"/>
    <title>Tahoe-LAFS - Welcome</title>
    <meta name="viewport" content="width=device-width, initial-scale=1.0"/>
    <meta name="description" content="Tahoe-LAFS is a free and open distributed storage system"/>
    <meta name="author" content="Tahoe-LAFS"/>

    <!-- Le styles -->
    <link href="/css/bootstrap.css" rel="stylesheet"/>
    <link href="/css/new-tahoe.css" rel="stylesheet"/>

    <!-- Le fav and touch icons -->
    <link rel="shortcut icon" href="/icon.png" />
  </head>

  <body>

    <div class="navbar navbar-fixed-top">
      <div class="navbar-inner">
        <div class="container-fluid">
          <a class="brand" href="/"><img src="/img/logo.png" alt="Tahoe-LAFS"/></a>
          <table class="node-info pull-right">
            <tr>
              <th>Nickname:</th>
              <td n:render="data" n:data="my_nickname" />
            </tr>
            <tr>
              <th>Node ID:</th>
              <td n:render="my_nodeid" />
            </tr>
          </table>
        </div>
      </div>
    </div>

    <div class="container-fluid">
      <div class="row-fluid">
        <div class="span3">
          <div class="well sidebar-nav nav">
             <div class="nav-header">Open Tahoe-URI:</div>
             <div class="nav-form">
               <form action="uri" method="get" enctype="multipart/form-data">
                 <input type="text" name="uri" />
                 <p><input type="submit" class="btn" value="View File or Directory &#187;" /></p>
               </form>
            </div>
            <hr/>

            <div class="nav-header">Download Tahoe-URI:</div>
            <div class="nav-form">
              <form action="uri" method="get" enctype="multipart/form-data">
                <label for="download-uri">
                  URI
                  <input type="text" name="uri" />
                </label>
                <label for="download-filename">
                  Filename
                  <input type="text" name="filename" />
                </label>
                <p><input type="submit" class="btn" value="Download File &#187;" /></p>
              </form>
            </div>
            <hr/>

            <div class="nav-header">Upload File</div>
            <div class="nav-form">
              <form action="uri" method="post" enctype="multipart/form-data">
                <input type="file" class="freeform-input-file" name="file" />
                <input type="hidden" name="t" value="upload" />

                <label for="upload-chk" class="radio"> 
                  <input type="radio" checked="checked" id="upload-chk" value="chk" name="format" />
                  Immutable
                </label>

                <label for="upload-sdmf" class="radio">
                  <input type="radio" id="upload-sdmf" value="sdmf" name="format" />
                  SDMF
                </label>

                <label for="upload-mdmf" class="radio">
                  <input type="radio" id="upload-mdmf" value="mdmf" name="format" />
                  MDMF (experimental)
                </label>

                <p><input type="submit" class="btn" value="Upload File &#187;" /></p>
              </form>
            </div>
            <hr/>

            <div class="nav-header">Create Directory</div>
            <div class="nav-form">
              <form action="uri" method="post" enctype="multipart/form-data">
                <label for="mkdir-sdmf" class="radio"> 
                  <input type="radio" checked="checked" id="mkdir-sdmf" value="sdmf" name="format" />
                  SDMF
                </label>

                <label for="mkdir-mdmf" class="radio">
                  <input type="radio" id="mkdir-mdmf" value="mdmf" name="format" />
                  MDMF (experimental)
                </label>

                <input type="hidden" name="t" value="mkdir" />
                <input type="hidden" name="redirect_to_result" value="true" />
                <input type="submit" class="btn" value="Create a directory &#187;" />
              </form>
            </div>

          </div><!--/.well -->
          <div class="well sidebar-nav">
            <div class="nav-header">
              <ul class="nav nav-list">
                <li class="nav-header">Tools</li>
                <li><a href="status">Recent and Active Operations</a></li>
                <li><a href="statistics">Operational Statistics</a></li>
              </ul>
            </div>
            <hr/>
            <div class="nav-header">
              <ul class="nav nav-list">
                <li class="nav-header">Save incident report</li>
                <li><div n:render="incident_button" /></li>
              </ul>
            </div>
          </div><!--/.well -->
        </div><!--/span-->
        <div class="span9">
          <div style="margin-bottom: 16px">
            <h1 style="font-size: 48px">Grid Status</h1>
          </div>
          <div class="grid-status">
            <div class="row-fluid">
              <div class="span6">
                <div>
                  <h3>
                    <div><n:attr name="class">status-indicator connected-<n:invisible n:render="string" n:data="connected_to_introducer" /></n:attr></div>
                    <div n:render="string" n:data="introducer_description" />
                  </h3>
                  <div class="furl" n:render="string" n:data="introducer_furl_prefix" />
                </div>
                <div>
                  <h3>
                    <div><n:attr name="class">status-indicator connected-<n:invisible n:render="string" n:data="connected_to_helper" /></n:attr></div>
                    <div n:render="string" n:data="helper_description" />
                  </h3>
                  <div class="furl" n:render="string" n:data="helper_furl_prefix" />
                </div>
              </div><!--/span-->
              <div class="span6">
                <div class="span4 services">
                  <h3>Services</h3>
                  <div n:render="services" />
                </div><!--/span-->
              </div><!--/span-->
            </div><!--/row-->
          </div>
          <div class="row-fluid">
            <h2>
              Connected to <span n:render="string" n:data="connected_storage_servers" />
              of <span n:render="string" n:data="known_storage_servers" /> known storage servers
            </h2>
          </div><!--/row-->
          <table class="table table-striped table-bordered peer-status" n:render="sequence" n:data="services">
            <thead>
              <tr n:pattern="header">
                <td><h3>Nickname</h3></td>
                <td><h3>Address</h3></td>
                <td><h3>Service</h3></td>
                <td><h3>Since</h3></td>
                <td><h3>Announced</h3></td>
                <td><h3>Version</h3></td>
              </tr>
            </thead>
            <tr n:pattern="item" n:render="service_row">
              <td class="nickname-and-peerid">
              <div><n:attr name="class">status-indicator connected-<n:slot name="connected"/></n:attr></div>
                <div class="nickname"><n:slot name="nickname"/></div>
                <div class="nodeid"><n:slot name="peerid"/></div>
              </td>
              <td class="address"><n:slot name="address"/></td>
            <td class="service-service-name"><n:slot name="service_name"/></td>
              <td class="service-since timestamp"><n:slot name="since"/></td>
              <td class="service-announced timestamp"><n:slot name="announced"/></td>
              <td class="service-version"><n:slot name="version"/></td>
            </tr>
            <tr n:pattern="empty"><td>You are not presently connected to any peers</td></tr>
          </table>
        </div><!--/span-->
      </div><!--/row-->

      <hr/>

      <footer>
        <p>&#169; <a href="https://tahoe-lafs.org/">Tahoe-LAFS Software Foundation 2013</a></p>
        <p class="minutia">Page rendered at <span n:render="data" n:data="rendered_at" /></p>
        <p class="minutia" n:render="string" n:data="version"></p>
        <p class="minutia">Tahoe-LAFS code imported from: <span n:render="data" n:data="import_path" /></p>
      </footer>

    </div><!--/.fluid-container-->
  </body>
</html>
=======
<html xmlns:n="http://nevow.com/ns/nevow/0.1"><head>
  <title>Tahoe-LAFS - Welcome</title>
  <link href="/tahoe.css" rel="stylesheet" type="text/css"/>
  <link href="/icon.png" rel="shortcut icon" />
  <meta http-equiv="Content-Type" content="text/html; charset=utf-8" />
</head><body>

<h1>Welcome to Tahoe-LAFS!</h1>

<div class="section" id="this-client">
  <h2>This Client</h2>

  <p>
    <a href="status/">Recent Uploads and Downloads</a>,
    <a href="statistics">Operational Statistics</a>
  </p>

  <table class="node-info table-headings-left">
    <tr><th>My nickname:</th> <td class="nickname mine" n:render="string" n:data="my_nickname" /></tr>
    <tr><th>My nodeid:</th> <td class="nodeid mine data-chars" n:render="string" n:data="my_nodeid" /></tr>
    <tr><th>My versions:</th> <td n:render="string" n:data="version" /></tr>
    <tr><th>Tahoe-LAFS code imported from:</th> <td n:render="string" n:data="import_path" /></tr>
    <tr><th>Services running:</th> <td n:render="services" /></tr>
  </table>
</div>

<div id="controls">
<h2>Controls</h2>

  <p>There are also controls for each directory on that directory's page.</p>

  <div n:render="mkdir_form" />
  <div n:render="view_form" />
  <div n:render="upload_form" />
  <div n:render="download_form" />
</div>

<h2>Connected Introducer(s)</h2>

<div>
<table n:render="sequence" n:data="introducers">
  <tr n:pattern="header">
    <td>Introducer FURL</td>
    <td>Connected?</td>
  </tr>
  <tr n:pattern="item" n:render="introducers_row">
    <td><tt><n:slot name="introducer_furl"/></tt></td>
    <td>
      <n:slot name="connected"/>
      <n:attr name="class">service-connected connected-<n:slot name="connected-bool"/></n:attr>
    </td>
  </tr>
  <tr n:pattern="empty"><td>no introducers!</td></tr>
</table>
</div>



<div class="section" id="grid">
  <h2>Status of the Storage Grid</h2>

  <div>
    <n:attr name="class">connected-<n:invisible n:render="string" n:data="connected_to_helper" /></n:attr>
    <div>Helper: <span n:render="string" n:data="helper_furl" /></div>
    <div>Connected to helper?: <span n:render="string" n:data="connected_to_helper" /></div>
  </div>

  <p>Connected to <span n:render="string" n:data="connected_storage_servers" />
     of <span n:render="string" n:data="known_storage_servers" /> known storage servers:</p>

  <div>
    <table class="services table-headings-top" n:render="sequence" n:data="services">
      <tr n:pattern="header">
        <th>Service Name</th>
        <th class="nickname-and-peerid">
            <div class="service-nickname">Nickname</div>
            <div class="nodeid data-chars">PeerID</div></th>
        <th>Connected?</th>
        <th>Since</th>
        <th>First Announced</th>
        <th>Version</th>
      </tr>
      <tr n:pattern="item" n:render="service_row">
        <td class="service-service-name"><n:slot name="service_name"/></td>
        <td class="nickname-and-peerid">
          <div class="nickname"><n:slot name="nickname"/></div>
          <div class="nodeid data-chars"><n:slot name="peerid"/></div></td>
        <td>
          <n:attr name="class">service-connected connected-<n:slot name="connected-bool"/></n:attr>
          <n:slot name="connected"/>
        </td>
        <td class="service-since">       <n:slot name="since"/></td>
        <td class="service-announced">   <n:slot name="announced"/></td>
        <td class="service-version">     <n:slot name="version"/></td>
      </tr>
      <tr n:pattern="empty"><td>no peers!</td></tr>
    </table>
  </div>
</div>

<div class="section" id="other-resources">
  <h2>Other Resources</h2>

  <div>Please visit the <a target="_blank" href="https://tahoe-lafs.org/">Tahoe-LAFS home page</a> for
  code updates and bug reporting.</div>

  <div n:render="incident_button" />
</div>

</body></html>
>>>>>>> ebcf9e30
<|MERGE_RESOLUTION|>--- conflicted
+++ resolved
@@ -1,4 +1,3 @@
-<<<<<<< HEAD
 <!DOCTYPE html>
 <html lang="en" xmlns:n="http://nevow.com/ns/nevow/0.1">
   <head>
@@ -129,6 +128,25 @@
           </div><!--/.well -->
         </div><!--/span-->
         <div class="span9">
+          <div style="margin-bottom: 16px">
+            <h2>Connected Introducer(s)</h2>
+          </div>
+          <div>
+          <table n:render="sequence" n:data="introducers">
+            <tr n:pattern="header">
+              <td>Introducer FURL</td>
+              <td>Connected?</td>
+            </tr>
+            <tr n:pattern="item" n:render="introducers_row">
+              <td><tt><n:slot name="introducer_furl"/></tt></td>
+              <td>
+                <n:slot name="connected"/>
+                <n:attr name="class">service-connected connected-<n:slot name="connected-bool"/></n:attr>
+              </td>
+            </tr>
+            <tr n:pattern="empty"><td>no introducers!</td></tr>
+          </table>
+          </div>
           <div style="margin-bottom: 16px">
             <h1 style="font-size: 48px">Grid Status</h1>
           </div>
@@ -203,116 +221,4 @@
 
     </div><!--/.fluid-container-->
   </body>
-</html>
-=======
-<html xmlns:n="http://nevow.com/ns/nevow/0.1"><head>
-  <title>Tahoe-LAFS - Welcome</title>
-  <link href="/tahoe.css" rel="stylesheet" type="text/css"/>
-  <link href="/icon.png" rel="shortcut icon" />
-  <meta http-equiv="Content-Type" content="text/html; charset=utf-8" />
-</head><body>
-
-<h1>Welcome to Tahoe-LAFS!</h1>
-
-<div class="section" id="this-client">
-  <h2>This Client</h2>
-
-  <p>
-    <a href="status/">Recent Uploads and Downloads</a>,
-    <a href="statistics">Operational Statistics</a>
-  </p>
-
-  <table class="node-info table-headings-left">
-    <tr><th>My nickname:</th> <td class="nickname mine" n:render="string" n:data="my_nickname" /></tr>
-    <tr><th>My nodeid:</th> <td class="nodeid mine data-chars" n:render="string" n:data="my_nodeid" /></tr>
-    <tr><th>My versions:</th> <td n:render="string" n:data="version" /></tr>
-    <tr><th>Tahoe-LAFS code imported from:</th> <td n:render="string" n:data="import_path" /></tr>
-    <tr><th>Services running:</th> <td n:render="services" /></tr>
-  </table>
-</div>
-
-<div id="controls">
-<h2>Controls</h2>
-
-  <p>There are also controls for each directory on that directory's page.</p>
-
-  <div n:render="mkdir_form" />
-  <div n:render="view_form" />
-  <div n:render="upload_form" />
-  <div n:render="download_form" />
-</div>
-
-<h2>Connected Introducer(s)</h2>
-
-<div>
-<table n:render="sequence" n:data="introducers">
-  <tr n:pattern="header">
-    <td>Introducer FURL</td>
-    <td>Connected?</td>
-  </tr>
-  <tr n:pattern="item" n:render="introducers_row">
-    <td><tt><n:slot name="introducer_furl"/></tt></td>
-    <td>
-      <n:slot name="connected"/>
-      <n:attr name="class">service-connected connected-<n:slot name="connected-bool"/></n:attr>
-    </td>
-  </tr>
-  <tr n:pattern="empty"><td>no introducers!</td></tr>
-</table>
-</div>
-
-
-
-<div class="section" id="grid">
-  <h2>Status of the Storage Grid</h2>
-
-  <div>
-    <n:attr name="class">connected-<n:invisible n:render="string" n:data="connected_to_helper" /></n:attr>
-    <div>Helper: <span n:render="string" n:data="helper_furl" /></div>
-    <div>Connected to helper?: <span n:render="string" n:data="connected_to_helper" /></div>
-  </div>
-
-  <p>Connected to <span n:render="string" n:data="connected_storage_servers" />
-     of <span n:render="string" n:data="known_storage_servers" /> known storage servers:</p>
-
-  <div>
-    <table class="services table-headings-top" n:render="sequence" n:data="services">
-      <tr n:pattern="header">
-        <th>Service Name</th>
-        <th class="nickname-and-peerid">
-            <div class="service-nickname">Nickname</div>
-            <div class="nodeid data-chars">PeerID</div></th>
-        <th>Connected?</th>
-        <th>Since</th>
-        <th>First Announced</th>
-        <th>Version</th>
-      </tr>
-      <tr n:pattern="item" n:render="service_row">
-        <td class="service-service-name"><n:slot name="service_name"/></td>
-        <td class="nickname-and-peerid">
-          <div class="nickname"><n:slot name="nickname"/></div>
-          <div class="nodeid data-chars"><n:slot name="peerid"/></div></td>
-        <td>
-          <n:attr name="class">service-connected connected-<n:slot name="connected-bool"/></n:attr>
-          <n:slot name="connected"/>
-        </td>
-        <td class="service-since">       <n:slot name="since"/></td>
-        <td class="service-announced">   <n:slot name="announced"/></td>
-        <td class="service-version">     <n:slot name="version"/></td>
-      </tr>
-      <tr n:pattern="empty"><td>no peers!</td></tr>
-    </table>
-  </div>
-</div>
-
-<div class="section" id="other-resources">
-  <h2>Other Resources</h2>
-
-  <div>Please visit the <a target="_blank" href="https://tahoe-lafs.org/">Tahoe-LAFS home page</a> for
-  code updates and bug reporting.</div>
-
-  <div n:render="incident_button" />
-</div>
-
-</body></html>
->>>>>>> ebcf9e30
+</html>