import re, time
from twisted.application import service, strports, internet
from twisted.web import http
from twisted.internet import defer
from nevow import appserver, inevow, static
from allmydata.util import log, fileutil

from allmydata.web import introweb, root
from allmydata.web.common import IOpHandleTable, MyExceptionHandler

# we must override twisted.web.http.Request.requestReceived with a version
# that doesn't use cgi.parse_multipart() . Since we actually use Nevow, we
# override the nevow-specific subclass, nevow.appserver.NevowRequest . This
# is an exact copy of twisted.web.http.Request (from SVN HEAD on 10-Aug-2007)
# that modifies the way form arguments are parsed. Note that this sort of
# surgery may induce a dependency upon a particular version of twisted.web

parse_qs = http.parse_qs
class MyRequest(appserver.NevowRequest):
    fields = None
    _tahoe_request_had_error = None

    def requestReceived(self, command, path, version):
        """Called by channel when all data has been received.

        This method is not intended for users.
        """
        self.content.seek(0,0)
        self.args = {}
        self.stack = []

        self.method, self.uri = command, path
        self.clientproto = version
        x = self.uri.split('?', 1)

        if len(x) == 1:
            self.path = self.uri
        else:
            self.path, argstring = x
            self.args = parse_qs(argstring, 1)

        # cache the client and server information, we'll need this later to be
        # serialized and sent with the request so CGIs will work remotely
        self.client = self.channel.transport.getPeer()
        self.host = self.channel.transport.getHost()

        # Argument processing.

##      The original twisted.web.http.Request.requestReceived code parsed the
##      content and added the form fields it found there to self.args . It
##      did this with cgi.parse_multipart, which holds the arguments in RAM
##      and is thus unsuitable for large file uploads. The Nevow subclass
##      (nevow.appserver.NevowRequest) uses cgi.FieldStorage instead (putting
##      the results in self.fields), which is much more memory-efficient.
##      Since we know we're using Nevow, we can anticipate these arguments
##      appearing in self.fields instead of self.args, and thus skip the
##      parse-content-into-self.args step.

##      args = self.args
##      ctype = self.getHeader('content-type')
##      if self.method == "POST" and ctype:
##          mfd = 'multipart/form-data'
##          key, pdict = cgi.parse_header(ctype)
##          if key == 'application/x-www-form-urlencoded':
##              args.update(parse_qs(self.content.read(), 1))
##          elif key == mfd:
##              try:
##                  args.update(cgi.parse_multipart(self.content, pdict))
##              except KeyError, e:
##                  if e.args[0] == 'content-disposition':
##                      # Parse_multipart can't cope with missing
##                      # content-dispostion headers in multipart/form-data
##                      # parts, so we catch the exception and tell the client
##                      # it was a bad request.
##                      self.channel.transport.write(
##                              "HTTP/1.1 400 Bad Request\r\n\r\n")
##                      self.channel.transport.loseConnection()
##                      return
##                  raise
        self.processing_started_timestamp = time.time()
        self.process()

    def _logger(self):
        # we build up a log string that hides most of the cap, to preserve
        # user privacy. We retain the query args so we can identify things
        # like t=json. Then we send it to the flog. We make no attempt to
        # match apache formatting. TODO: when we move to DSA dirnodes and
        # shorter caps, consider exposing a few characters of the cap, or
        # maybe a few characters of its hash.
        x = self.uri.split("?", 1)
        if len(x) == 1:
            # no query args
            path = self.uri
            queryargs = ""
        else:
            path, queryargs = x
            # there is a form handler which redirects POST /uri?uri=FOO into
            # GET /uri/FOO so folks can paste in non-HTTP-prefixed uris. Make
            # sure we censor these too.
            if queryargs.startswith("uri="):
                queryargs = "[uri=CENSORED]"
            queryargs = "?" + queryargs
        if path.startswith("/uri"):
            path = "/uri/[CENSORED].."
        elif path.startswith("/file"):
            path = "/file/[CENSORED].."
        elif path.startswith("/named"):
            path = "/named/[CENSORED].."

        uri = path + queryargs

        error = ""
        if self._tahoe_request_had_error:
            error = " [ERROR]"

        log.msg(format="web: %(clientip)s %(method)s %(uri)s %(code)s %(length)s%(error)s",
                clientip=self.getClientIP(),
                method=self.method,
                uri=uri,
                code=self.code,
                length=(self.sentLength or "-"),
                error=error,
                facility="tahoe.webish",
                level=log.OPERATIONAL,
                )


class WebishServer(service.MultiService):
    name = "webish"

    def __init__(self, client, webport, nodeurl_path=None, staticdir=None,
<<<<<<< HEAD
                 clock=None, now=None):
=======
                 clock=None, now_fn=time.time):
>>>>>>> 6d6386e7
        service.MultiService.__init__(self)
        # the 'data' argument to all render() methods default to the Client
        # the 'clock' argument to root.Root is, if set, a
        # twisted.internet.task.Clock that is provided by the unit tests
        # so that they can test features that involve the passage of
        # time in a deterministic manner.
<<<<<<< HEAD
        self.root = root.Root(client, clock, now)
=======
        self.root = root.Root(client, clock, now_fn)
>>>>>>> 6d6386e7
        self.buildServer(webport, nodeurl_path, staticdir)
        if self.root.child_operations:
            self.site.remember(self.root.child_operations, IOpHandleTable)
            self.root.child_operations.setServiceParent(self)

    def buildServer(self, webport, nodeurl_path, staticdir):
        self.webport = webport
        self.site = site = appserver.NevowSite(self.root)
        self.site.requestFactory = MyRequest
        self.site.remember(MyExceptionHandler(), inevow.ICanHandleException)
        self.staticdir = staticdir # so tests can check
        if staticdir:
            self.root.putChild("static", static.File(staticdir))
        if re.search(r'^\d', webport):
            webport = "tcp:"+webport # twisted warns about bare "0" or "3456"
        s = strports.service(webport, site)
        s.setServiceParent(self)

        self._scheme = None
        self._portnum = None
        self._url = None
        self._listener = s # stash it so we can query for the portnum

        self._started = defer.Deferred()
        if nodeurl_path:
            def _write_nodeurl_file(ign):
                # this file will be created with default permissions
                line = self.getURL() + "\n"
                fileutil.write_atomically(nodeurl_path, line, mode="")
            self._started.addCallback(_write_nodeurl_file)

    def getURL(self):
        assert self._url
        return self._url

    def getPortnum(self):
        assert self._portnum
        return self._portnum

    def startService(self):
        def _got_port(lp):
            self._portnum = lp.getHost().port
            # what is our webport?
            assert self._scheme
            self._url = "%s://127.0.0.1:%d/" % (self._scheme, self._portnum)
            self._started.callback(None)
            return lp
        def _fail(f):
            self._started.errback(f)
            return f

        service.MultiService.startService(self)
        s = self._listener
        if hasattr(s, 'endpoint') and hasattr(s, '_waitingForPort'):
            # Twisted 10.2 gives us a StreamServerEndpointService. This is
            # ugly but should do for now.
            classname = s.endpoint.__class__.__name__
            if classname.startswith('SSL'):
                self._scheme = 'https'
            else:
                self._scheme = 'http'
            s._waitingForPort.addCallbacks(_got_port, _fail)
        elif isinstance(s, internet.TCPServer):
            # Twisted <= 10.1
            self._scheme = 'http'
            _got_port(s._port)
        elif isinstance(s, internet.SSLServer):
            # Twisted <= 10.1
            self._scheme = 'https'
            _got_port(s._port)
        else:
            # who knows, probably some weirdo future version of Twisted
            self._started.errback(AssertionError("couldn't find out the scheme or port for the web-API server"))


class IntroducerWebishServer(WebishServer):
    def __init__(self, introducer, webport, nodeurl_path=None, staticdir=None):
        service.MultiService.__init__(self)
        self.root = introweb.IntroducerRoot(introducer)
        self.buildServer(webport, nodeurl_path, staticdir)
<|MERGE_RESOLUTION|>--- conflicted
+++ resolved
@@ -129,22 +129,14 @@
     name = "webish"
 
     def __init__(self, client, webport, nodeurl_path=None, staticdir=None,
-<<<<<<< HEAD
-                 clock=None, now=None):
-=======
                  clock=None, now_fn=time.time):
->>>>>>> 6d6386e7
         service.MultiService.__init__(self)
         # the 'data' argument to all render() methods default to the Client
         # the 'clock' argument to root.Root is, if set, a
         # twisted.internet.task.Clock that is provided by the unit tests
         # so that they can test features that involve the passage of
         # time in a deterministic manner.
-<<<<<<< HEAD
-        self.root = root.Root(client, clock, now)
-=======
         self.root = root.Root(client, clock, now_fn)
->>>>>>> 6d6386e7
         self.buildServer(webport, nodeurl_path, staticdir)
         if self.root.child_operations:
             self.site.remember(self.root.child_operations, IOpHandleTable)
