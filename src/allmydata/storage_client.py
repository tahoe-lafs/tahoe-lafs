--- conflicted
+++ resolved
@@ -363,14 +363,9 @@
         self._tub = Tub()
         for (name, value) in self._tub_options.items():
             self._tub.setOption(name, value)
-<<<<<<< HEAD
         for (name, handler) in self._tub_handlers.items():
             self._tub.addConnectionHintHandler(name, handler)
 
-=======
-
-        # XXX todo: set tub handlers
->>>>>>> de61cd26
         self._tub.setServiceParent(self)
         furl = str(self.announcement["anonymous-storage-FURL"])
         self._trigger_cb = trigger_cb
