--- conflicted
+++ resolved
@@ -605,14 +605,10 @@
              "grid-manager-certificates": [..],
             }
 
-<<<<<<< HEAD
         *nickname* and *grid-manager-certificates* are optional.
-=======
-        *nickname* is optional.
 
         The furl will be a Unicode string on Python 3; on Python 2 it will be
         either a native (bytes) string or a Unicode string.
->>>>>>> 1c2f3ee9
         """
         furl = furl.encode("utf-8")
         m = re.match(br'pb://(\w+)@', furl)
