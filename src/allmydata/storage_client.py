
"""
I contain the client-side code which speaks to storage servers, in particular
the foolscap-based server implemented in src/allmydata/storage/*.py .

Ported to Python 3.
"""

# roadmap:
#
# 1: implement StorageFarmBroker (i.e. "storage broker"), change Client to
# create it, change uploader/servermap to get rrefs from it. ServerFarm calls
# IntroducerClient.subscribe_to . ServerFarm hides descriptors, passes rrefs
# to clients. webapi status pages call broker.get_info_about_serverid.
#
# 2: move get_info methods to the descriptor, webapi status pages call
# broker.get_descriptor_for_serverid().get_info
#
# 3?later?: store descriptors in UploadResults/etc instead of serverids,
# webapi status pages call descriptor.get_info and don't use storage_broker
# or Client
#
# 4: enable static config: tahoe.cfg can add descriptors. Make the introducer
# optional. This closes #467
#
# 5: implement NativeStorageClient, pass it to Tahoe2PeerSelector and other
# clients. Clients stop doing callRemote(), use NativeStorageClient methods
# instead (which might do something else, i.e. http or whatever). The
# introducer and tahoe.cfg only create NativeStorageClients for now.
#
# 6: implement other sorts of IStorageClient classes: S3, etc

from six import ensure_text
<<<<<<< HEAD
from typing import Union
import re, time, hashlib
from os import urandom
=======

import re
import time
import hashlib

# On Python 2 this will be the backport.
>>>>>>> 056f7748
from configparser import NoSectionError

import attr
from zope.interface import (
    Attribute,
    Interface,
    implementer,
)
from twisted.web import http
from twisted.internet import defer
from twisted.application import service
from twisted.plugin import (
    getPlugins,
)
from eliot import (
    log_call,
)
from foolscap.api import eventually, RemoteException
from foolscap.reconnector import (
    ReconnectionInfo,
)
from allmydata.interfaces import (
    IStorageBroker,
    IDisplayableServer,
    IServer,
    IStorageServer,
    IFoolscapStoragePlugin,
)
from allmydata.grid_manager import (
    create_grid_manager_verifier,
)
from allmydata.crypto import (
    ed25519,
)
from allmydata.util import log, base32, connection_status
from allmydata.util.assertutil import precondition
from allmydata.util.observer import ObserverList
from allmydata.util.rrefutil import add_version_to_remote_reference
from allmydata.util.hashutil import permute_server_hash
from allmydata.util.dictutil import BytesKeyDict, UnicodeKeyDict
from allmydata.util.deferredutil import async_to_deferred
from allmydata.storage.http_client import (
    StorageClient, StorageClientImmutables, StorageClientGeneral,
    ClientException as HTTPClientException, StorageClientMutables,
    ReadVector, TestWriteVectors, WriteVector, TestVector, ClientException
)


# who is responsible for de-duplication?
#  both?
#  IC remembers the unpacked announcements it receives, to provide for late
#  subscribers and to remove duplicates

# if a client subscribes after startup, will they receive old announcements?
#  yes

# who will be responsible for signature checking?
#  make it be IntroducerClient, so they can push the filter outwards and
#  reduce inbound network traffic

# what should the interface between StorageFarmBroker and IntroducerClient
# look like?
#  don't pass signatures: only pass validated blessed-objects

@attr.s
class StorageClientConfig(object):
    """
    Configuration for a node acting as a storage client.

    :ivar preferred_peers: An iterable of the server-ids (``bytes``) of the
        storage servers where share placement is preferred, in order of
        decreasing preference.  See the *[client]peers.preferred*
        documentation for details.

    :ivar dict[unicode, dict[unicode, unicode]] storage_plugins: A mapping from
        names of ``IFoolscapStoragePlugin`` configured in *tahoe.cfg* to the
        respective configuration.

    :ivar list[ed25519.VerifyKey] grid_manager_keys: with no keys in
        this list, we'll upload to any storage server. Otherwise, we will
        only upload to a storage-server that has a valid certificate
        signed by at least one of these keys.
    """
    preferred_peers = attr.ib(default=())
    storage_plugins = attr.ib(default=attr.Factory(dict))
    grid_manager_keys = attr.ib(default=attr.Factory(list))

    @classmethod
    def from_node_config(cls, config):
        """
        Create a ``StorageClientConfig`` from a complete Tahoe-LAFS node
        configuration.

        :param _Config config: The loaded Tahoe-LAFS node configuration.
        """
        ps = config.get_config("client", "peers.preferred", "").split(",")
        preferred_peers = tuple([p.strip() for p in ps if p != ""])

        enabled_storage_plugins = (
            name.strip()
            for name
            in config.get_config(
                "client",
                "storage.plugins",
                "",
            ).split(u",")
            if name.strip()
        )

        storage_plugins = {}
        for plugin_name in enabled_storage_plugins:
            try:
                plugin_config = config.items("storageclient.plugins." + plugin_name)
            except NoSectionError:
                plugin_config = []
            storage_plugins[plugin_name] = dict(plugin_config)

        grid_manager_keys = []
        for name, gm_key in config.enumerate_section('grid_managers').items():
            grid_manager_keys.append(
                ed25519.verifying_key_from_string(gm_key.encode("ascii"))
            )


        return cls(
            preferred_peers,
            storage_plugins,
            grid_manager_keys,
        )


@implementer(IStorageBroker)
class StorageFarmBroker(service.MultiService):
    """I live on the client, and know about storage servers. For each server
    that is participating in a grid, I either maintain a connection to it or
    remember enough information to establish a connection to it on demand.
    I'm also responsible for subscribing to the IntroducerClient to find out
    about new servers as they are announced by the Introducer.

    :ivar _tub_maker: A one-argument callable which accepts a dictionary of
        "handler overrides" and returns a ``foolscap.api.Tub``.

    :ivar StorageClientConfig storage_client_config: Values from the node
        configuration file relating to storage behavior.
    """

    @property
    def preferred_peers(self):
        return self.storage_client_config.preferred_peers

    def __init__(
            self,
            permute_peers,
            tub_maker,
            node_config,
            storage_client_config=None,
    ):
        service.MultiService.__init__(self)
        assert permute_peers # False not implemented yet
        self.permute_peers = permute_peers
        self._tub_maker = tub_maker

        self.node_config = node_config

        if storage_client_config is None:
            storage_client_config = StorageClientConfig()
        self.storage_client_config = storage_client_config

        # self.servers maps serverid -> IServer, and keeps track of all the
        # storage servers that we've heard about. Each descriptor manages its
        # own Reconnector, and will give us a RemoteReference when we ask
        # them for it.
        self.servers = BytesKeyDict()
        self._static_server_ids = set() # ignore announcements for these
        self.introducer_client = None
        self._threshold_listeners = [] # tuples of (threshold, Deferred)
        self._connected_high_water_mark = 0

    @log_call(action_type=u"storage-client:broker:set-static-servers")
    def set_static_servers(self, servers):
        # Sorting the items gives us a deterministic processing order.  This
        # doesn't really matter but it makes the logging behavior more
        # predictable and easier to test (and at least one test does depend on
        # this sorted order).
        servers = {ensure_text(key): value for (key, value) in servers.items()}
        for (server_id, server) in sorted(servers.items()):
            try:
                storage_server = self._make_storage_server(
                    server_id.encode("utf-8"),
                    server,
                )
            except Exception:
                # TODO: The _make_storage_server failure is logged but maybe
                # we should write a traceback here.  Notably, tests don't
                # automatically fail just because we hit this case.  Well
                # written tests will still fail if a surprising exception
                # arrives here but they might be harder to debug without this
                # information.
                pass
            else:
                if isinstance(server_id, str):
                    server_id = server_id.encode("utf-8")
                self._static_server_ids.add(server_id)
                self.servers[server_id] = storage_server
                storage_server.setServiceParent(self)
                storage_server.start_connecting(self._trigger_connections)

    def get_client_storage_plugin_web_resources(self, node_config):
        """
        Get all of the client-side ``IResource`` implementations provided by
        enabled storage plugins.

        :param allmydata.node._Config node_config: The complete node
            configuration for the node from which these web resources will be
            served.

        :return dict[unicode, IResource]: Resources for all of the plugins.
        """
        plugins = {
            plugin.name: plugin
            for plugin
            in getPlugins(IFoolscapStoragePlugin)
        }
        return UnicodeKeyDict({
            name: plugins[name].get_client_resource(node_config)
            for (name, config)
            in self.storage_client_config.storage_plugins.items()
        })

    @log_call(
        action_type=u"storage-client:broker:make-storage-server",
        include_args=["server_id"],
        include_result=False,
    )
    def _make_storage_server(self, server_id, server):
        """
        Create a new ``IServer`` for the given storage server announcement.

        :param bytes server_id: The unique identifier for the server.

        :param dict server: The server announcement.  See ``Static Server
            Definitions`` in the configuration documentation for details about
            the structure and contents.

        :return IServer: The object-y representation of the server described
            by the given announcement.
        """
        assert isinstance(server_id, bytes)
        handler_overrides = server.get("connections", {})
        gm_verifier = create_grid_manager_verifier(
            self.storage_client_config.grid_manager_keys,
            server["ann"].get("grid-manager-certificates", []),
            "pub-{}".format(str(server_id, "ascii")),  # server_id is v0-<key> not pub-v0-key .. for reasons?
        )

        s = NativeStorageServer(
            server_id,
            server["ann"],
            self._tub_maker,
            handler_overrides,
            self.node_config,
            self.storage_client_config,
            gm_verifier,
        )
        s.on_status_changed(lambda _: self._got_connection())
        return s

    def when_connected_enough(self, threshold):
        """
        :returns: a Deferred that fires if/when our high water mark for
        number of connected servers becomes (or ever was) above
        "threshold".
        """
        d = defer.Deferred()
        self._threshold_listeners.append( (threshold, d) )
        self._check_connected_high_water_mark()
        return d

    # these two are used in unit tests
    def test_add_rref(self, serverid, rref, ann):
        s = self._make_storage_server(
            serverid,
            {"ann": ann.copy()},
        )
        s._rref = rref
        s._is_connected = True
        self.servers[serverid] = s

    def test_add_server(self, server_id, s):
        s.on_status_changed(lambda _: self._got_connection())
        self.servers[server_id] = s

    def use_introducer(self, introducer_client):
        self.introducer_client = ic = introducer_client
        ic.subscribe_to("storage", self._got_announcement)

    def _got_connection(self):
        # this is called by NativeStorageServer when it is connected
        self._check_connected_high_water_mark()

    def _check_connected_high_water_mark(self):
        current = len(self.get_connected_servers())
        if current > self._connected_high_water_mark:
            self._connected_high_water_mark = current

        remaining = []
        for threshold, d in self._threshold_listeners:
            if self._connected_high_water_mark >= threshold:
                eventually(d.callback, None)
            else:
                remaining.append( (threshold, d) )
        self._threshold_listeners = remaining

    def _should_ignore_announcement(self, server_id, ann):
        """
        Determine whether a new storage announcement should be discarded or used
        to update our collection of storage servers.

        :param bytes server_id: The unique identifier for the storage server
            which made the announcement.

        :param dict ann: The announcement.

        :return bool: ``True`` if the announcement should be ignored,
            ``False`` if it should be used to update our local storage server
            state.
        """
        # Let local static configuration always override any announcement for
        # a particular server.
        if server_id in self._static_server_ids:
            log.msg(format="ignoring announcement for static server '%(id)s'",
                    id=server_id,
                    facility="tahoe.storage_broker", umid="AlxzqA",
                    level=log.UNUSUAL)
            return True

        try:
            old = self.servers[server_id]
        except KeyError:
            # We don't know anything about this server.  Let's use the
            # announcement to change that.
            return False
        else:
            # Determine if this announcement is at all difference from the
            # announcement we already have for the server.  If it is the same,
            # we don't need to change anything.
            return old.get_announcement() == ann

    def _got_announcement(self, key_s, ann):
        """
        This callback is given to the introducer and called any time an
        announcement is received which has a valid signature and does not have
        a sequence number less than or equal to a previous sequence number
        seen for that server by that introducer.

        Note sequence numbers are not considered between different introducers
        so if we use more than one introducer it is possible for them to
        deliver us stale announcements in some cases.
        """
        precondition(isinstance(key_s, bytes), key_s)
        precondition(key_s.startswith(b"v0-"), key_s)
        precondition(ann["service-name"] == "storage", ann["service-name"])
        server_id = key_s

        if self._should_ignore_announcement(server_id, ann):
            return

        s = self._make_storage_server(
            server_id,
            {u"ann": ann},
        )

        try:
            old = self.servers.pop(server_id)
        except KeyError:
            pass
        else:
            # It's a replacement, get rid of the old one.
            old.stop_connecting()
            old.disownServiceParent()
            # NOTE: this disownServiceParent() returns a Deferred that
            # doesn't fire until Tub.stopService fires, which will wait for
            # any existing connections to be shut down. This doesn't
            # generally matter for normal runtime, but unit tests can run
            # into DirtyReactorErrors if they don't block on these. If a test
            # replaces one server with a newer version, then terminates
            # before the old one has been shut down, it might get
            # DirtyReactorErrors. The fix would be to gather these Deferreds
            # into a structure that will block StorageFarmBroker.stopService
            # until they have fired (but hopefully don't keep reference
            # cycles around when they fire earlier than that, which will
            # almost always be the case for normal runtime).

        # now we forget about them and start using the new one
        s.setServiceParent(self)
        self.servers[server_id] = s
        s.start_connecting(self._trigger_connections)
        # the descriptor will manage their own Reconnector, and each time we
        # need servers, we'll ask them if they're connected or not.

    def _trigger_connections(self):
        # when one connection is established, reset the timers on all others,
        # to trigger a reconnection attempt in one second. This is intended
        # to accelerate server connections when we've been offline for a
        # while. The goal is to avoid hanging out for a long time with
        # connections to only a subset of the servers, which would increase
        # the chances that we'll put shares in weird places (and not update
        # existing shares of mutable files). See #374 for more details.
        for dsc in list(self.servers.values()):
            dsc.try_to_connect()

    def get_servers_for_psi(self, peer_selection_index, for_upload=False):
        """
        :param for_upload: used to determine if we should include any
        servers that are invalid according to Grid Manager
        processing. When for_upload is True and we have any Grid
        Manager keys configured, any storage servers with invalid or
        missing certificates will be excluded.
        """
        # return a list of server objects (IServers)
        assert self.permute_peers == True
        connected_servers = self.get_connected_servers()
        preferred_servers = frozenset(s for s in connected_servers if s.get_longname() in self.preferred_peers)
        if for_upload:
            # print("upload processing: {}".format([srv.upload_permitted() for srv in connected_servers]))
            connected_servers = [
                srv
                for srv in connected_servers
                if srv.upload_permitted()
            ]

        def _permuted(server):
            seed = server.get_permutation_seed()
            is_unpreferred = server not in preferred_servers
            return (is_unpreferred,
                    permute_server_hash(peer_selection_index, seed))
        return sorted(connected_servers, key=_permuted)

    def get_all_serverids(self):
        return frozenset(self.servers.keys())

    def get_connected_servers(self):
        return frozenset([s for s in self.servers.values() if s.is_connected()])

    def get_known_servers(self):
        return frozenset(self.servers.values())

    def get_nickname_for_serverid(self, serverid):
        if serverid in self.servers:
            return self.servers[serverid].get_nickname()
        return None

    def get_stub_server(self, serverid):
        if serverid in self.servers:
            return self.servers[serverid]
        # some time before 1.12, we changed "serverid" to be "key_s" (the
        # printable verifying key, used in V2 announcements), instead of the
        # tubid. When the immutable uploader delegates work to a Helper,
        # get_stub_server() is used to map the returning server identifiers
        # to IDisplayableServer instances (to get a name, for display on the
        # Upload Results web page). If the Helper is running 1.12 or newer,
        # it will send pubkeys, but if it's still running 1.11, it will send
        # tubids. This clause maps the old tubids to our existing servers.
        for s in list(self.servers.values()):
            if isinstance(s, NativeStorageServer):
                if serverid == s.get_tubid():
                    return s
        return StubServer(serverid)

@implementer(IDisplayableServer)
class StubServer(object):
    def __init__(self, serverid):
        assert isinstance(serverid, bytes)
        self.serverid = serverid # binary tubid
    def get_serverid(self):
        return self.serverid
    def get_name(self):
        return base32.b2a(self.serverid)[:8]
    def get_longname(self):
        return base32.b2a(self.serverid)
    def get_nickname(self):
        return "?"


class IFoolscapStorageServer(Interface):
    """
    An internal interface that mediates between ``NativeStorageServer`` and
    Foolscap-based ``IStorageServer`` implementations.
    """
    nickname = Attribute("""
    A name for this server for presentation to users.
    """)
    permutation_seed = Attribute("""
    A stable value associated with this server which a client can use as an
    input to the server selection permutation ordering.
    """)
    tubid = Attribute("""
    The identifier for the Tub in which the server is run.
    """)
    storage_server = Attribute("""
    An IStorageServer provide which implements a concrete Foolscap-based
    protocol for communicating with the server.
    """)
    name = Attribute("""
    Another name for this server for presentation to users.
    """)
    longname = Attribute("""
    *Another* name for this server for presentation to users.
    """)
    lease_seed = Attribute("""
    A stable value associated with this server which a client can use as an
    input to a lease secret generation function.
    """)

    def connect_to(tub, got_connection):
        """
        Attempt to establish and maintain a connection to the server.

        :param Tub tub: A Foolscap Tub from which the connection is to
            originate.

        :param got_connection: A one-argument callable which is called with a
            Foolscap ``RemoteReference`` when a connection is established.
            This may be called multiple times if the connection is lost and
            then re-established.

        :return foolscap.reconnector.Reconnector: An object which manages the
            connection and reconnection attempts.
        """


@implementer(IFoolscapStorageServer)
@attr.s(frozen=True)
class _FoolscapStorage(object):
    """
    Abstraction for connecting to a storage server exposed via Foolscap.
    """
    nickname = attr.ib()
    permutation_seed = attr.ib()
    tubid = attr.ib()

    storage_server = attr.ib(validator=attr.validators.provides(IStorageServer))

    _furl = attr.ib()
    _short_description = attr.ib()
    _long_description = attr.ib()


    @property
    def name(self):
        return self._short_description

    @property
    def longname(self):
        return self._long_description

    @property
    def lease_seed(self):
        return self.tubid

    @classmethod
    def from_announcement(cls, server_id, furl, ann, storage_server):
        """
        Create an instance from a fURL and an announcement like::

            {"permutation-seed-base32": "...",
             "nickname": "...",
             "grid-manager-certificates": [..],
            }

        *nickname* and *grid-manager-certificates* are optional.

        The furl will be a Unicode string on Python 3; on Python 2 it will be
        either a native (bytes) string or a Unicode string.
        """
        furl = furl.encode("utf-8")
        m = re.match(br'pb://(\w+)@', furl)
        assert m, furl
        tubid_s = m.group(1).lower()
        tubid = base32.a2b(tubid_s)
        if "permutation-seed-base32" in ann:
            seed = ann["permutation-seed-base32"]
            if isinstance(seed, str):
                seed = seed.encode("utf-8")
            ps = base32.a2b(seed)
        elif re.search(br'^v0-[0-9a-zA-Z]{52}$', server_id):
            ps = base32.a2b(server_id[3:])
        else:
            log.msg("unable to parse serverid '%(server_id)s as pubkey, "
                    "hashing it to get permutation-seed, "
                    "may not converge with other clients",
                    server_id=server_id,
                    facility="tahoe.storage_broker",
                    level=log.UNUSUAL, umid="qu86tw")
            ps = hashlib.sha256(server_id).digest()
        permutation_seed = ps

        assert server_id
        long_description = server_id
        if server_id.startswith(b"v0-"):
            # remove v0- prefix from abbreviated name
            short_description = server_id[3:3+8]
        else:
            short_description = server_id[:8]
        nickname = ann.get("nickname", "")

        return cls(
            nickname=nickname,
            permutation_seed=permutation_seed,
            tubid=tubid,
            storage_server=storage_server,
            furl=furl,
            short_description=short_description,
            long_description=long_description,
        )

    def connect_to(self, tub, got_connection):
        return tub.connectTo(self._furl, got_connection)


@implementer(IFoolscapStorageServer)
class _NullStorage(object):
    """
    Abstraction for *not* communicating with a storage server of a type with
    which we can't communicate.
    """
    nickname = ""
    permutation_seed = hashlib.sha256(b"").digest()
    tubid = hashlib.sha256(b"").digest()
    storage_server = None

    lease_seed = hashlib.sha256(b"").digest()

    name = "<unsupported>"
    longname = "<storage with unsupported protocol>"

    def connect_to(self, tub, got_connection):
        return NonReconnector()


class NonReconnector(object):
    """
    A ``foolscap.reconnector.Reconnector``-alike that doesn't do anything.
    """
    def stopConnecting(self):
        pass

    def reset(self):
        pass

    def getReconnectionInfo(self):
        return ReconnectionInfo()

_null_storage = _NullStorage()


class AnnouncementNotMatched(Exception):
    """
    A storage server announcement wasn't matched by any of the locally enabled
    plugins.
    """


def _storage_from_foolscap_plugin(node_config, config, announcement, get_rref):
    """
    Construct an ``IStorageServer`` from the most locally-preferred plugin
    that is offered in the given announcement.

    :param allmydata.node._Config node_config: The node configuration to
        pass to the plugin.
    """
    plugins = {
        plugin.name: plugin
        for plugin
        in getPlugins(IFoolscapStoragePlugin)
    }
    storage_options = announcement.get(u"storage-options", [])
    for plugin_name, plugin_config in list(config.storage_plugins.items()):
        try:
            plugin = plugins[plugin_name]
        except KeyError:
            raise ValueError("{} not installed".format(plugin_name))
        for option in storage_options:
            if plugin_name == option[u"name"]:
                furl = option[u"storage-server-FURL"]
                return furl, plugin.get_storage_client(
                    node_config,
                    option,
                    get_rref,
                )
    raise AnnouncementNotMatched()


@implementer(IServer)
class NativeStorageServer(service.MultiService):
    """I hold information about a storage server that we want to connect to.
    If we are connected, I hold the RemoteReference, their host address, and
    the their version information. I remember information about when we were
    last connected too, even if we aren't currently connected.

    @ivar last_connect_time: when we last established a connection
    @ivar last_loss_time: when we last lost a connection

    @ivar version: the server's versiondict, from the most recent announcement
    @ivar nickname: the server's self-reported nickname (unicode), same

    @ivar rref: the RemoteReference, if connected, otherwise None
    """

    VERSION_DEFAULTS = UnicodeKeyDict({
        "http://allmydata.org/tahoe/protocols/storage/v1" :
        UnicodeKeyDict({ "maximum-immutable-share-size": 2**32 - 1,
          "maximum-mutable-share-size": 2*1000*1000*1000, # maximum prior to v1.9.2
          "tolerates-immutable-read-overrun": False,
          "delete-mutable-shares-with-zero-length-writev": False,
          "available-space": None,
          }),
        "application-version": "unknown: no get_version()",
        })

    def __init__(self, server_id, ann, tub_maker, handler_overrides, node_config, config=None,
                 grid_manager_verifier=None):
        service.MultiService.__init__(self)
        assert isinstance(server_id, bytes)
        self._server_id = server_id
        self.announcement = ann
        self._tub_maker = tub_maker
        self._handler_overrides = handler_overrides

        if config is None:
            config = StorageClientConfig()

        self._grid_manager_verifier = grid_manager_verifier

        self._storage = self._make_storage_system(node_config, config, ann)

        self.last_connect_time = None
        self.last_loss_time = None
        self._rref = None
        self._is_connected = False
        self._reconnector = None
        self._trigger_cb = None
        self._on_status_changed = ObserverList()

    def upload_permitted(self):
        """
        If our client is configured with Grid Manager public-keys, we will
        only upload to storage servers that have a currently-valid
        certificate signed by at least one of the Grid Managers we
        accept.

        :return: True if we should use this server for uploads, False
            otherwise.
        """
        # if we have no Grid Manager keys configured, choice is easy
        if self._grid_manager_verifier is None:
            return True
        return self._grid_manager_verifier()

    def _make_storage_system(self, node_config, config, ann):
        """
        :param allmydata.node._Config node_config: The node configuration to pass
            to any configured storage plugins.

        :param StorageClientConfig config: Configuration specifying desired
            storage client behavior.

        :param dict ann: The storage announcement from the storage server we
            are meant to communicate with.

        :return IFoolscapStorageServer: An object enabling communication via
            Foolscap with the server which generated the announcement.
        """
        # Try to match the announcement against a plugin.
        try:
            furl, storage_server = _storage_from_foolscap_plugin(
                node_config,
                config,
                ann,
                # Pass in an accessor for our _rref attribute.  The value of
                # the attribute may change over time as connections are lost
                # and re-established.  The _StorageServer should always be
                # able to get the most up-to-date value.
                self.get_rref,
            )
        except AnnouncementNotMatched:
            # Nope.
            pass
        else:
            return _FoolscapStorage.from_announcement(
                self._server_id,
                furl,
                ann,
                storage_server,
            )

        # Try to match the announcement against the anonymous access scheme.
        try:
            furl = ann[u"anonymous-storage-FURL"]
        except KeyError:
            # Nope
            pass
        else:
            # See comment above for the _storage_from_foolscap_plugin case
            # about passing in get_rref.
            storage_server = _StorageServer(get_rref=self.get_rref)
            return _FoolscapStorage.from_announcement(
                self._server_id,
                furl,
                ann,
                storage_server,
            )

        # Nothing matched so we can't talk to this server.
        return _null_storage

    def get_permutation_seed(self):
        return self._storage.permutation_seed
    def get_name(self): # keep methodname short
        # TODO: decide who adds [] in the short description. It should
        # probably be the output side, not here.
        return self._storage.name
    def get_longname(self):
        return self._storage.longname
    def get_tubid(self):
        return self._storage.tubid
    def get_lease_seed(self):
        return self._storage.lease_seed
    def get_foolscap_write_enabler_seed(self):
        return self._storage.tubid
    def get_nickname(self):
        return self._storage.nickname

    def on_status_changed(self, status_changed):
        """
        :param status_changed: a callable taking a single arg (the
            NativeStorageServer) that is notified when we become connected
        """
        return self._on_status_changed.subscribe(status_changed)

    # Special methods used by copy.copy() and copy.deepcopy(). When those are
    # used in allmydata.immutable.filenode to copy CheckResults during
    # repair, we want it to treat the IServer instances as singletons, and
    # not attempt to duplicate them..
    def __copy__(self):
        return self
    def __deepcopy__(self, memodict):
        return self

    def __repr__(self):
        return "<NativeStorageServer for %r>" % self.get_name()
    def get_serverid(self):
        return self._server_id
    def get_version(self):
        if self._rref:
            return self._rref.version
        return None
    def get_announcement(self):
        return self.announcement

    def get_connection_status(self):
        last_received = None
        if self._rref:
            last_received = self._rref.getDataLastReceivedAt()
        return connection_status.from_foolscap_reconnector(self._reconnector,
                                                           last_received)

    def is_connected(self):
        return self._is_connected

    def get_available_space(self):
        version = self.get_version()
        if version is None:
            return None
        protocol_v1_version = version.get(b'http://allmydata.org/tahoe/protocols/storage/v1', BytesKeyDict())
        available_space = protocol_v1_version.get(b'available-space')
        if available_space is None:
            available_space = protocol_v1_version.get(b'maximum-immutable-share-size', None)
        return available_space

    def start_connecting(self, trigger_cb):
        self._tub = self._tub_maker(self._handler_overrides)
        self._tub.setServiceParent(self)
        self._trigger_cb = trigger_cb
        self._reconnector = self._storage.connect_to(self._tub, self._got_connection)

    def _got_connection(self, rref):
        lp = log.msg(format="got connection to %(name)s, getting versions",
                     name=self.get_name(),
                     facility="tahoe.storage_broker", umid="coUECQ")
        if self._trigger_cb:
            eventually(self._trigger_cb)
        default = self.VERSION_DEFAULTS
        d = add_version_to_remote_reference(rref, default)
        d.addCallback(self._got_versioned_service, lp)
        d.addCallback(lambda ign: self._on_status_changed.notify(self))
        d.addErrback(log.err, format="storageclient._got_connection",
                     name=self.get_name(), umid="Sdq3pg")

    def _got_versioned_service(self, rref, lp):
        log.msg(format="%(name)s provided version info %(version)s",
                name=self.get_name(), version=rref.version,
                facility="tahoe.storage_broker", umid="SWmJYg",
                level=log.NOISY, parent=lp)

        self.last_connect_time = time.time()
        self._rref = rref
        self._is_connected = True
        rref.notifyOnDisconnect(self._lost)

    def get_rref(self):
        return self._rref

    def get_storage_server(self):
        """
        See ``IServer.get_storage_server``.
        """
        if self._rref is None:
            return None
        return self._storage.storage_server

    def _lost(self):
        log.msg(format="lost connection to %(name)s", name=self.get_name(),
                facility="tahoe.storage_broker", umid="zbRllw")
        self.last_loss_time = time.time()
        # self._rref is now stale: all callRemote()s will get a
        # DeadReferenceError. We leave the stale reference in place so that
        # uploader/downloader code (which received this IServer through
        # get_connected_servers() or get_servers_for_psi()) can continue to
        # use s.get_rref().callRemote() and not worry about it being None.
        self._is_connected = False

    def stop_connecting(self):
        # used when this descriptor has been superceded by another
        self._reconnector.stopConnecting()

    def try_to_connect(self):
        # used when the broker wants us to hurry up
        self._reconnector.reset()

class UnknownServerTypeError(Exception):
    pass


@implementer(IStorageServer)
@attr.s
class _StorageServer(object):
    """
    ``_StorageServer`` is a direct pass-through to an ``RIStorageServer`` via
    a ``RemoteReference``.
    """
    _get_rref = attr.ib()

    @property
    def _rref(self):
        return self._get_rref()

    def get_version(self):
        return self._rref.callRemote(
            "get_version",
        )

    def allocate_buckets(
            self,
            storage_index,
            renew_secret,
            cancel_secret,
            sharenums,
            allocated_size,
            canary,
    ):
        return self._rref.callRemote(
            "allocate_buckets",
            storage_index,
            renew_secret,
            cancel_secret,
            sharenums,
            allocated_size,
            canary,
        )

    def add_lease(
            self,
            storage_index,
            renew_secret,
            cancel_secret,
    ):
        return self._rref.callRemote(
            "add_lease",
            storage_index,
            renew_secret,
            cancel_secret,
        )

    def get_buckets(
            self,
            storage_index,
    ):
        return self._rref.callRemote(
            "get_buckets",
            storage_index,
        )

    def slot_readv(
            self,
            storage_index,
            shares,
            readv,
    ):
        return self._rref.callRemote(
            "slot_readv",
            storage_index,
            shares,
            readv,
        )

    def slot_testv_and_readv_and_writev(
            self,
            storage_index,
            secrets,
            tw_vectors,
            r_vector,
    ):
        # Match the wire protocol, which requires 4-tuples for test vectors.
        wire_format_tw_vectors = {
            key: (
                [(start, length, b"eq", data) for (start, length, data) in value[0]],
                value[1],
                value[2],
            ) for (key, value) in tw_vectors.items()
        }
        return self._rref.callRemote(
            "slot_testv_and_readv_and_writev",
            storage_index,
            secrets,
            wire_format_tw_vectors,
            r_vector,
        )

    def advise_corrupt_share(
            self,
            share_type,
            storage_index,
            shnum,
            reason,
    ):
        return self._rref.callRemote(
            "advise_corrupt_share",
            share_type,
            storage_index,
            shnum,
            reason,
        ).addErrback(log.err, "Error from remote call to advise_corrupt_share")



@attr.s
class _FakeRemoteReference(object):
    """
    Emulate a Foolscap RemoteReference, calling a local object instead.
    """
    local_object = attr.ib(type=object)

    @defer.inlineCallbacks
    def callRemote(self, action, *args, **kwargs):
        try:
            result = yield getattr(self.local_object, action)(*args, **kwargs)
            defer.returnValue(result)
        except HTTPClientException as e:
            raise RemoteException(e.args)


@attr.s
class _HTTPBucketWriter(object):
    """
    Emulate a ``RIBucketWriter``, but use HTTP protocol underneath.
    """
    client = attr.ib(type=StorageClientImmutables)
    storage_index = attr.ib(type=bytes)
    share_number = attr.ib(type=int)
    upload_secret = attr.ib(type=bytes)
    finished = attr.ib(type=bool, default=False)

    def abort(self):
        return self.client.abort_upload(self.storage_index, self.share_number,
                                        self.upload_secret)

    @defer.inlineCallbacks
    def write(self, offset, data):
        result = yield self.client.write_share_chunk(
            self.storage_index, self.share_number, self.upload_secret, offset, data
        )
        if result.finished:
            self.finished = True
        defer.returnValue(None)

    def close(self):
        # A no-op in HTTP protocol.
        if not self.finished:
            return defer.fail(RuntimeError("You didn't finish writing?!"))
        return defer.succeed(None)



@attr.s
class _HTTPBucketReader(object):
    """
    Emulate a ``RIBucketReader``, but use HTTP protocol underneath.
    """
    client = attr.ib(type=StorageClientImmutables)
    storage_index = attr.ib(type=bytes)
    share_number = attr.ib(type=int)

    def read(self, offset, length):
        return self.client.read_share_chunk(
            self.storage_index, self.share_number, offset, length
        )

    def advise_corrupt_share(self, reason):
       return self.client.advise_corrupt_share(
           self.storage_index, self.share_number,
           str(reason, "utf-8", errors="backslashreplace")
       )


# WORK IN PROGRESS, for now it doesn't actually implement whole thing.
@implementer(IStorageServer)  # type: ignore
@attr.s
class _HTTPStorageServer(object):
    """
    Talk to remote storage server over HTTP.
    """
    _http_client = attr.ib(type=StorageClient)

    @staticmethod
    def from_http_client(http_client):  # type: (StorageClient) -> _HTTPStorageServer
        """
        Create an ``IStorageServer`` from a HTTP ``StorageClient``.
        """
        return _HTTPStorageServer(http_client=http_client)

    def get_version(self):
        return StorageClientGeneral(self._http_client).get_version()

    @defer.inlineCallbacks
    def allocate_buckets(
            self,
            storage_index,
            renew_secret,
            cancel_secret,
            sharenums,
            allocated_size,
            canary
    ):
        upload_secret = urandom(20)
        immutable_client = StorageClientImmutables(self._http_client)
        result = immutable_client.create(
            storage_index, sharenums, allocated_size, upload_secret, renew_secret,
            cancel_secret
        )
        result = yield result
        defer.returnValue(
            (result.already_have, {
                 share_num: _FakeRemoteReference(_HTTPBucketWriter(
                     client=immutable_client,
                     storage_index=storage_index,
                     share_number=share_num,
                     upload_secret=upload_secret
                 ))
                 for share_num in result.allocated
            })
        )

    @defer.inlineCallbacks
    def get_buckets(
            self,
            storage_index
    ):
        immutable_client = StorageClientImmutables(self._http_client)
        share_numbers = yield immutable_client.list_shares(
            storage_index
        )
        defer.returnValue({
            share_num: _FakeRemoteReference(_HTTPBucketReader(
                immutable_client, storage_index, share_num
            ))
            for share_num in share_numbers
        })

    @async_to_deferred
    async def add_lease(
        self,
        storage_index,
        renew_secret,
        cancel_secret
    ):
        client = StorageClientGeneral(self._http_client)
        try:
            await client.add_or_renew_lease(
                storage_index, renew_secret, cancel_secret
            )
        except ClientException as e:
            if e.code == http.NOT_FOUND:
                # Silently do nothing, as is the case for the Foolscap client
                return
            raise

    def advise_corrupt_share(
        self,
        share_type,
        storage_index,
        shnum,
        reason: bytes
    ):
        if share_type == b"immutable":
            client : Union[StorageClientImmutables, StorageClientMutables] = StorageClientImmutables(self._http_client)
        elif share_type == b"mutable":
            client = StorageClientMutables(self._http_client)
        else:
            raise ValueError("Unknown share type")
        return client.advise_corrupt_share(
            storage_index, shnum, str(reason, "utf-8", errors="backslashreplace")
        )

    @defer.inlineCallbacks
    def slot_readv(self, storage_index, shares, readv):
        mutable_client = StorageClientMutables(self._http_client)
        pending_reads = {}
        reads = {}
        # If shares list is empty, that means list all shares, so we need
        # to do a query to get that.
        if not shares:
            shares = yield mutable_client.list_shares(storage_index)

        # Start all the queries in parallel:
        for share_number in shares:
            share_reads = defer.gatherResults(
                [
                    mutable_client.read_share_chunk(
                        storage_index, share_number, offset, length
                    )
                    for (offset, length) in readv
                ]
            )
            pending_reads[share_number] = share_reads

        # Wait for all the queries to finish:
        for share_number, pending_result in pending_reads.items():
            reads[share_number] = yield pending_result

        return reads

    @defer.inlineCallbacks
    def slot_testv_and_readv_and_writev(
            self,
            storage_index,
            secrets,
            tw_vectors,
            r_vector,
    ):
        mutable_client = StorageClientMutables(self._http_client)
        we_secret, lr_secret, lc_secret = secrets
        client_tw_vectors = {}
        for share_num, (test_vector, data_vector, new_length) in tw_vectors.items():
            client_test_vectors = [
                TestVector(offset=offset, size=size, specimen=specimen)
                for (offset, size, specimen) in test_vector
            ]
            client_write_vectors = [
                WriteVector(offset=offset, data=data) for (offset, data) in data_vector
            ]
            client_tw_vectors[share_num] = TestWriteVectors(
                test_vectors=client_test_vectors,
                write_vectors=client_write_vectors,
                new_length=new_length
            )
        client_read_vectors = [
            ReadVector(offset=offset, size=size)
            for (offset, size) in r_vector
        ]
        try:
            client_result = yield mutable_client.read_test_write_chunks(
                storage_index, we_secret, lr_secret, lc_secret, client_tw_vectors,
                client_read_vectors,
            )
        except ClientException as e:
            if e.code == http.UNAUTHORIZED:
                raise RemoteException("Unauthorized write, possibly you passed the wrong write enabler?")
            raise
        return (client_result.success, client_result.reads)<|MERGE_RESOLUTION|>--- conflicted
+++ resolved
@@ -31,18 +31,14 @@
 # 6: implement other sorts of IStorageClient classes: S3, etc
 
 from six import ensure_text
-<<<<<<< HEAD
+
 from typing import Union
-import re, time, hashlib
 from os import urandom
-=======
-
 import re
 import time
 import hashlib
 
 # On Python 2 this will be the backport.
->>>>>>> 056f7748
 from configparser import NoSectionError
 
 import attr
