--- conflicted
+++ resolved
@@ -146,7 +146,6 @@
 if not hasattr(sys, 'frozen'):
     package_imports.append(('setuptools', 'setuptools'))
 
-<<<<<<< HEAD
 if sys.platform == "win32":
     install_requires.append('pypiwin32')
     package_imports.append(('pypiwin32', 'win32api'))
@@ -155,8 +154,6 @@
     install_requires.append('watchdog')
     package_imports.append(('watchdog', 'watchdog'))
 
-=======
->>>>>>> 8913ebfa
 setup_requires = []
 
 
