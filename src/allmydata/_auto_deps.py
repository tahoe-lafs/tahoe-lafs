# Note: please minimize imports in this file. In particular, do not import
# any module from Tahoe-LAFS or its dependencies, and do not import any
# modules at all at global level. That includes setuptools and pkg_resources.
# It is ok to import modules from the Python Standard Library if they are
# always available, or the import is protected by try...except ImportError.

# The semantics for requirement specs changed incompatibly in setuptools 8,
# which now follows PEP 440. The requirements used in this file must be valid
# under both the old and new semantics. That can be achieved by limiting
# requirement specs to one of the following forms:
#
#   * >= X, <= Y where X < Y
#   * >= X, != Y, != Z, ... where X < Y < Z...
#
# (In addition, check_requirement in allmydata/__init__.py only supports
# >=, <= and != operators.)

install_requires = [
    # we don't need much out of setuptools, but the __init__.py stuff does
    # need pkg_resources . We use >=11.3 here because that's what
    # "cryptography" requires (which is a sub-dependency of TLS-using
    # packages), so there's no point in requiring less.
    "setuptools >= 11.3",

    "zfec >= 1.1.0",

    # Feisty has simplejson 1.4
    "simplejson >= 1.4",

    # zope.interface >= 3.6.0 is required for Twisted >= 12.1.0.
    # zope.interface 3.6.3 and 3.6.4 are incompatible with Nevow (#1435).
    "zope.interface >= 3.6.0, != 3.6.3, != 3.6.4",

    # * foolscap < 0.5.1 had a performance bug which spent O(N**2) CPU for
    #   transferring large mutable files of size N.
    # * foolscap < 0.6 is incompatible with Twisted 10.2.0.
    # * foolscap 0.6.1 quiets a DeprecationWarning.
    # * foolscap < 0.6.3 is incompatible with Twisted 11.1.0 and newer.
    # * foolscap 0.8.0 generates 2048-bit RSA-with-SHA-256 signatures,
    #   rather than 1024-bit RSA-with-MD5. This also allows us to work
    #   with a FIPS build of OpenSSL.
    # * foolscap >= 0.12.3 provides tcp/tor/i2p connection handlers we need,
    #   and allocate_tcp_port
    "foolscap >= 0.12.3",

    # Needed for SFTP.
    # pycrypto 2.2 doesn't work due to <https://bugs.launchpad.net/pycrypto/+bug/620253>
    # pycrypto 2.4 doesn't work due to <https://bugs.launchpad.net/pycrypto/+bug/881130>
    "pycrypto >= 2.1.0, != 2.2, != 2.4",

    # pycryptopp-0.6.0 includes ed25519
    "pycryptopp >= 0.6.0",

    "service-identity",         # this is needed to suppress complaints about being unable to verify certs
    "characteristic >= 14.0.0", # latest service-identity depends on this version
    "pyasn1 >= 0.1.8",          # latest pyasn1-modules depends on this version
    "pyasn1-modules >= 0.0.5",  # service-identity depends on this

    # * On Linux we need at least Twisted 10.1.0 for inotify support
    #   used by the drop-upload frontend.
    # * We also need Twisted 10.1.0 for the FTP frontend in order for
    #   Twisted's FTP server to support asynchronous close.
    # * The SFTP frontend depends on Twisted 11.0.0 to fix the SSH server
    #   rekeying bug <https://twistedmatrix.com/trac/ticket/4395>
    # * The FTP frontend depends on Twisted >= 11.1.0 for
    #   filepath.Permissions
    # * Nevow 0.11.1 depends on Twisted >= 13.0.0.
    # * The SFTP frontend and manhole depend on the conch extra. However, we
    #   can't explicitly declare that without an undesirable dependency on gmpy,
    #   as explained in ticket #2740.
    # * Due to a setuptools bug, we need to declare a dependency on the tls
    #   extra even though we only depend on it via foolscap.
    # * Twisted >= 15.1.0 is the first version that provided the [tls] extra.
    # * Twisted-16.1.0 fixes https://twistedmatrix.com/trac/ticket/8223,
    #   which otherwise causes test_system to fail (DirtyReactorError, due to
    #   leftover timers)
    "Twisted[tls] >= 16.1.0",

    # We need Nevow >= 0.11.1 which can be installed using pip.
    "Nevow >= 0.11.1",

    # * pyOpenSSL is required in order for foolscap to provide secure connections.
    #   Since foolscap doesn't reliably declare this dependency in a machine-readable
    #   way, we need to declare a dependency on pyOpenSSL ourselves. Tahoe-LAFS does
    #   not *directly* depend on pyOpenSSL.
    # * pyOpenSSL >= 0.13 is needed in order to avoid
    #   <https://tahoe-lafs.org/trac/tahoe-lafs/ticket/2005>, and also to check the
    #   version of OpenSSL that pyOpenSSL is using.
    # * pyOpenSSL >= 0.14 is needed in order to avoid
    #   <https://tahoe-lafs.org/trac/tahoe-lafs/ticket/2474>.
    "pyOpenSSL >= 0.14",
<<<<<<< HEAD

    # needed for cloud backend
    "txAWS == 0.2.1.post5",
    "oauth2client == 1.1.0",
=======
    "PyYAML >= 3.11",

    # in Python 3.3 stdlib
    "shutilwhich >= 1.1.0",
>>>>>>> dcec018c
]

# Includes some indirect dependencies, but does not include allmydata.
# These are in the order they should be listed by --version, etc.
package_imports = [
    # package name       module name
    ('foolscap',         'foolscap'),
    ('pycryptopp',       'pycryptopp'),
    ('zfec',             'zfec'),
    ('Twisted',          'twisted'),
    ('Nevow',            'nevow'),
    ('zope.interface',   'zope.interface'),
    ('python',           None),
    ('platform',         None),
    ('pyOpenSSL',        'OpenSSL'),
    ('OpenSSL',          None),
    ('simplejson',       'simplejson'),
    ('pycrypto',         'Crypto'),
    ('pyasn1',           'pyasn1'),
    ('service-identity', 'service_identity'),
    ('characteristic',   'characteristic'),
    ('pyasn1-modules',   'pyasn1_modules'),
    ('cryptography',     'cryptography'),
    ('cffi',             'cffi'),
    ('six',              'six'),
    ('enum34',           'enum'),
    ('pycparser',        'pycparser'),
<<<<<<< HEAD
    ('txAWS',            'txaws'),
    ('oauth2client',     'oauth2client'),
    ('python-dateutil',  'dateutil'),
    ('httplib2',         'httplib2'),
    ('python-gflags',    'gflags'),
=======
    ('PyYAML',           'yaml'),
>>>>>>> dcec018c
]

# Dependencies for which we don't know how to get a version number at run-time.
not_import_versionable = [
    'zope.interface',
    'python-gflags',
]

# Dependencies reported by pkg_resources that we can safely ignore.
ignorable = [
    'argparse',
    'pyutil',
    'zbase32',
    'distribute',
    'twisted-web',
    'twisted-core',
    'twisted-conch',
]

import sys

# Don't try to get the version number of setuptools in frozen builds, because
# that triggers 'site' processing that causes failures. Note that frozen
# builds still (unfortunately) import pkg_resources in .tac files, so the
# entry for setuptools in install_requires above isn't conditional.
if not hasattr(sys, 'frozen'):
    package_imports.append(('setuptools', 'setuptools'))

if sys.platform == "win32":
    install_requires.append('pypiwin32')
    package_imports.append(('pypiwin32', 'win32api'))

setup_requires = []


# These are suppressed globally:

global_deprecation_messages = [
    "BaseException.message has been deprecated as of Python 2.6",
    "twisted.internet.interfaces.IFinishableConsumer was deprecated in Twisted 11.1.0: Please use IConsumer (and IConsumer.unregisterProducer) instead.",
    "twisted.internet.interfaces.IStreamClientEndpointStringParser was deprecated in Twisted 14.0.0: This interface has been superseded by IStreamClientEndpointStringParserWithReactor.",
]

# These are suppressed while importing dependencies:

deprecation_messages = [
    "the sha module is deprecated; use the hashlib module instead",
    "object.__new__\(\) takes no parameters",
    "The popen2 module is deprecated.  Use the subprocess module.",
    "the md5 module is deprecated; use hashlib instead",
    "twisted.web.error.NoResource is deprecated since Twisted 9.0.  See twisted.web.resource.NoResource.",
    "the sets module is deprecated",
]

runtime_warning_messages = [
    "Not using mpz_powm_sec.  You should rebuild using libgmp >= 5 to avoid timing attack vulnerability.",
]

warning_imports = [
    'nevow',
    'twisted.persisted.sob',
    'twisted.python.filepath',
    'Crypto.Hash.SHA',
]<|MERGE_RESOLUTION|>--- conflicted
+++ resolved
@@ -89,17 +89,14 @@
     # * pyOpenSSL >= 0.14 is needed in order to avoid
     #   <https://tahoe-lafs.org/trac/tahoe-lafs/ticket/2474>.
     "pyOpenSSL >= 0.14",
-<<<<<<< HEAD
 
     # needed for cloud backend
     "txAWS == 0.2.1.post5",
     "oauth2client == 1.1.0",
-=======
     "PyYAML >= 3.11",
 
     # in Python 3.3 stdlib
     "shutilwhich >= 1.1.0",
->>>>>>> dcec018c
 ]
 
 # Includes some indirect dependencies, but does not include allmydata.
@@ -127,15 +124,12 @@
     ('six',              'six'),
     ('enum34',           'enum'),
     ('pycparser',        'pycparser'),
-<<<<<<< HEAD
     ('txAWS',            'txaws'),
     ('oauth2client',     'oauth2client'),
     ('python-dateutil',  'dateutil'),
     ('httplib2',         'httplib2'),
     ('python-gflags',    'gflags'),
-=======
     ('PyYAML',           'yaml'),
->>>>>>> dcec018c
 ]
 
 # Dependencies for which we don't know how to get a version number at run-time.
