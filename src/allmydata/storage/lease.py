--- conflicted
+++ resolved
@@ -13,20 +13,17 @@
 
 import struct, time
 
-<<<<<<< HEAD
+import attr
+
+from allmydata.util.hashutil import timing_safe_compare
+
 # struct format for representation of a lease in an immutable share
 IMMUTABLE_FORMAT = ">L32s32sL"
 
 # struct format for representation of a lease in a mutable share
 MUTABLE_FORMAT = ">LL32s32s20s"
 
-=======
-import attr
-
-from allmydata.util.hashutil import timing_safe_compare
-
 @attr.s(frozen=True)
->>>>>>> 8383f6ae
 class LeaseInfo(object):
     """
     Represent the details of one lease, a marker which is intended to inform
@@ -106,15 +103,6 @@
     def get_age(self):
         return time.time() - self.get_grant_renew_time_time()
 
-<<<<<<< HEAD
-    def from_immutable_data(self, data):
-        (self.owner_num,
-         self.renew_secret,
-         self.cancel_secret,
-         self.expiration_time) = struct.unpack(IMMUTABLE_FORMAT, data)
-        self.nodeid = None
-        return self
-=======
     @classmethod
     def from_immutable_data(cls, data):
         """
@@ -130,7 +118,6 @@
         ]
         values = struct.unpack(">L32s32sL", data)
         return cls(nodeid=None, **dict(zip(names, values)))
->>>>>>> 8383f6ae
 
     def immutable_size(self):
         """
@@ -159,14 +146,6 @@
                            self.renew_secret, self.cancel_secret,
                            self.nodeid)
 
-<<<<<<< HEAD
-    def from_mutable_data(self, data):
-        (self.owner_num,
-         self.expiration_time,
-         self.renew_secret, self.cancel_secret,
-         self.nodeid) = struct.unpack(MUTABLE_FORMAT, data)
-        return self
-=======
     @classmethod
     def from_mutable_data(cls, data):
         """
@@ -182,5 +161,4 @@
             "nodeid",
         ]
         values = struct.unpack(">LL32s32s20s", data)
-        return cls(**dict(zip(names, values)))
->>>>>>> 8383f6ae
+        return cls(**dict(zip(names, values)))