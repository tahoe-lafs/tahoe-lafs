--- conflicted
+++ resolved
@@ -399,25 +399,6 @@
                     b"%s %s" % (secret.value.encode("ascii"), b64encode(value).strip()),
                 )
 
-            # Note we can accept CBOR:
-            headers.addRawHeader("Accept", CBOR_MIME_TYPE)
-
-            # If there's a request message, serialize it and set the Content-Type
-            # header:
-            if message_to_serialize is not None:
-                if "data" in kwargs:
-                    raise TypeError(
-                        "Can't use both `message_to_serialize` and `data` "
-                        "as keyword arguments at the same time"
-                    )
-                kwargs["data"] = dumps(message_to_serialize)
-                headers.addRawHeader("Content-Type", CBOR_MIME_TYPE)
-
-<<<<<<< HEAD
-            response = yield self._treq.request(method, url, headers=headers, **kwargs)
-            ctx.add_success_fields(response_code=response.code)
-            return response
-=======
         return self._treq.request(
             method, url, headers=headers, timeout=timeout, **kwargs
         )
@@ -440,7 +421,6 @@
             return treq.content(response).addCallback(
                 lambda data: fail(ClientException(response.code, response.phrase, data))
             )
->>>>>>> c4781609
 
 
 @define(hash=True)
@@ -758,37 +738,22 @@
         """
         Return the set of shares for a given storage index.
         """
-<<<<<<< HEAD
         with start_action(
             action_type="allmydata:storage:http-client:immutable:list-shares",
             storage_index=storage_index,
         ) as ctx:
             url = self._client.relative_url(
-                "/v1/immutable/{}/shares".format(_encode_si(storage_index))
+                "/storage/v1/immutable/{}/shares".format(_encode_si(storage_index))
             )
             response = yield self._client.request(
                 "GET",
                 url,
             )
             if response.code == http.OK:
-                body = yield _decode_cbor(response, _SCHEMAS["list_shares"])
-                return set(body)
+                body = yield self._client.decode_cbor(response, _SCHEMAS["list_shares"])
+                returnValue(set(body))
             else:
                 raise ClientException(response.code)
-=======
-        url = self._client.relative_url(
-            "/storage/v1/immutable/{}/shares".format(_encode_si(storage_index))
-        )
-        response = yield self._client.request(
-            "GET",
-            url,
-        )
-        if response.code == http.OK:
-            body = yield self._client.decode_cbor(response, _SCHEMAS["list_shares"])
-            returnValue(set(body))
-        else:
-            raise ClientException(response.code)
->>>>>>> c4781609
 
     def advise_corrupt_share(
         self,
