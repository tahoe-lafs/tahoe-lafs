--- conflicted
+++ resolved
@@ -20,15 +20,11 @@
 from twisted.web import http
 from twisted.web.iweb import IPolicyForHTTPS
 from twisted.internet.defer import inlineCallbacks, returnValue, fail, Deferred, succeed
-<<<<<<< HEAD
 from twisted.internet.interfaces import (
     IOpenSSLClientConnectionCreator,
     IReactorTime,
     IDelayedCall,
 )
-=======
-from twisted.internet.interfaces import IOpenSSLClientConnectionCreator, IReactorTime
->>>>>>> 414b4635
 from twisted.internet.ssl import CertificateOptions
 from twisted.internet import reactor
 from twisted.web.client import Agent, HTTPConnectionPool
@@ -346,13 +342,9 @@
             Agent(
                 reactor,
                 _StorageClientHTTPSPolicy(expected_spki_hash=certificate_hash),
-<<<<<<< HEAD
-                pool=HTTPConnectionPool(reactor, persistent=persistent),
                 # TCP-level connection timeout
                 connectTimeout=5,
-=======
                 pool=pool,
->>>>>>> 414b4635
             )
         )
 
