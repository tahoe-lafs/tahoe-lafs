"""
HTTP server for storage.
"""

from __future__ import annotations

from typing import Any, Callable, Union, cast
from functools import wraps
from base64 import b64decode
import binascii
from tempfile import TemporaryFile
from os import SEEK_END, SEEK_SET
import mmap

<<<<<<< HEAD
from eliot import start_action
=======
from cryptography.x509 import Certificate as CryptoCertificate
>>>>>>> c4781609
from zope.interface import implementer
from klein import Klein
from twisted.web import http
from twisted.internet.interfaces import (
    IListeningPort,
    IStreamServerEndpoint,
    IPullProducer,
)
from twisted.internet.address import IPv4Address, IPv6Address
from twisted.internet.defer import Deferred
from twisted.internet.ssl import CertificateOptions, Certificate, PrivateCertificate
from twisted.internet.interfaces import IReactorFromThreads
from twisted.web.server import Site, Request
from twisted.protocols.tls import TLSMemoryBIOFactory
from twisted.python.filepath import FilePath

from attrs import define, field, Factory
from werkzeug.http import (
    parse_range_header,
    parse_content_range_header,
    parse_accept_header,
)
from werkzeug.routing import BaseConverter, ValidationError
from werkzeug.datastructures import ContentRange
from hyperlink import DecodedURL
from cryptography.x509 import load_pem_x509_certificate


# TODO Make sure to use pure Python versions?
import cbor2
from pycddl import Schema, ValidationError as CDDLValidationError
from .server import StorageServer
from .http_common import (
    swissnum_auth_header,
    Secrets,
    get_content_type,
    CBOR_MIME_TYPE,
    get_spki_hash,
)

from .common import si_a2b
from .immutable import BucketWriter, ConflictingWriteError
from ..util.hashutil import timing_safe_compare
from ..util.base32 import rfc3548_alphabet
from ..util.deferredutil import async_to_deferred
from ..util.cputhreadpool import defer_to_thread
from allmydata.interfaces import BadWriteEnablerError


class ClientSecretsException(Exception):
    """The client did not send the appropriate secrets."""


def _extract_secrets(
    header_values: list[str], required_secrets: set[Secrets]
) -> dict[Secrets, bytes]:
    """
    Given list of values of ``X-Tahoe-Authorization`` headers, and required
    secrets, return dictionary mapping secrets to decoded values.

    If too few secrets were given, or too many, a ``ClientSecretsException`` is
    raised.
    """
    string_key_to_enum = {e.value: e for e in Secrets}
    result = {}
    try:
        for header_value in header_values:
            string_key, string_value = header_value.strip().split(" ", 1)
            key = string_key_to_enum[string_key]
            value = b64decode(string_value)
            if key in (Secrets.LEASE_CANCEL, Secrets.LEASE_RENEW) and len(value) != 32:
                raise ClientSecretsException("Lease secrets must be 32 bytes long")
            result[key] = value
    except (ValueError, KeyError):
        raise ClientSecretsException("Bad header value(s): {}".format(header_values))
    if result.keys() != required_secrets:
        raise ClientSecretsException(
            "Expected {} secrets, got {}".format(required_secrets, result.keys())
        )
    return result


def _authorization_decorator(required_secrets):
    """
    1. Check the ``Authorization`` header matches server swissnum.
    2. Extract ``X-Tahoe-Authorization`` headers and pass them in.
    3. Log the request and response.
    """

    def decorator(f):
        @wraps(f)
        def route(self, request, *args, **kwargs):
            if not timing_safe_compare(
                request.requestHeaders.getRawHeaders("Authorization", [""])[0].encode(
                    "utf-8"
                ),
                swissnum_auth_header(self._swissnum),
            ):
                request.setResponseCode(http.UNAUTHORIZED)
                return b""
            authorization = request.requestHeaders.getRawHeaders(
                "X-Tahoe-Authorization", []
            )
            try:
                secrets = _extract_secrets(authorization, required_secrets)
            except ClientSecretsException:
                request.setResponseCode(http.BAD_REQUEST)
                return b"Missing required secrets"
            with start_action(
                action_type="allmydata:storage:http-server:request",
                method=request.method,
                path=request.path,
            ) as ctx:
                try:
                    result = f(self, request, secrets, *args, **kwargs)
                except _HTTPError as e:
                    # This isn't an error necessarily for logging purposes,
                    # it's an implementation detail, an easier way to set
                    # response codes.
                    ctx.add_success_fields(response_code=e.code)
                    ctx.finish()
                    raise
                ctx.add_success_fields(response_code=request.code)
                return result

        return route

    return decorator


def _authorized_route(app, required_secrets, *route_args, **route_kwargs):
    """
    Like Klein's @route, but with additional support for checking the
    ``Authorization`` header as well as ``X-Tahoe-Authorization`` headers.  The
    latter will get passed in as second argument to wrapped functions, a
    dictionary mapping a ``Secret`` value to the uploaded secret.

    :param required_secrets: Set of required ``Secret`` types.
    """

    def decorator(f):
        @app.route(*route_args, **route_kwargs)
        @_authorization_decorator(required_secrets)
        @wraps(f)
        def handle_route(*args, **kwargs):
            return f(*args, **kwargs)

        return handle_route

    return decorator


@define
class StorageIndexUploads(object):
    """
    In-progress upload to storage index.
    """

    # Map share number to BucketWriter
    shares: dict[int, BucketWriter] = Factory(dict)

    # Map share number to the upload secret (different shares might have
    # different upload secrets).
    upload_secrets: dict[int, bytes] = Factory(dict)


@define
class UploadsInProgress(object):
    """
    Keep track of uploads for storage indexes.
    """

    # Map storage index to corresponding uploads-in-progress
    _uploads: dict[bytes, StorageIndexUploads] = Factory(dict)

    # Map BucketWriter to (storage index, share number)
    _bucketwriters: dict[BucketWriter, tuple[bytes, int]] = Factory(dict)

    def add_write_bucket(
        self,
        storage_index: bytes,
        share_number: int,
        upload_secret: bytes,
        bucket: BucketWriter,
    ):
        """Add a new ``BucketWriter`` to be tracked."""
        si_uploads = self._uploads.setdefault(storage_index, StorageIndexUploads())
        si_uploads.shares[share_number] = bucket
        si_uploads.upload_secrets[share_number] = upload_secret
        self._bucketwriters[bucket] = (storage_index, share_number)

    def get_write_bucket(
        self, storage_index: bytes, share_number: int, upload_secret: bytes
    ) -> BucketWriter:
        """Get the given in-progress immutable share upload."""
        self.validate_upload_secret(storage_index, share_number, upload_secret)
        try:
            return self._uploads[storage_index].shares[share_number]
        except (KeyError, IndexError):
            raise _HTTPError(http.NOT_FOUND)

    def remove_write_bucket(self, bucket: BucketWriter):
        """Stop tracking the given ``BucketWriter``."""
        try:
            storage_index, share_number = self._bucketwriters.pop(bucket)
        except KeyError:
            # This is probably a BucketWriter created by Foolscap, so just
            # ignore it.
            return
        uploads_index = self._uploads[storage_index]
        uploads_index.shares.pop(share_number)
        uploads_index.upload_secrets.pop(share_number)
        if not uploads_index.shares:
            self._uploads.pop(storage_index)

    def validate_upload_secret(
        self, storage_index: bytes, share_number: int, upload_secret: bytes
    ):
        """
        Raise an unauthorized-HTTP-response exception if the given
        storage_index+share_number have a different upload secret than the
        given one.

        If the given upload doesn't exist at all, nothing happens.
        """
        if storage_index in self._uploads:
            in_progress = self._uploads[storage_index]
            # For pre-existing upload, make sure password matches.
            if share_number in in_progress.upload_secrets and not timing_safe_compare(
                in_progress.upload_secrets[share_number], upload_secret
            ):
                raise _HTTPError(http.UNAUTHORIZED)


class StorageIndexConverter(BaseConverter):
    """Parser/validator for storage index URL path segments."""

    regex = "[" + str(rfc3548_alphabet, "ascii") + "]{26}"

    def to_python(self, value):
        try:
            return si_a2b(value.encode("ascii"))
        except (AssertionError, binascii.Error, ValueError):
            raise ValidationError("Invalid storage index")


class _HTTPError(Exception):
    """
    Raise from ``HTTPServer`` endpoint to return the given HTTP response code.
    """

    def __init__(self, code: int):
        self.code = code


# CDDL schemas.
#
# Tags are of the form #6.nnn, where the number is documented at
# https://www.iana.org/assignments/cbor-tags/cbor-tags.xhtml. Notably, #6.258
# indicates a set.
#
# Somewhat arbitrary limits are set to reduce e.g. number of shares, number of
# vectors, etc.. These may need to be iterated on in future revisions of the
# code.
_SCHEMAS = {
    "allocate_buckets": Schema(
        """
    request = {
      share-numbers: #6.258([0*256 uint])
      allocated-size: uint
    }
    """
    ),
    "advise_corrupt_share": Schema(
        """
    request = {
      reason: tstr .size (1..32765)
    }
    """
    ),
    "mutable_read_test_write": Schema(
        """
        request = {
            "test-write-vectors": {
                0*256 share_number : {
                    "test": [0*30 {"offset": uint, "size": uint, "specimen": bstr}]
                    "write": [* {"offset": uint, "data": bstr}]
                    "new-length": uint / null
                }
            }
            "read-vector": [0*30 {"offset": uint, "size": uint}]
        }
        share_number = uint
        """
    ),
}


# Callable that takes offset and length, returns the data at that range.
ReadData = Callable[[int, int], bytes]


@implementer(IPullProducer)
@define
class _ReadAllProducer:
    """
    Producer that calls a read function repeatedly to read all the data, and
    writes to a request.
    """

    request: Request
    read_data: ReadData
    result: Deferred = Factory(Deferred)
    start: int = field(default=0)

    @classmethod
    def produce_to(cls, request: Request, read_data: ReadData) -> Deferred:
        """
        Create and register the producer, returning ``Deferred`` that should be
        returned from a HTTP server endpoint.
        """
        producer = cls(request, read_data)
        request.registerProducer(producer, False)
        return producer.result

    def resumeProducing(self):
        data = self.read_data(self.start, 65536)
        if not data:
            self.request.unregisterProducer()
            d = self.result
            del self.result
            d.callback(b"")
            return
        self.request.write(data)
        self.start += len(data)

    def pauseProducing(self):
        pass

    def stopProducing(self):
        pass


@implementer(IPullProducer)
@define
class _ReadRangeProducer:
    """
    Producer that calls a read function to read a range of data, and writes to
    a request.
    """

    request: Request
    read_data: ReadData
    result: Deferred
    start: int
    remaining: int

    def resumeProducing(self):
        to_read = min(self.remaining, 65536)
        data = self.read_data(self.start, to_read)
        assert len(data) <= to_read

        if not data and self.remaining > 0:
            d, self.result = self.result, None
            d.errback(
                ValueError(
                    f"Should be {self.remaining} bytes left, but we got an empty read"
                )
            )
            self.stopProducing()
            return

        if len(data) > self.remaining:
            d, self.result = self.result, None
            d.errback(
                ValueError(
                    f"Should be {self.remaining} bytes left, but we got more than that ({len(data)})!"
                )
            )
            self.stopProducing()
            return

        self.start += len(data)
        self.remaining -= len(data)
        assert self.remaining >= 0

        self.request.write(data)

        if self.remaining == 0:
            self.stopProducing()

    def pauseProducing(self):
        pass

    def stopProducing(self):
        if self.request is not None:
            self.request.unregisterProducer()
            self.request = None
        if self.result is not None:
            d = self.result
            self.result = None
            d.callback(b"")


def read_range(
    request: Request, read_data: ReadData, share_length: int
) -> Union[Deferred, bytes]:
    """
    Read an optional ``Range`` header, reads data appropriately via the given
    callable, writes the data to the request.

    Only parses a subset of ``Range`` headers that we support: must be set,
    bytes only, only a single range, the end must be explicitly specified.
    Raises a ``_HTTPError(http.REQUESTED_RANGE_NOT_SATISFIABLE)`` if parsing is
    not possible or the header isn't set.

    Takes a function that will do the actual reading given the start offset and
    a length to read.

    The resulting data is written to the request.
    """

    def read_data_with_error_handling(offset: int, length: int) -> bytes:
        try:
            return read_data(offset, length)
        except _HTTPError as e:
            request.setResponseCode(e.code)
            # Empty read means we're done.
            return b""

    if request.getHeader("range") is None:
        return _ReadAllProducer.produce_to(request, read_data_with_error_handling)

    range_header = parse_range_header(request.getHeader("range"))
    if (
        range_header is None  # failed to parse
        or range_header.units != "bytes"
        or len(range_header.ranges) > 1  # more than one range
        or range_header.ranges[0][1] is None  # range without end
    ):
        raise _HTTPError(http.REQUESTED_RANGE_NOT_SATISFIABLE)

    offset, end = range_header.ranges[0]
    # If we're being ask to read beyond the length of the share, just read
    # less:
    end = min(end, share_length)
    if offset >= end:
        # Basically we'd need to return an empty body. However, the
        # Content-Range header can't actually represent empty lengths... so
        # (mis)use 204 response code to indicate that.
        raise _HTTPError(http.NO_CONTENT)

    request.setResponseCode(http.PARTIAL_CONTENT)

    # Actual conversion from Python's exclusive ranges to inclusive ranges is
    # handled by werkzeug.
    request.setHeader(
        "content-range",
        ContentRange("bytes", offset, end).to_header(),
    )

    d = Deferred()
    request.registerProducer(
        _ReadRangeProducer(
            request, read_data_with_error_handling, d, offset, end - offset
        ),
        False,
    )
    return d


class HTTPServer(object):
    """
    A HTTP interface to the storage server.
    """

    _app = Klein()
    _app.url_map.converters["storage_index"] = StorageIndexConverter

    @_app.handle_errors(_HTTPError)
    def _http_error(self, request, failure):
        """Handle ``_HTTPError`` exceptions."""
        request.setResponseCode(failure.value.code)
        return b""

    @_app.handle_errors(CDDLValidationError)
    def _cddl_validation_error(self, request, failure):
        """Handle CDDL validation errors."""
        request.setResponseCode(http.BAD_REQUEST)
        return str(failure.value).encode("utf-8")

    def __init__(
        self,
        reactor: IReactorFromThreads,
        storage_server: StorageServer,
        swissnum: bytes,
    ):
        self._reactor = reactor
        self._storage_server = storage_server
        self._swissnum = swissnum
        # Maps storage index to StorageIndexUploads:
        self._uploads = UploadsInProgress()

        # When an upload finishes successfully, gets aborted, or times out,
        # make sure it gets removed from our tracking datastructure:
        self._storage_server.register_bucket_writer_close_handler(
            self._uploads.remove_write_bucket
        )

    def get_resource(self):
        """Return twisted.web ``Resource`` for this object."""
        return self._app.resource()

    def _send_encoded(self, request, data):
        """
        Return encoded data suitable for writing as the HTTP body response, by
        default using CBOR.

        Also sets the appropriate ``Content-Type`` header on the response.
        """
        accept_headers = request.requestHeaders.getRawHeaders("accept") or [
            CBOR_MIME_TYPE
        ]
        accept = parse_accept_header(accept_headers[0])
        if accept.best == CBOR_MIME_TYPE:
            request.setHeader("Content-Type", CBOR_MIME_TYPE)
            f = TemporaryFile()
            cbor2.dump(data, f)

            def read_data(offset: int, length: int) -> bytes:
                f.seek(offset)
                return f.read(length)

            return _ReadAllProducer.produce_to(request, read_data)
        else:
            # TODO Might want to optionally send JSON someday:
            # https://tahoe-lafs.org/trac/tahoe-lafs/ticket/3861
            raise _HTTPError(http.NOT_ACCEPTABLE)

    async def _read_encoded(
        self, request, schema: Schema, max_size: int = 1024 * 1024
    ) -> Any:
        """
        Read encoded request body data, decoding it with CBOR by default.

        Somewhat arbitrarily, limit body size to 1MiB by default.
        """
        content_type = get_content_type(request.requestHeaders)
        if content_type != CBOR_MIME_TYPE:
            raise _HTTPError(http.UNSUPPORTED_MEDIA_TYPE)

        # Make sure it's not too large:
        request.content.seek(0, SEEK_END)
        size = request.content.tell()
        if size > max_size:
            raise _HTTPError(http.REQUEST_ENTITY_TOO_LARGE)
        request.content.seek(0, SEEK_SET)

        # We don't want to load the whole message into memory, cause it might
        # be quite large. The CDDL validator takes a read-only bytes-like
        # thing. Luckily, for large request bodies twisted.web will buffer the
        # data in a file, so we can use mmap() to get a memory view. The CDDL
        # validator will not make a copy, so it won't increase memory usage
        # beyond that.
        try:
            fd = request.content.fileno()
        except (ValueError, OSError):
            fd = -1
        if fd >= 0:
            # It's a file, so we can use mmap() to save memory.
            message = mmap.mmap(fd, 0, access=mmap.ACCESS_READ)
        else:
            message = request.content.read()

        # Pycddl will release the GIL when validating larger documents, so
        # let's take advantage of multiple CPUs:
        if size > 10_000:
            await defer_to_thread(self._reactor, schema.validate_cbor, message)
        else:
            schema.validate_cbor(message)

        # The CBOR parser will allocate more memory, but at least we can feed
        # it the file-like object, so that if it's large it won't be make two
        # copies.
        request.content.seek(SEEK_SET, 0)
        # Typically deserialization to Python will not release the GIL, and
        # indeed as of Jan 2023 cbor2 didn't have any code to release the GIL
        # in the decode path. As such, running it in a different thread has no benefit.
        return cbor2.load(request.content)

    ##### Generic APIs #####

    @_authorized_route(_app, set(), "/storage/v1/version", methods=["GET"])
    def version(self, request, authorization):
        """Return version information."""
        return self._send_encoded(request, self._get_version())

    def _get_version(self) -> dict[bytes, Any]:
        """
        Get the HTTP version of the storage server's version response.

        This differs from the Foolscap version by omitting certain obsolete
        fields.
        """
        v = self._storage_server.get_version()
        v1_identifier = b"http://allmydata.org/tahoe/protocols/storage/v1"
        v1 = v[v1_identifier]
        return {
            v1_identifier: {
                b"maximum-immutable-share-size": v1[b"maximum-immutable-share-size"],
                b"maximum-mutable-share-size": v1[b"maximum-mutable-share-size"],
                b"available-space": v1[b"available-space"],
            },
            b"application-version": v[b"application-version"],
        }

    ##### Immutable APIs #####

    @_authorized_route(
        _app,
        {Secrets.LEASE_RENEW, Secrets.LEASE_CANCEL, Secrets.UPLOAD},
        "/storage/v1/immutable/<storage_index:storage_index>",
        methods=["POST"],
    )
    @async_to_deferred
    async def allocate_buckets(self, request, authorization, storage_index):
        """Allocate buckets."""
        upload_secret = authorization[Secrets.UPLOAD]
        # It's just a list of up to ~256 shares, shouldn't use many bytes.
        info = await self._read_encoded(
            request, _SCHEMAS["allocate_buckets"], max_size=8192
        )

        # We do NOT validate the upload secret for existing bucket uploads.
        # Another upload may be happening in parallel, with a different upload
        # key. That's fine! If a client tries to _write_ to that upload, they
        # need to have an upload key. That does mean we leak the existence of
        # these parallel uploads, but if you know storage index you can
        # download them once upload finishes, so it's not a big deal to leak
        # that information.

        already_got, sharenum_to_bucket = self._storage_server.allocate_buckets(
            storage_index,
            renew_secret=authorization[Secrets.LEASE_RENEW],
            cancel_secret=authorization[Secrets.LEASE_CANCEL],
            sharenums=info["share-numbers"],
            allocated_size=info["allocated-size"],
        )
        for share_number, bucket in sharenum_to_bucket.items():
            self._uploads.add_write_bucket(
                storage_index, share_number, upload_secret, bucket
            )

        return await self._send_encoded(
            request,
            {"already-have": set(already_got), "allocated": set(sharenum_to_bucket)},
        )

    @_authorized_route(
        _app,
        {Secrets.UPLOAD},
        "/storage/v1/immutable/<storage_index:storage_index>/<int(signed=False):share_number>/abort",
        methods=["PUT"],
    )
    def abort_share_upload(self, request, authorization, storage_index, share_number):
        """Abort an in-progress immutable share upload."""
        try:
            bucket = self._uploads.get_write_bucket(
                storage_index, share_number, authorization[Secrets.UPLOAD]
            )
        except _HTTPError as e:
            if e.code == http.NOT_FOUND:
                # It may be we've already uploaded this, in which case error
                # should be method not allowed (405).
                try:
                    self._storage_server.get_buckets(storage_index)[share_number]
                except KeyError:
                    pass
                else:
                    # Already uploaded, so we can't abort.
                    raise _HTTPError(http.NOT_ALLOWED)
            raise

        # Abort the upload; this should close it which will eventually result
        # in self._uploads.remove_write_bucket() being called.
        bucket.abort()

        return b""

    @_authorized_route(
        _app,
        {Secrets.UPLOAD},
        "/storage/v1/immutable/<storage_index:storage_index>/<int(signed=False):share_number>",
        methods=["PATCH"],
    )
    def write_share_data(self, request, authorization, storage_index, share_number):
        """Write data to an in-progress immutable upload."""
        content_range = parse_content_range_header(request.getHeader("content-range"))
        if content_range is None or content_range.units != "bytes":
            request.setResponseCode(http.REQUESTED_RANGE_NOT_SATISFIABLE)
            return b""

        bucket = self._uploads.get_write_bucket(
            storage_index, share_number, authorization[Secrets.UPLOAD]
        )
        offset = content_range.start
        remaining = content_range.stop - content_range.start
        finished = False

        while remaining > 0:
            data = request.content.read(min(remaining, 65536))
            assert data, "uploaded data length doesn't match range"

            try:
                finished = bucket.write(offset, data)
            except ConflictingWriteError:
                request.setResponseCode(http.CONFLICT)
                return b""
            remaining -= len(data)
            offset += len(data)

        if finished:
            bucket.close()
            request.setResponseCode(http.CREATED)
        else:
            request.setResponseCode(http.OK)

        required = []
        for start, end, _ in bucket.required_ranges().ranges():
            required.append({"begin": start, "end": end})
        return self._send_encoded(request, {"required": required})

    @_authorized_route(
        _app,
        set(),
        "/storage/v1/immutable/<storage_index:storage_index>/shares",
        methods=["GET"],
    )
    def list_shares(self, request, authorization, storage_index):
        """
        List shares for the given storage index.
        """
        share_numbers = set(self._storage_server.get_buckets(storage_index).keys())
        return self._send_encoded(request, share_numbers)

    @_authorized_route(
        _app,
        set(),
        "/storage/v1/immutable/<storage_index:storage_index>/<int(signed=False):share_number>",
        methods=["GET"],
    )
    def read_share_chunk(self, request, authorization, storage_index, share_number):
        """Read a chunk for an already uploaded immutable."""
        try:
            bucket = self._storage_server.get_buckets(storage_index)[share_number]
        except KeyError:
            request.setResponseCode(http.NOT_FOUND)
            return b""

        return read_range(request, bucket.read, bucket.get_length())

    @_authorized_route(
        _app,
        {Secrets.LEASE_RENEW, Secrets.LEASE_CANCEL},
        "/storage/v1/lease/<storage_index:storage_index>",
        methods=["PUT"],
    )
    def add_or_renew_lease(self, request, authorization, storage_index):
        """Update the lease for an immutable or mutable share."""
        if not list(self._storage_server.get_shares(storage_index)):
            raise _HTTPError(http.NOT_FOUND)

        # Checking of the renewal secret is done by the backend.
        self._storage_server.add_lease(
            storage_index,
            authorization[Secrets.LEASE_RENEW],
            authorization[Secrets.LEASE_CANCEL],
        )

        request.setResponseCode(http.NO_CONTENT)
        return b""

    @_authorized_route(
        _app,
        set(),
        "/storage/v1/immutable/<storage_index:storage_index>/<int(signed=False):share_number>/corrupt",
        methods=["POST"],
    )
    @async_to_deferred
    async def advise_corrupt_share_immutable(
        self, request, authorization, storage_index, share_number
    ):
        """Indicate that given share is corrupt, with a text reason."""
        try:
            bucket = self._storage_server.get_buckets(storage_index)[share_number]
        except KeyError:
            raise _HTTPError(http.NOT_FOUND)

        # The reason can be a string with explanation, so in theory it could be
        # longish?
        info = await self._read_encoded(
            request,
            _SCHEMAS["advise_corrupt_share"],
            max_size=32768,
        )
        bucket.advise_corrupt_share(info["reason"].encode("utf-8"))
        return b""

    ##### Mutable APIs #####

    @_authorized_route(
        _app,
        {Secrets.LEASE_RENEW, Secrets.LEASE_CANCEL, Secrets.WRITE_ENABLER},
        "/storage/v1/mutable/<storage_index:storage_index>/read-test-write",
        methods=["POST"],
    )
    @async_to_deferred
    async def mutable_read_test_write(self, request, authorization, storage_index):
        """Read/test/write combined operation for mutables."""
        rtw_request = await self._read_encoded(
            request, _SCHEMAS["mutable_read_test_write"], max_size=2**48
        )
        secrets = (
            authorization[Secrets.WRITE_ENABLER],
            authorization[Secrets.LEASE_RENEW],
            authorization[Secrets.LEASE_CANCEL],
        )
        try:
            success, read_data = self._storage_server.slot_testv_and_readv_and_writev(
                storage_index,
                secrets,
                {
                    k: (
                        [
                            (d["offset"], d["size"], b"eq", d["specimen"])
                            for d in v["test"]
                        ],
                        [(d["offset"], d["data"]) for d in v["write"]],
                        v["new-length"],
                    )
                    for (k, v) in rtw_request["test-write-vectors"].items()
                },
                [(d["offset"], d["size"]) for d in rtw_request["read-vector"]],
            )
        except BadWriteEnablerError:
            raise _HTTPError(http.UNAUTHORIZED)
        return await self._send_encoded(
            request, {"success": success, "data": read_data}
        )

    @_authorized_route(
        _app,
        set(),
        "/storage/v1/mutable/<storage_index:storage_index>/<int(signed=False):share_number>",
        methods=["GET"],
    )
    def read_mutable_chunk(self, request, authorization, storage_index, share_number):
        """Read a chunk from a mutable."""

        try:
            share_length = self._storage_server.get_mutable_share_length(
                storage_index, share_number
            )
        except KeyError:
            raise _HTTPError(http.NOT_FOUND)

        def read_data(offset, length):
            try:
                return self._storage_server.slot_readv(
                    storage_index, [share_number], [(offset, length)]
                )[share_number][0]
            except KeyError:
                raise _HTTPError(http.NOT_FOUND)

        return read_range(request, read_data, share_length)

    @_authorized_route(
        _app,
        set(),
        "/storage/v1/mutable/<storage_index:storage_index>/shares",
        methods=["GET"],
    )
    def enumerate_mutable_shares(self, request, authorization, storage_index):
        """List mutable shares for a storage index."""
        shares = self._storage_server.enumerate_mutable_shares(storage_index)
        return self._send_encoded(request, shares)

    @_authorized_route(
        _app,
        set(),
        "/storage/v1/mutable/<storage_index:storage_index>/<int(signed=False):share_number>/corrupt",
        methods=["POST"],
    )
    @async_to_deferred
    async def advise_corrupt_share_mutable(
        self, request, authorization, storage_index, share_number
    ):
        """Indicate that given share is corrupt, with a text reason."""
        if share_number not in {
            shnum for (shnum, _) in self._storage_server.get_shares(storage_index)
        }:
            raise _HTTPError(http.NOT_FOUND)

        # The reason can be a string with explanation, so in theory it could be
        # longish?
        info = await self._read_encoded(
            request, _SCHEMAS["advise_corrupt_share"], max_size=32768
        )
        self._storage_server.advise_corrupt_share(
            b"mutable", storage_index, share_number, info["reason"].encode("utf-8")
        )
        return b""


@implementer(IStreamServerEndpoint)
@define
class _TLSEndpointWrapper(object):
    """
    Wrap an existing endpoint with the server-side storage TLS policy.  This is
    useful because not all Tahoe-LAFS endpoints might be plain TCP+TLS, for
    example there's Tor and i2p.
    """

    endpoint: IStreamServerEndpoint
    context_factory: CertificateOptions

    @classmethod
    def from_paths(
        cls, endpoint, private_key_path: FilePath, cert_path: FilePath
    ) -> "_TLSEndpointWrapper":
        """
        Create an endpoint with the given private key and certificate paths on
        the filesystem.
        """
        certificate = Certificate.loadPEM(cert_path.getContent()).original
        private_key = PrivateCertificate.loadPEM(
            cert_path.getContent() + b"\n" + private_key_path.getContent()
        ).privateKey.original
        certificate_options = CertificateOptions(
            privateKey=private_key, certificate=certificate
        )
        return cls(endpoint=endpoint, context_factory=certificate_options)

    def listen(self, factory):
        return self.endpoint.listen(
            TLSMemoryBIOFactory(self.context_factory, False, factory)
        )


def build_nurl(
    hostname: str, port: int, swissnum: str, certificate: CryptoCertificate
) -> DecodedURL:
    """
    Construct a HTTPS NURL, given the hostname, port, server swissnum, and x509
    certificate for the server.  Clients can then connect to the server using
    this NURL.
    """
    return DecodedURL().replace(
        fragment="v=1",  # how we know this NURL is HTTP-based (i.e. not Foolscap)
        host=hostname,
        port=port,
        path=(swissnum,),
        userinfo=(
            str(
                get_spki_hash(certificate),
                "ascii",
            ),
        ),
        scheme="pb",
    )


def listen_tls(
    server: HTTPServer,
    hostname: str,
    endpoint: IStreamServerEndpoint,
    private_key_path: FilePath,
    cert_path: FilePath,
) -> Deferred[tuple[DecodedURL, IListeningPort]]:
    """
    Start a HTTPS storage server on the given port, return the NURL and the
    listening port.

    The hostname is the external IP or hostname clients will connect to, used
    to constrtuct the NURL; it does not modify what interfaces the server
    listens on.

    This will likely need to be updated eventually to handle Tor/i2p.
    """
    endpoint = _TLSEndpointWrapper.from_paths(endpoint, private_key_path, cert_path)

    def get_nurl(listening_port: IListeningPort) -> DecodedURL:
        address = cast(Union[IPv4Address, IPv6Address], listening_port.getHost())
        return build_nurl(
            hostname,
            address.port,
            str(server._swissnum, "ascii"),
            load_pem_x509_certificate(cert_path.getContent()),
        )

    return endpoint.listen(Site(server.get_resource())).addCallback(
        lambda listening_port: (get_nurl(listening_port), listening_port)
    )<|MERGE_RESOLUTION|>--- conflicted
+++ resolved
@@ -12,11 +12,8 @@
 from os import SEEK_END, SEEK_SET
 import mmap
 
-<<<<<<< HEAD
 from eliot import start_action
-=======
 from cryptography.x509 import Certificate as CryptoCertificate
->>>>>>> c4781609
 from zope.interface import implementer
 from klein import Klein
 from twisted.web import http
