--- conflicted
+++ resolved
@@ -274,12 +274,6 @@
         upload_secret = authorization[Secrets.UPLOAD]
         info = loads(request.content.read())
 
-<<<<<<< HEAD
-        for share_number in info["share-numbers"]:
-            self._uploads.validate_upload_secret(
-                storage_index, share_number, upload_secret
-            )
-=======
         # We do NOT validate the upload secret for existing bucket uploads.
         # Another upload may be happening in parallel, with a different upload
         # key. That's fine! If a client tries to _write_ to that upload, they
@@ -287,7 +281,6 @@
         # these parallel uploads, but if you know storage index you can
         # download them once upload finishes, so it's not a big deal to leak
         # that information.
->>>>>>> 5be7cbc1
 
         already_got, sharenum_to_bucket = self._storage_server.allocate_buckets(
             storage_index,
