--- conflicted
+++ resolved
@@ -19,9 +19,6 @@
 from allmydata.storage.leasedb import int_or_none, LeaseDB
 from allmydata.storage.common import si_b2a
 
-<<<<<<< HEAD
-@implementer(RIStorageServer)
-=======
 
 # XXX think: should this be async, or not?
 def create_anonymous_account(leasedb, storage_server):
@@ -42,7 +39,7 @@
     )
 
 
->>>>>>> d21ff1e7
+@implementer(RIStorageServer)
 class Account(Referenceable):
 
     def __init__(self, owner_num, pubkey_vs, server, leasedb):
