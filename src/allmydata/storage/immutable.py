--- conflicted
+++ resolved
@@ -105,7 +105,21 @@
     LEASE_SIZE = struct.calcsize(">L32s32sL")
     sharetype = "immutable"
 
-<<<<<<< HEAD
+    @classmethod
+    def is_valid_header(cls, header):
+        # type: (bytes) -> bool
+        """
+        Determine if the given bytes constitute a valid header for this type of
+        container.
+
+        :param header: Some bytes from the beginning of a container.
+
+        :return: ``True`` if the bytes could belong to this container,
+            ``False`` otherwise.
+        """
+        (version,) = struct.unpack(">L", header[:4])
+        return version == 1
+
     def __init__(self, filename, max_size=None, create=False, lease_count_format="L"):
         """
         Initialize a ``ShareFile``.
@@ -130,25 +144,7 @@
         :raise ValueError: If the encoding of ``lease_count_format`` is too
             large or if it is not a single format character.
         """
-=======
-    @classmethod
-    def is_valid_header(cls, header):
-        # type: (bytes) -> bool
-        """
-        Determine if the given bytes constitute a valid header for this type of
-        container.
-
-        :param header: Some bytes from the beginning of a container.
-
-        :return: ``True`` if the bytes could belong to this container,
-            ``False`` otherwise.
-        """
-        (version,) = struct.unpack(">L", header[:4])
-        return version == 1
-
-    def __init__(self, filename, max_size=None, create=False):
-        """ If max_size is not None then I won't allow more than max_size to be written to me. If create=True and max_size must not be None. """
->>>>>>> 8383f6ae
+
         precondition((max_size is not None) or (not create), max_size, create)
 
         self._lease_count_format = _fix_lease_count_format(lease_count_format)
