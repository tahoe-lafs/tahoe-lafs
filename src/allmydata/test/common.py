--- conflicted
+++ resolved
@@ -15,13 +15,8 @@
 from allmydata.storage_client import StubServer
 from allmydata.mutable.layout import unpack_header
 from allmydata.mutable.publish import MutableData
-<<<<<<< HEAD
-from allmydata.storage.backends.disk.mutable import MutableDiskShare
-from allmydata.util import hashutil, log, fileutil, pollmixin
-=======
 from allmydata.storage.mutable import MutableShareFile
 from allmydata.util import hashutil, log
->>>>>>> dcec018c
 from allmydata.util.assertutil import precondition
 from allmydata.util.consumer import download_to_data
 import allmydata.test.common_util as testutil
@@ -29,40 +24,11 @@
 
 TEST_RSA_KEY_SIZE = 522
 
-<<<<<<< HEAD
-def flush_but_dont_ignore(res):
-    d = flushEventualQueue()
-    def _done(ignored):
-        return res
-    d.addCallback(_done)
-    return d
-
-
-=======
->>>>>>> dcec018c
+
 class DummyProducer:
     implements(IPullProducer)
     def resumeProducing(self):
         pass
-
-
-class Marker:
-    pass
-
-class FakeCanary:
-    def __init__(self, ignore_disconnectors=False):
-        self.ignore = ignore_disconnectors
-        self.disconnectors = {}
-    def notifyOnDisconnect(self, f, *args, **kwargs):
-        if self.ignore:
-            return
-        m = Marker()
-        self.disconnectors[m] = (f, args, kwargs)
-        return m
-    def dontNotifyOnDisconnect(self, marker):
-        if self.ignore:
-            return
-        del self.disconnectors[marker]
 
 
 class FakeCHKFileNode:
@@ -487,263 +453,6 @@
     def log(self, *args, **kwargs):
         return log.msg(*args, **kwargs)
 
-<<<<<<< HEAD
-class SystemTestMixin(pollmixin.PollMixin, testutil.StallMixin):
-
-    # SystemTestMixin tests tend to be a lot of work, and we have a few
-    # buildslaves that are pretty slow, and every once in a while these tests
-    # run up against the default 120 second timeout. So increase the default
-    # timeout. Individual test cases can override this, of course.
-    timeout = 300
-
-    def setUp(self):
-        self.sparent = service.MultiService()
-        self.sparent.startService()
-
-        self.stats_gatherer = None
-        self.stats_gatherer_furl = None
-        self.key_generator_svc = None
-        self.key_generator_furl = None
-
-    def tearDown(self):
-        log.msg("shutting down SystemTest services")
-        d = self.stall(0.001)
-        d.addCallback(lambda _: self.sparent.stopService())
-        d.addBoth(flush_but_dont_ignore)
-        return d
-
-    def workdir(self, name):
-        return os.path.join("system", self.__class__.__name__, name)
-
-    def getdir(self, subdir):
-        return os.path.join(self.basedir, subdir)
-
-    def add_service(self, s):
-        s.setServiceParent(self.sparent)
-        return s
-
-    def set_up_nodes(self, NUMCLIENTS=5,
-                     use_stats_gatherer=False, use_key_generator=False):
-        self.numclients = NUMCLIENTS
-        iv_dir = self.getdir("introducer")
-        if not os.path.isdir(iv_dir):
-            fileutil.make_dirs(iv_dir)
-            fileutil.write(os.path.join(iv_dir, 'tahoe.cfg'),
-                           "[node]\n" +
-                           u"nickname = introducer \u263A\n".encode('utf-8') +
-                           "web.port = tcp:0:interface=127.0.0.1\n")
-            if SYSTEM_TEST_CERTS:
-                os.mkdir(os.path.join(iv_dir, "private"))
-                f = open(os.path.join(iv_dir, "private", "node.pem"), "w")
-                f.write(SYSTEM_TEST_CERTS[0])
-                f.close()
-        iv = IntroducerNode(basedir=iv_dir)
-        self.introducer = self.add_service(iv)
-        d = self.introducer.when_tub_ready()
-        d.addCallback(self._get_introducer_web)
-        if use_stats_gatherer:
-            d.addCallback(self._set_up_stats_gatherer)
-        if use_key_generator:
-            d.addCallback(self._set_up_key_generator)
-        d.addCallback(self._set_up_nodes_2)
-        if use_stats_gatherer:
-            d.addCallback(self._grab_stats)
-        return d
-
-    def _get_introducer_web(self, res):
-        f = open(os.path.join(self.getdir("introducer"), "node.url"), "r")
-        self.introweb_url = f.read().strip()
-        f.close()
-
-    def _set_up_stats_gatherer(self, res):
-        statsdir = self.getdir("stats_gatherer")
-        fileutil.make_dirs(statsdir)
-        self.stats_gatherer_svc = StatsGathererService(statsdir)
-        self.stats_gatherer = self.stats_gatherer_svc.stats_gatherer
-        self.add_service(self.stats_gatherer_svc)
-
-        d = fireEventually()
-        sgf = os.path.join(statsdir, 'stats_gatherer.furl')
-        def check_for_furl():
-            return os.path.exists(sgf)
-        d.addCallback(lambda junk: self.poll(check_for_furl, timeout=30))
-        def get_furl(junk):
-            self.stats_gatherer_furl = file(sgf, 'rb').read().strip()
-        d.addCallback(get_furl)
-        return d
-
-    def _set_up_key_generator(self, res):
-        kgsdir = self.getdir("key_generator")
-        fileutil.make_dirs(kgsdir)
-
-        self.key_generator_svc = KeyGeneratorService(kgsdir,
-                                                     display_furl=False,
-                                                     default_key_size=TEST_RSA_KEY_SIZE)
-        self.key_generator_svc.key_generator.pool_size = 4
-        self.key_generator_svc.key_generator.pool_refresh_delay = 60
-        self.add_service(self.key_generator_svc)
-
-        d = fireEventually()
-        def check_for_furl():
-            return os.path.exists(os.path.join(kgsdir, 'key_generator.furl'))
-        d.addCallback(lambda junk: self.poll(check_for_furl, timeout=30))
-        def get_furl(junk):
-            kgf = os.path.join(kgsdir, 'key_generator.furl')
-            self.key_generator_furl = file(kgf, 'rb').read().strip()
-        d.addCallback(get_furl)
-        return d
-
-    def _set_up_nodes_2(self, res):
-        q = self.introducer
-        self.introducer_furl = q.introducer_url
-        self.clients = []
-        basedirs = []
-        for i in range(self.numclients):
-            basedir = self.getdir("client%d" % i)
-            basedirs.append(basedir)
-            fileutil.make_dirs(os.path.join(basedir, "private"))
-            if len(SYSTEM_TEST_CERTS) > (i+1):
-                f = open(os.path.join(basedir, "private", "node.pem"), "w")
-                f.write(SYSTEM_TEST_CERTS[i+1])
-                f.close()
-
-            config = "[client]\n"
-            config += "introducer.furl = %s\n" % self.introducer_furl
-            if self.stats_gatherer_furl:
-                config += "stats_gatherer.furl = %s\n" % self.stats_gatherer_furl
-
-            nodeconfig = "[node]\n"
-            nodeconfig += (u"nickname = client %d \u263A\n" % (i,)).encode('utf-8')
-
-            if i == 0:
-                # clients[0] runs a webserver and a helper, no key_generator
-                config += nodeconfig
-                config += "web.port = tcp:0:interface=127.0.0.1\n"
-                config += "timeout.keepalive = 600\n"
-                config += "[helper]\n"
-                config += "enabled = True\n"
-            elif i == 3:
-                # clients[3] runs a webserver and uses a helper, uses
-                # key_generator
-                if self.key_generator_furl:
-                    config += "key_generator.furl = %s\n" % self.key_generator_furl
-                config += nodeconfig
-                config += "web.port = tcp:0:interface=127.0.0.1\n"
-                config += "timeout.disconnect = 1800\n"
-            else:
-                config += nodeconfig
-
-            # give subclasses a chance to append lines to the nodes' tahoe.cfg files.
-            config += self._get_extra_config(i)
-
-            fileutil.write(os.path.join(basedir, 'tahoe.cfg'), config)
-
-        # start clients[0], wait for it's tub to be ready (at which point it
-        # will have registered the helper furl).
-        c = self.add_service(client.Client(basedir=basedirs[0]))
-        self.clients.append(c)
-        c.set_default_mutable_keysize(TEST_RSA_KEY_SIZE)
-        d = c.when_tub_ready()
-        def _ready(res):
-            f = open(os.path.join(basedirs[0],"private","helper.furl"), "r")
-            helper_furl = f.read()
-            f.close()
-            self.helper_furl = helper_furl
-            if self.numclients >= 4:
-                f = open(os.path.join(basedirs[3], 'tahoe.cfg'), 'ab+')
-                f.write(
-                      "[client]\n"
-                      "helper.furl = %s\n" % helper_furl)
-                f.close()
-
-            # this starts the rest of the clients
-            for i in range(1, self.numclients):
-                c = self.add_service(client.Client(basedir=basedirs[i]))
-                self.clients.append(c)
-                c.set_default_mutable_keysize(TEST_RSA_KEY_SIZE)
-            log.msg("STARTING")
-            return self.wait_for_connections()
-        d.addCallback(_ready)
-        def _connected(res):
-            log.msg("CONNECTED")
-            # now find out where the web port was
-            self.webish_url = self.clients[0].getServiceNamed("webish").getURL()
-            if self.numclients >=4:
-                # and the helper-using webport
-                self.helper_webish_url = self.clients[3].getServiceNamed("webish").getURL()
-        d.addCallback(_connected)
-        return d
-
-    def _get_extra_config(self, i):
-        # for overriding by subclasses
-        return ""
-
-    def _grab_stats(self, res):
-        d = self.stats_gatherer.poll()
-        return d
-
-    def bounce_client(self, num):
-        c = self.clients[num]
-        d = c.disownServiceParent()
-        # I think windows requires a moment to let the connection really stop
-        # and the port number made available for re-use. TODO: examine the
-        # behavior, see if this is really the problem, see if we can do
-        # better than blindly waiting for a second.
-        d.addCallback(self.stall, 1.0)
-        def _stopped(res):
-            new_c = client.Client(basedir=self.getdir("client%d" % num))
-            self.clients[num] = new_c
-            new_c.set_default_mutable_keysize(TEST_RSA_KEY_SIZE)
-            self.add_service(new_c)
-            return new_c.when_tub_ready()
-        d.addCallback(_stopped)
-        d.addCallback(lambda res: self.wait_for_connections())
-        def _maybe_get_webport(res):
-            if num == 0:
-                # now find out where the web port was
-                self.webish_url = self.clients[0].getServiceNamed("webish").getURL()
-        d.addCallback(_maybe_get_webport)
-        return d
-
-    def add_extra_node(self, client_num, helper_furl=None,
-                       add_to_sparent=False):
-        # usually this node is *not* parented to our self.sparent, so we can
-        # shut it down separately from the rest, to exercise the
-        # connection-lost code
-        basedir = self.getdir("client%d" % client_num)
-        if not os.path.isdir(basedir):
-            fileutil.make_dirs(basedir)
-        config = "[client]\n"
-        config += "introducer.furl = %s\n" % self.introducer_furl
-        if helper_furl:
-            config += "helper.furl = %s\n" % helper_furl
-        fileutil.write(os.path.join(basedir, 'tahoe.cfg'), config)
-
-        c = client.Client(basedir=basedir)
-        self.clients.append(c)
-        c.set_default_mutable_keysize(TEST_RSA_KEY_SIZE)
-        self.numclients += 1
-        if add_to_sparent:
-            c.setServiceParent(self.sparent)
-        else:
-            c.startService()
-        d = self.wait_for_connections()
-        d.addCallback(lambda res: c)
-        return d
-
-    def _check_connections(self):
-        for c in self.clients:
-            if not c.connected_to_introducer():
-                return False
-            sb = c.get_storage_broker()
-            if len(sb.get_connected_servers()) != self.numclients:
-                return False
-            up = c.getServiceNamed("uploader")
-            if up._helper_furl and not up._helper:
-                return False
-        return True
-=======
->>>>>>> dcec018c
 
 TEST_DATA="\x02"*(Uploader.URI_LIT_SIZE_THRESHOLD+1)
 
