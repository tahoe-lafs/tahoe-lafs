"""
Ported to Python 3.
"""
from __future__ import print_function
from __future__ import absolute_import
from __future__ import division
from __future__ import unicode_literals

from future.utils import PY2, PY3, bchr, binary_type
from future.builtins import str as future_str
if PY2:
    from future.builtins import filter, map, zip, ascii, chr, hex, input, next, oct, open, pow, round, super, dict, list, object, range, str, max, min  # noqa: F401

import os
import sys
import time
import signal
from functools import (
    partial,
)
from random import randrange
if PY2:
    from StringIO import StringIO
from io import (
    TextIOWrapper,
    BytesIO,
)

from twisted.internet import reactor, defer
from twisted.python import failure
from twisted.trial import unittest

from ..util.assertutil import precondition
from ..scripts import runner
from allmydata.util.encodingutil import unicode_platform, get_filesystem_encoding, argv_type, unicode_to_argv


def skip_if_cannot_represent_filename(u):
    precondition(isinstance(u, str))

    enc = get_filesystem_encoding()
    if not unicode_platform():
        try:
            u.encode(enc)
        except UnicodeEncodeError:
            raise unittest.SkipTest("A non-ASCII filename could not be encoded on this platform.")


def _getvalue(io):
    """
    Read out the complete contents of a file-like object.
    """
    io.seek(0)
    return io.read()


def maybe_unicode_to_argv(o):
    """Convert object to argv form if necessary."""
    if isinstance(o, str):
        return unicode_to_argv(o)
    return o


def run_cli_native(verb, *args, **kwargs):
    """
    Run a Tahoe-LAFS CLI command specified as bytes (on Python 2) or Unicode
    (on Python 3); basically, it accepts a native string.

    Most code should prefer ``run_cli_unicode`` which deals with all the
    necessary encoding considerations.

    :param native_str verb: The command to run.  For example,
        ``"create-node"``.

    :param [native_str] args: The arguments to pass to the command.  For
        example, ``("--hostname=localhost",)``.

    :param [native_str] nodeargs: Extra arguments to pass to the Tahoe
        executable before ``verb``.

    :param bytes|unicode stdin: Text or bytes to pass to the command via stdin.

    :param NoneType|str encoding: The name of an encoding which stdout and
        stderr will be configured to use.  ``None`` means matching default
        behavior for the given Python version.

    :param bool return_bytes: If False, stdout/stderr is native string,
        matching native behavior.  If True, stdout/stderr are returned as
        bytes.
    """
    nodeargs = kwargs.pop("nodeargs", [])
    encoding = kwargs.pop("encoding", None) or getattr(sys.stdout, "encoding") or "utf-8"
    return_bytes = kwargs.pop("return_bytes", False)
    verb = maybe_unicode_to_argv(verb)
    args = [maybe_unicode_to_argv(a) for a in args]
    nodeargs = [maybe_unicode_to_argv(a) for a in nodeargs]
    precondition(
        all(isinstance(arg, argv_type) for arg in [verb] + nodeargs + list(args)),
        "arguments to run_cli must be {argv_type} -- convert using unicode_to_argv".format(argv_type=argv_type),
        verb=verb,
        args=args,
        nodeargs=nodeargs,
    )
    argv = ["tahoe"] + nodeargs + [verb] + list(args)
    stdin = kwargs.get("stdin", "")
    if PY2:
        # The original behavior, the Python 2 behavior, is to accept either
        # bytes or unicode and try to automatically encode or decode as
        # necessary.  This works okay for ASCII and if LANG is set
        # appropriately.  These aren't great constraints so we should move
        # away from this behavior.
        #
        # The encoding attribute doesn't change StringIO behavior on Python 2,
        # but it's there for realism of the emulation.
        stdin = StringIO(stdin)
        stdin.encoding = encoding
        stdout = StringIO()
        stdout.encoding = encoding
        stderr = StringIO()
        stderr.encoding = encoding
    else:
        # The new behavior, the Python 3 behavior, is to accept unicode and
        # encode it using a specific encoding. For older versions of Python 3,
        # the encoding is determined from LANG (bad) but for newer Python 3,
        # the encoding is either LANG if it supports full Unicode, otherwise
        # utf-8 (good). Tests can pass in different encodings to exercise
        # different behaviors.
        if isinstance(stdin, str):
            stdin = stdin.encode(encoding)
        stdin = TextIOWrapper(BytesIO(stdin), encoding)
        stdout = TextIOWrapper(BytesIO(), encoding)
        stderr = TextIOWrapper(BytesIO(), encoding)
    d = defer.succeed(argv)
<<<<<<< HEAD
    d.addCallback(
        partial(
            runner.parse_or_exit_with_explanation_with_config,
            runner.Options(),
        ),
        stdout=stdout,
        stderr=stderr,
    )
    d.addCallback(
        runner.dispatch,
        stdin=StringIO(stdin),
        stdout=stdout,
        stderr=stderr,
    )
    def _done(rc):
=======
    d.addCallback(runner.parse_or_exit_with_explanation, stdout=stdout)
    d.addCallback(runner.dispatch,
                  stdin=stdin,
                  stdout=stdout, stderr=stderr)
    def _done(rc, stdout=stdout, stderr=stderr):
        if return_bytes and PY3:
            stdout = stdout.buffer
            stderr = stderr.buffer
>>>>>>> 22622b54
        return 0, _getvalue(stdout), _getvalue(stderr)
    def _err(f, stdout=stdout, stderr=stderr):
        f.trap(SystemExit)
        if return_bytes and PY3:
            stdout = stdout.buffer
            stderr = stderr.buffer
        return f.value.code, _getvalue(stdout), _getvalue(stderr)
    d.addCallbacks(_done, _err)
    return d


def run_cli_unicode(verb, argv, nodeargs=None, stdin=None, encoding=None):
    """
    Run a Tahoe-LAFS CLI command.

    :param unicode verb: The command to run.  For example, ``u"create-node"``.

    :param [unicode] argv: The arguments to pass to the command.  For example,
        ``[u"--hostname=localhost"]``.

    :param [unicode] nodeargs: Extra arguments to pass to the Tahoe executable
        before ``verb``.

    :param unicode stdin: Text to pass to the command via stdin.

    :param NoneType|str encoding: The name of an encoding to use for all
        bytes/unicode conversions necessary *and* the encoding to cause stdio
        to declare with its ``encoding`` attribute.  ``None`` means ASCII will
        be used and no declaration will be made at all.
    """
    if nodeargs is None:
        nodeargs = []
    precondition(
        all(isinstance(arg, future_str) for arg in [verb] + nodeargs + argv),
        "arguments to run_cli_unicode must be unicode",
        verb=verb,
        nodeargs=nodeargs,
        argv=argv,
    )
    codec = encoding or "ascii"
    if PY2:
        encode = lambda t: None if t is None else t.encode(codec)
    else:
        # On Python 3 command-line parsing expects Unicode!
        encode = lambda t: t
    d = run_cli_native(
        encode(verb),
        nodeargs=list(encode(arg) for arg in nodeargs),
        stdin=encode(stdin),
        encoding=encoding,
        *list(encode(arg) for arg in argv)
    )
    def maybe_decode(result):
        code, stdout, stderr = result
        if isinstance(stdout, bytes):
            stdout = stdout.decode(codec)
        if isinstance(stderr, bytes):
            stderr = stderr.decode(codec)
        return code, stdout, stderr
    d.addCallback(maybe_decode)
    return d


run_cli = run_cli_native


def parse_cli(*argv):
    # This parses the CLI options (synchronously), and returns the Options
    # argument, or throws usage.UsageError if something went wrong.
    return runner.parse_options(argv)

class DevNullDictionary(dict):
    def __setitem__(self, key, value):
        return

def insecurerandstr(n):
    return b''.join(map(bchr, list(map(randrange, [0]*n, [256]*n))))

def flip_bit(good, which):
    """Flip the low-order bit of good[which]."""
    if which == -1:
        pieces = good[:which], good[-1:], b""
    else:
        pieces = good[:which], good[which:which+1], good[which+1:]
    return pieces[0] + bchr(ord(pieces[1]) ^ 0x01) + pieces[2]

def flip_one_bit(s, offset=0, size=None):
    """ flip one random bit of the string s, in a byte greater than or equal to offset and less
    than offset+size. """
    precondition(isinstance(s, binary_type))
    if size is None:
        size=len(s)-offset
    i = randrange(offset, offset+size)
    result = s[:i] + bchr(ord(s[i:i+1])^(0x01<<randrange(0, 8))) + s[i+1:]
    assert result != s, "Internal error -- flip_one_bit() produced the same string as its input: %s == %s" % (result, s)
    return result


class ReallyEqualMixin(object):
    def failUnlessReallyEqual(self, a, b, msg=None):
        self.assertEqual(a, b, msg)
        # Make sure unicode strings are a consistent type. Specifically there's
        # Future newstr (backported Unicode type) vs. Python 2 native unicode
        # type. They're equal, and _logically_ the same type, but have
        # different types in practice.
        if a.__class__ == future_str:
            a = str(a)
        if b.__class__ == future_str:
            b = str(b)
        self.assertEqual(type(a), type(b), "a :: %r (%s), b :: %r (%s), %r" % (a, type(a), b, type(b), msg))


class SignalMixin(object):
    # This class is necessary for any code which wants to use Processes
    # outside the usual reactor.run() environment. It is copied from
    # Twisted's twisted.test.test_process . Note that Twisted-8.2.0 uses
    # something rather different.
    sigchldHandler = None

    def setUp(self):
        # make sure SIGCHLD handler is installed, as it should be on
        # reactor.run(). problem is reactor may not have been run when this
        # test runs.
        if hasattr(reactor, "_handleSigchld") and hasattr(signal, "SIGCHLD"):
            self.sigchldHandler = signal.signal(signal.SIGCHLD,
                                                reactor._handleSigchld)
        return super(SignalMixin, self).setUp()

    def tearDown(self):
        if self.sigchldHandler:
            signal.signal(signal.SIGCHLD, self.sigchldHandler)
        return super(SignalMixin, self).tearDown()


class StallMixin(object):
    def stall(self, res=None, delay=1):
        d = defer.Deferred()
        reactor.callLater(delay, d.callback, res)
        return d


class Marker(object):
    pass

class FakeCanary(object):
    """For use in storage tests.
    """
    def __init__(self, ignore_disconnectors=False):
        self.ignore = ignore_disconnectors
        self.disconnectors = {}
    def notifyOnDisconnect(self, f, *args, **kwargs):
        if self.ignore:
            return
        m = Marker()
        self.disconnectors[m] = (f, args, kwargs)
        return m
    def dontNotifyOnDisconnect(self, marker):
        if self.ignore:
            return
        del self.disconnectors[marker]
    def getRemoteTubID(self):
        return None
    def getPeer(self):
        return "<fake>"


class ShouldFailMixin(object):

    def shouldFail(self, expected_failure, which, substring,
                   callable, *args, **kwargs):
        """Assert that a function call raises some exception. This is a
        Deferred-friendly version of TestCase.assertRaises() .

        Suppose you want to verify the following function:

         def broken(a, b, c):
             if a < 0:
                 raise TypeError('a must not be negative')
             return defer.succeed(b+c)

        You can use:
            d = self.shouldFail(TypeError, 'test name',
                                'a must not be negative',
                                broken, -4, 5, c=12)
        in your test method. The 'test name' string will be included in the
        error message, if any, because Deferred chains frequently make it
        difficult to tell which assertion was tripped.

        The substring= argument, if not None, must appear in the 'repr'
        of the message wrapped by this Failure, or the test will fail.
        """

        assert substring is None or isinstance(substring, (bytes, str))
        d = defer.maybeDeferred(callable, *args, **kwargs)
        def done(res):
            if isinstance(res, failure.Failure):
                res.trap(expected_failure)
                if substring:
                    self.failUnless(substring in str(res),
                                    "%s: substring '%s' not in '%s'"
                                    % (which, substring, str(res)))
                # return the Failure for further analysis, but in a form that
                # doesn't make the Deferred chain think that we failed.
                return [res]
            else:
                self.fail("%s was supposed to raise %s, not get '%s'" %
                          (which, expected_failure, res))
        d.addBoth(done)
        return d


class TestMixin(SignalMixin):
    def setUp(self):
        return super(TestMixin, self).setUp()

    def tearDown(self):
        self.clean_pending(required_to_quiesce=True)
        return super(TestMixin, self).tearDown()

    def clean_pending(self, dummy=None, required_to_quiesce=True):
        """
        This handy method cleans all pending tasks from the reactor.

        When writing a unit test, consider the following question:

            Is the code that you are testing required to release control once it
            has done its job, so that it is impossible for it to later come around
            (with a delayed reactor task) and do anything further?

        If so, then trial will usefully test that for you -- if the code under
        test leaves any pending tasks on the reactor then trial will fail it.

        On the other hand, some code is *not* required to release control -- some
        code is allowed to continuously maintain control by rescheduling reactor
        tasks in order to do ongoing work.  Trial will incorrectly require that
        code to clean up all its tasks from the reactor.

        Most people think that such code should be amended to have an optional
        "shutdown" operation that releases all control, but on the contrary it is
        good design for some code to *not* have a shutdown operation, but instead
        to have a "crash-only" design in which it recovers from crash on startup.

        If the code under test is of the "long-running" kind, which is *not*
        required to shutdown cleanly in order to pass tests, then you can simply
        call testutil.clean_pending() at the end of the unit test, and trial will
        be satisfied.
        """
        pending = reactor.getDelayedCalls()
        active = bool(pending)
        for p in pending:
            if p.active():
                p.cancel()
            else:
                print("WEIRDNESS! pending timed call not active!")
        if required_to_quiesce and active:
            self.fail("Reactor was still active when it was required to be quiescent.")


class TimezoneMixin(object):

    def setTimezone(self, timezone):
        def tzset_if_possible():
            # Windows doesn't have time.tzset().
            if hasattr(time, 'tzset'):
                time.tzset()

        unset = object()
        originalTimezone = os.environ.get('TZ', unset)
        def restoreTimezone():
            if originalTimezone is unset:
                del os.environ['TZ']
            else:
                os.environ['TZ'] = originalTimezone
            tzset_if_possible()

        os.environ['TZ'] = timezone
        self.addCleanup(restoreTimezone)
        tzset_if_possible()

    def have_working_tzset(self):
        return hasattr(time, 'tzset')


__all__ = [
    "TestMixin", "ShouldFailMixin", "StallMixin", "run_cli", "parse_cli",
    "DevNullDictionary", "insecurerandstr", "flip_bit", "flip_one_bit",
    "SignalMixin", "skip_if_cannot_represent_filename", "ReallyEqualMixin"
]<|MERGE_RESOLUTION|>--- conflicted
+++ resolved
@@ -131,7 +131,6 @@
         stdout = TextIOWrapper(BytesIO(), encoding)
         stderr = TextIOWrapper(BytesIO(), encoding)
     d = defer.succeed(argv)
-<<<<<<< HEAD
     d.addCallback(
         partial(
             runner.parse_or_exit_with_explanation_with_config,
@@ -142,21 +141,14 @@
     )
     d.addCallback(
         runner.dispatch,
-        stdin=StringIO(stdin),
+        stdin=stdin,
         stdout=stdout,
         stderr=stderr,
     )
-    def _done(rc):
-=======
-    d.addCallback(runner.parse_or_exit_with_explanation, stdout=stdout)
-    d.addCallback(runner.dispatch,
-                  stdin=stdin,
-                  stdout=stdout, stderr=stderr)
     def _done(rc, stdout=stdout, stderr=stderr):
         if return_bytes and PY3:
             stdout = stdout.buffer
             stderr = stderr.buffer
->>>>>>> 22622b54
         return 0, _getvalue(stdout), _getvalue(stderr)
     def _err(f, stdout=stdout, stderr=stderr):
         f.trap(SystemExit)
