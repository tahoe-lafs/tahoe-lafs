--- conflicted
+++ resolved
@@ -1,11 +1,6 @@
 from __future__ import print_function
 
-<<<<<<< HEAD
 import os, signal
-from future.utils import PY2
-=======
-import os
->>>>>>> 9e4eda69
 from random import randrange
 from six.moves import StringIO
 
@@ -17,16 +12,11 @@
 from allmydata.util.encodingutil import (unicode_platform, get_filesystem_encoding,
 
                                          get_io_encoding)
-<<<<<<< HEAD
-
+from future.utils import PY2
 if PY2: # XXX this is a hack that makes some tests pass on Python3, remove
         # in the future
     from ..scripts import runner
-=======
-from ..scripts import runner
 from .common_py3 import SignalMixin
-
->>>>>>> 9e4eda69
 
 def skip_if_cannot_represent_filename(u):
     precondition(isinstance(u, unicode))
