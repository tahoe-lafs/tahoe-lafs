--- conflicted
+++ resolved
@@ -1,38 +1,38 @@
 """
 Ported to Python 3.
 """
-from __future__ import print_function
-from __future__ import absolute_import
-from __future__ import division
-from __future__ import unicode_literals
-
+from __future__ import absolute_import, division, print_function, unicode_literals
+
+from future.builtins import str as future_str
 from future.utils import PY2, PY3, bchr, binary_type
-from future.builtins import str as future_str
+
 if PY2:
     from future.builtins import filter, map, zip, ascii, chr, hex, input, next, oct, open, pow, round, super, dict, list, object, range, str, max, min  # noqa: F401
 
 import os
+import signal
 import sys
 import time
-import signal
-from functools import (
-    partial,
-)
+from functools import partial
 from random import randrange
+
 if PY2:
     from StringIO import StringIO
-from io import (
-    TextIOWrapper,
-    BytesIO,
+
+from io import BytesIO, TextIOWrapper
+
+from allmydata.util.encodingutil import (
+    argv_type,
+    get_filesystem_encoding,
+    unicode_platform,
+    unicode_to_argv,
 )
-
-from twisted.internet import reactor, defer
+from twisted.internet import defer, reactor
 from twisted.python import failure
 from twisted.trial import unittest
 
+from ..scripts import runner
 from ..util.assertutil import precondition
-from ..scripts import runner
-from allmydata.util.encodingutil import unicode_platform, get_filesystem_encoding, argv_type, unicode_to_argv
 
 
 def skip_if_cannot_represent_filename(u):
@@ -45,25 +45,6 @@
         except UnicodeEncodeError:
             raise unittest.SkipTest("A non-ASCII filename could not be encoded on this platform.")
 
-<<<<<<< HEAD
-def skip_if_cannot_represent_argv(u):
-    precondition(isinstance(u, unicode))
-    try:
-        u.encode(get_io_encoding())
-    except UnicodeEncodeError:
-        raise unittest.SkipTest("A non-ASCII argv could not be encoded on this platform.")
-
-def run_cli(verb, *args, **kwargs):
-    precondition(not [True for arg in args if not isinstance(arg, str)],
-                 "arguments to do_cli must be strs -- convert using unicode_to_argv", args=args)
-    nodeargs = kwargs.get("nodeargs", [])
-    argv = nodeargs + [verb] + list(args)
-    stdin = StringIO(kwargs.get("stdin", ""))
-    stdout = StringIO()
-    stderr = StringIO()
-    d = defer.succeed(argv)
-    d.addCallback(runner.parse_or_exit_with_explanation, stdout=stdout, stderr=stderr, stdin=stdin)
-=======
 
 def _getvalue(io):
     """
@@ -162,25 +143,20 @@
         stdout=stdout,
         stderr=stderr,
     )
->>>>>>> f0635d59
     d.addCallback(
         runner.dispatch,
         stdin=stdin,
         stdout=stdout,
         stderr=stderr,
     )
-<<<<<<< HEAD
-    def _done(rc):
-        return 0, stdout.getvalue(), stderr.getvalue()
-    def _err(f):
-=======
+
     def _done(rc, stdout=stdout, stderr=stderr):
         if return_bytes and PY3:
             stdout = stdout.buffer
             stderr = stderr.buffer
         return 0, _getvalue(stdout), _getvalue(stderr)
+
     def _err(f, stdout=stdout, stderr=stderr):
->>>>>>> f0635d59
         f.trap(SystemExit)
         if return_bytes and PY3:
             stdout = stdout.buffer
