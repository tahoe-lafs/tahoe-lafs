--- conflicted
+++ resolved
@@ -200,11 +200,8 @@
                 "--filename", "-",
             ]
         )
-<<<<<<< HEAD
-=======
         self.tahoe.subOptions.subOptions.stdin = self.tahoe.stdin
         self.tahoe.subOptions.subOptions.stderr = self.tahoe.stderr
->>>>>>> e033f25d
         rc = add_grid_manager_cert(self.tahoe.subOptions.subOptions)
 
         self.assertEqual(rc, 0)
@@ -232,11 +229,8 @@
                 "--filename", "-",
             ]
         )
-<<<<<<< HEAD
-=======
         self.tahoe.subOptions.subOptions.stdin = self.tahoe.stdin
         self.tahoe.subOptions.subOptions.stderr = self.tahoe.stderr
->>>>>>> e033f25d
         rc = add_grid_manager_cert(self.tahoe.subOptions.subOptions)
         self.assertEqual(rc, 0)
 
@@ -249,11 +243,8 @@
                 "--filename", "-",
             ]
         )
-<<<<<<< HEAD
-=======
         self.tahoe.subOptions.subOptions.stdin = self.tahoe.stdin
         self.tahoe.subOptions.subOptions.stderr = self.tahoe.stderr
->>>>>>> e033f25d
         rc = add_grid_manager_cert(self.tahoe.subOptions.subOptions)
         self.assertEqual(rc, 1)
         self.assertIn(
