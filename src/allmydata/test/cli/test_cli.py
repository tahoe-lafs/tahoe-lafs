--- conflicted
+++ resolved
@@ -1291,8 +1291,6 @@
         self.failUnlessRaises(usage.UsageError, self.parse,
                               ["start", "--basedir=here", "--nodaemon"])
 
-
-<<<<<<< HEAD
 class StartStop(unittest.TestCase):
 
     @staticmethod
@@ -1349,10 +1347,6 @@
         startstop_node.stop(self.stop_config(basedir))
 
     def test_non_numeric_pid_stop(self):
-=======
-class Stop(unittest.TestCase):
-    def test_non_numeric_pid(self):
->>>>>>> 5483c86d
         """
         If the pidfile exists but does not contain a numeric value, a complaint to
         this effect is written to stderr and the non-success result is
@@ -1361,20 +1355,8 @@
         basedir = FilePath(self.mktemp().decode("ascii"))
         basedir.makedirs()
         basedir.child(u"twistd.pid").setContent(b"foo")
-<<<<<<< HEAD
         stop_config = self.stop_config(basedir)
         result_code = startstop_node.stop(stop_config)
         self.assertEqual(2, result_code)
         self.assertIn("contains an invalid PID file",
-                      stop_config.stderr.getvalue())
-=======
-
-        config = startstop_node.StopOptions()
-        config.stdout = StringIO()
-        config.stderr = StringIO()
-        config['basedir'] = basedir.path
-
-        result_code = startstop_node.stop(config)
-        self.assertEqual(2, result_code)
-        self.assertIn("contains non-numeric value", config.stderr.getvalue())
->>>>>>> 5483c86d
+                      stop_config.stderr.getvalue())