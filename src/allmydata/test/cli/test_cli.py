--- conflicted
+++ resolved
@@ -3,6 +3,7 @@
 from cStringIO import StringIO
 import urllib, sys
 import re
+from mock import patch
 
 from twisted.trial import unittest
 from twisted.python.monkey import MonkeyPatcher
@@ -1293,69 +1294,9 @@
         self.failUnlessRaises(usage.UsageError, self.parse,
                               ["start", "--basedir=here", "--nodaemon"])
 
-class StartStop(unittest.TestCase):
-
-    @staticmethod
-    def create_config(basedir):
-        """
-        Creates a node and returns it's create config.
-        Returns a minimal create config for ``basedir``.
-        """
-        config = create_node.CreateNodeOptions()
-        config.stdout = StringIO()
-        config.stderr = StringIO()
-        config['basedir'] = basedir.path
-        config['hostname'] = "testnode"
-        return config
-
-    @staticmethod
-    def start_config(basedir):
-        """
-        Returns a minimal start config for the node in ``basedir``.
-        """
-        config = startstop_node.StartOptions()
-        config.twistd_args = []
-        config.stdout = StringIO()
-        config.stderr = StringIO()
-        config['basedir'] = basedir.path
-        return config
-
-<<<<<<< HEAD
-        config = tahoe_stop.StopOptions()
-=======
-    @staticmethod
-    def stop_config(basedir):
-        """
-        Returns a minimal stop config for the node in ``basedir``.
-        """
-        config = startstop_node.StopOptions()
->>>>>>> 89bacbb7
-        config.stdout = StringIO()
-        config.stderr = StringIO()
-        config['basedir'] = basedir.path
-        return config
-
-<<<<<<< HEAD
-        result_code = tahoe_stop.stop(config)
-=======
-    def test_non_numeric_pid_start(self):
-        """
-        If the pidfile exists but does not contain an invalid value,
-        a complaint to this effect is written to stderr, the pid file
-        is removed and the command should exit successfully.
-        """
-        basedir = FilePath(self.mktemp().decode("ascii"))
-        basedir.makedirs()
-        create_node.create_node(self.create_config(basedir))
-        basedir.child(u"twistd.pid").setContent(b"foo")
-        start_config = self.start_config(basedir)
-        result_code = startstop_node.start(start_config)
-        self.assertEqual(0, result_code)
-        self.assertIn("found invalid PID file",
-                      start_config.stderr.getvalue())
-        startstop_node.stop(self.stop_config(basedir))
-
-    def test_non_numeric_pid_stop(self):
+
+class Stop(unittest.TestCase):
+    def test_non_numeric_pid(self):
         """
         If the pidfile exists but does not contain a numeric value, a complaint to
         this effect is written to stderr and the non-success result is
@@ -1364,9 +1305,39 @@
         basedir = FilePath(self.mktemp().decode("ascii"))
         basedir.makedirs()
         basedir.child(u"twistd.pid").setContent(b"foo")
-        stop_config = self.stop_config(basedir)
-        result_code = startstop_node.stop(stop_config)
->>>>>>> 89bacbb7
+
+        config = tahoe_stop.StopOptions()
+        config.stdout = StringIO()
+        config.stderr = StringIO()
+        config['basedir'] = basedir.path
+
+        result_code = tahoe_stop.stop(config)
         self.assertEqual(2, result_code)
-        self.assertIn("contains an invalid PID file",
-                      stop_config.stderr.getvalue())+        self.assertIn("invalid PID file", config.stderr.getvalue())
+
+
+class Start(unittest.TestCase):
+
+    @patch('allmydata.scripts.tahoe_daemonize.os.chdir')
+    @patch('allmydata.scripts.tahoe_daemonize.twistd')
+    def test_non_numeric_pid(self, mock_twistd, chdir):
+        """
+        If the pidfile exists but does not contain a numeric value, a complaint to
+        this effect is written to stderr.
+        """
+        basedir = FilePath(self.mktemp().decode("ascii"))
+        basedir.makedirs()
+        basedir.child(u"twistd.pid").setContent(b"foo")
+        basedir.child(u"tahoe-client.tac").setContent(b"")
+
+        config = tahoe_daemonize.DaemonizeOptions()
+        config.stdout = StringIO()
+        config.stderr = StringIO()
+        config['basedir'] = basedir.path
+        config.twistd_args = []
+
+        result_code = tahoe_daemonize.daemonize(config)
+        self.assertIn("invalid PID file", config.stderr.getvalue())
+        self.assertTrue(len(mock_twistd.mock_calls), 1)
+        self.assertEqual(mock_twistd.mock_calls[0][0], 'runApp')
+        self.assertEqual(0, result_code)