"""
Tests for allmydata.storage.

Ported to Python 3.
"""
from __future__ import absolute_import
from __future__ import division
from __future__ import print_function
from __future__ import unicode_literals

from future.utils import native_str, PY2, bytes_to_native_str, bchr
if PY2:
    from future.builtins import filter, map, zip, ascii, chr, hex, input, next, oct, open, pow, round, super, bytes, dict, list, object, range, str, max, min  # noqa: F401
from six import ensure_str

from io import (
    BytesIO,
)
import time
import os.path
import platform
import stat
import struct
import shutil
from functools import partial
from uuid import uuid4

from testtools.matchers import (
    HasLength,
)

from twisted.trial import unittest

from twisted.internet import defer
from twisted.internet.task import Clock

from hypothesis import given, strategies

import itertools
from allmydata import interfaces
from allmydata.util import fileutil, hashutil, base32
from allmydata.storage.server import StorageServer, DEFAULT_RENEWAL_TIME
from allmydata.storage.shares import get_share_file
from allmydata.storage.mutable import MutableShareFile
from allmydata.storage.immutable import BucketWriter, BucketReader, ShareFile
from allmydata.storage.common import storage_index_to_dir, \
     UnknownMutableContainerVersionError, UnknownImmutableContainerVersionError, \
     si_b2a, si_a2b
from allmydata.storage.lease import LeaseInfo
from allmydata.immutable.layout import WriteBucketProxy, WriteBucketProxy_v2, \
     ReadBucketProxy
from allmydata.mutable.layout import MDMFSlotWriteProxy, MDMFSlotReadProxy, \
                                     LayoutInvalid, MDMFSIGNABLEHEADER, \
                                     SIGNED_PREFIX, MDMFHEADER, \
                                     MDMFOFFSETS, SDMFSlotWriteProxy, \
                                     PRIVATE_KEY_SIZE, \
                                     SIGNATURE_SIZE, \
                                     VERIFICATION_KEY_SIZE, \
                                     SHARE_HASH_CHAIN_SIZE
from allmydata.interfaces import (
    BadWriteEnablerError, DataTooLargeError, ConflictingWriteError,
)
from allmydata.test.no_network import NoNetworkServer
from allmydata.storage_client import (
    _StorageServer,
)
from .common import (
    LoggingServiceParent,
    ShouldFailMixin,
    FakeDisk,
    SyncTestCase,
)
from .common_util import FakeCanary
from .common_storage import (
    upload_immutable,
    upload_mutable,
)
from .strategies import (
    offsets,
    lengths,
)


class UtilTests(unittest.TestCase):
    """Tests for allmydata.storage.common and .shares."""

    def test_encoding(self):
        """b2a/a2b are the same as base32."""
        s = b"\xFF HELLO \xF3"
        result = si_b2a(s)
        self.assertEqual(base32.b2a(s), result)
        self.assertEqual(si_a2b(result), s)

    def test_storage_index_to_dir(self):
        """storage_index_to_dir creates a native string path."""
        s = b"\xFF HELLO \xF3"
        path = storage_index_to_dir(s)
        parts = os.path.split(path)
        self.assertEqual(parts[0], parts[1][:2])
        self.assertIsInstance(path, native_str)

    def test_get_share_file_mutable(self):
        """A mutable share is identified by get_share_file()."""
        path = self.mktemp()
        msf = MutableShareFile(path)
        msf.create(b"12", b"abc")  # arbitrary values
        loaded = get_share_file(path)
        self.assertIsInstance(loaded, MutableShareFile)
        self.assertEqual(loaded.home, path)

    def test_get_share_file_immutable(self):
        """An immutable share is identified by get_share_file()."""
        path = self.mktemp()
        _ = ShareFile(path, max_size=1000, create=True)
        loaded = get_share_file(path)
        self.assertIsInstance(loaded, ShareFile)
        self.assertEqual(loaded.home, path)


class FakeStatsProvider(object):
    def count(self, name, delta=1):
        pass
    def register_producer(self, producer):
        pass


class LeaseInfoTests(SyncTestCase):
    """
    Tests for ``LeaseInfo``.
    """
    @given(
        strategies.tuples(
            strategies.integers(min_value=0, max_value=2 ** 31 - 1),
            strategies.binary(min_size=32, max_size=32),
            strategies.binary(min_size=32, max_size=32),
            strategies.integers(min_value=0, max_value=2 ** 31 - 1),
            strategies.binary(min_size=20, max_size=20),
        ),
    )
    def test_immutable_size(self, initializer_args):
        """
        ``LeaseInfo.immutable_size`` returns the length of the result of
        ``LeaseInfo.to_immutable_data``.

        ``LeaseInfo.mutable_size`` returns the length of the result of
        ``LeaseInfo.to_mutable_data``.
        """
        info = LeaseInfo(*initializer_args)
        self.expectThat(
            info.to_immutable_data(),
            HasLength(info.immutable_size()),
        )
        self.expectThat(
            info.to_mutable_data(),
            HasLength(info.mutable_size()),
        )


class Bucket(unittest.TestCase):
    def make_workdir(self, name):
        basedir = os.path.join("storage", "Bucket", name)
        incoming = os.path.join(basedir, "tmp", "bucket")
        final = os.path.join(basedir, "bucket")
        fileutil.make_dirs(basedir)
        fileutil.make_dirs(os.path.join(basedir, "tmp"))
        return incoming, final

    def bucket_writer_closed(self, bw, consumed):
        pass
    def add_latency(self, category, latency):
        pass
    def count(self, name, delta=1):
        pass

    def make_lease(self):
        owner_num = 0
        renew_secret = os.urandom(32)
        cancel_secret = os.urandom(32)
        expiration_time = time.time() + 5000
        return LeaseInfo(owner_num, renew_secret, cancel_secret,
                         expiration_time, b"\x00" * 20)

    def test_create(self):
        incoming, final = self.make_workdir("test_create")
        bw = BucketWriter(self, incoming, final, 200, self.make_lease())
        bw.remote_write(0, b"a"*25)
        bw.remote_write(25, b"b"*25)
        bw.remote_write(50, b"c"*25)
        bw.remote_write(75, b"d"*7)
        bw.remote_close()

    def test_readwrite(self):
        incoming, final = self.make_workdir("test_readwrite")
        bw = BucketWriter(self, incoming, final, 200, self.make_lease())
        bw.remote_write(0, b"a"*25)
        bw.remote_write(25, b"b"*25)
        bw.remote_write(50, b"c"*7) # last block may be short
        bw.remote_close()

        # now read from it
        br = BucketReader(self, bw.finalhome)
        self.failUnlessEqual(br.remote_read(0, 25), b"a"*25)
        self.failUnlessEqual(br.remote_read(25, 25), b"b"*25)
        self.failUnlessEqual(br.remote_read(50, 7), b"c"*7)

    def test_write_past_size_errors(self):
        """Writing beyond the size of the bucket throws an exception."""
        for (i, (offset, length)) in enumerate([(0, 201), (10, 191), (202, 34)]):
            incoming, final = self.make_workdir(
                "test_write_past_size_errors-{}".format(i)
            )
            bw = BucketWriter(self, incoming, final, 200, self.make_lease())
            with self.assertRaises(DataTooLargeError):
                bw.remote_write(offset, b"a" * length)

    @given(
        maybe_overlapping_offset=strategies.integers(min_value=0, max_value=98),
        maybe_overlapping_length=strategies.integers(min_value=1, max_value=100),
    )
    def test_overlapping_writes_ok_if_matching(
            self, maybe_overlapping_offset, maybe_overlapping_length
    ):
        """
        Writes that overlap with previous writes are OK when the content is the
        same.
        """
        length = 100
        expected_data = b"".join(bchr(i) for i in range(100))
        incoming, final = self.make_workdir("overlapping_writes_{}".format(uuid4()))
        bw = BucketWriter(
            self, incoming, final, length, self.make_lease(),
        )
        # Three writes: 10-19, 30-39, 50-59. This allows for a bunch of holes.
        bw.remote_write(10, expected_data[10:20])
        bw.remote_write(30, expected_data[30:40])
        bw.remote_write(50, expected_data[50:60])
        # Then, an overlapping write but with matching data:
        bw.remote_write(
            maybe_overlapping_offset,
            expected_data[
                maybe_overlapping_offset:maybe_overlapping_offset + maybe_overlapping_length
            ]
        )
        # Now fill in the holes:
        bw.remote_write(0, expected_data[0:10])
        bw.remote_write(20, expected_data[20:30])
        bw.remote_write(40, expected_data[40:50])
        bw.remote_write(60, expected_data[60:])
        bw.remote_close()

        br = BucketReader(self, bw.finalhome)
        self.assertEqual(br.remote_read(0, length), expected_data)


    @given(
        maybe_overlapping_offset=strategies.integers(min_value=0, max_value=98),
        maybe_overlapping_length=strategies.integers(min_value=1, max_value=100),
    )
    def test_overlapping_writes_not_ok_if_different(
            self, maybe_overlapping_offset, maybe_overlapping_length
    ):
        """
        Writes that overlap with previous writes fail with an exception if the
        contents don't match.
        """
        length = 100
        incoming, final = self.make_workdir("overlapping_writes_{}".format(uuid4()))
        bw = BucketWriter(
            self, incoming, final, length, self.make_lease(),
        )
        # Three writes: 10-19, 30-39, 50-59. This allows for a bunch of holes.
        bw.remote_write(10, b"1" * 10)
        bw.remote_write(30, b"1" * 10)
        bw.remote_write(50, b"1" * 10)
        # Then, write something that might overlap with some of them, but
        # conflicts. Then fill in holes left by first three writes. Conflict is
        # inevitable.
        with self.assertRaises(ConflictingWriteError):
            bw.remote_write(
                maybe_overlapping_offset,
                b'X' * min(maybe_overlapping_length, length - maybe_overlapping_offset),
            )
            bw.remote_write(0, b"1" * 10)
            bw.remote_write(20, b"1" * 10)
            bw.remote_write(40, b"1" * 10)
            bw.remote_write(60, b"1" * 40)

    def test_read_past_end_of_share_data(self):
        # test vector for immutable files (hard-coded contents of an immutable share
        # file):

        # The following immutable share file content is identical to that
        # generated with storage.immutable.ShareFile from Tahoe-LAFS v1.8.2
        # with share data == 'a'. The total size of this content is 85
        # bytes.

        containerdata = struct.pack('>LLL', 1, 1, 1)

        # A Tahoe-LAFS storage client would send as the share_data a
        # complicated string involving hash trees and a URI Extension Block
        # -- see allmydata/immutable/layout.py . This test, which is
        # simulating a client, just sends 'a'.
        share_data = b'a'

        ownernumber = struct.pack('>L', 0)
        renewsecret  = b'THIS LETS ME RENEW YOUR FILE....'
        assert len(renewsecret) == 32
        cancelsecret = b'THIS LETS ME KILL YOUR FILE HAHA'
        assert len(cancelsecret) == 32
        expirationtime = struct.pack('>L', DEFAULT_RENEWAL_TIME) # 31 days in seconds

        lease_data = ownernumber + renewsecret + cancelsecret + expirationtime

        share_file_data = containerdata + share_data + lease_data

        incoming, final = self.make_workdir("test_read_past_end_of_share_data")

        fileutil.write(final, share_file_data)

        class MockStorageServer(object):
            def add_latency(self, category, latency):
                pass
            def count(self, name, delta=1):
                pass

        mockstorageserver = MockStorageServer()

        # Now read from it.
        br = BucketReader(mockstorageserver, final)

        self.failUnlessEqual(br.remote_read(0, len(share_data)), share_data)

        # Read past the end of share data to get the cancel secret.
        read_length = len(share_data) + len(ownernumber) + len(renewsecret) + len(cancelsecret)

        result_of_read = br.remote_read(0, read_length)
        self.failUnlessEqual(result_of_read, share_data)

        result_of_read = br.remote_read(0, len(share_data)+1)
        self.failUnlessEqual(result_of_read, share_data)

class RemoteBucket(object):

    def __init__(self, target):
        self.target = target
        self.read_count = 0
        self.write_count = 0

    def callRemote(self, methname, *args, **kwargs):
        def _call():
            meth = getattr(self.target, "remote_" + methname)
            return meth(*args, **kwargs)

        if methname == "slot_readv":
            self.read_count += 1
        if "writev" in methname:
            self.write_count += 1

        return defer.maybeDeferred(_call)


class BucketProxy(unittest.TestCase):
    def make_bucket(self, name, size):
        basedir = os.path.join("storage", "BucketProxy", name)
        incoming = os.path.join(basedir, "tmp", "bucket")
        final = os.path.join(basedir, "bucket")
        fileutil.make_dirs(basedir)
        fileutil.make_dirs(os.path.join(basedir, "tmp"))
        bw = BucketWriter(self, incoming, final, size, self.make_lease())
        rb = RemoteBucket(bw)
        return bw, rb, final

    def make_lease(self):
        owner_num = 0
        renew_secret = os.urandom(32)
        cancel_secret = os.urandom(32)
        expiration_time = time.time() + 5000
        return LeaseInfo(owner_num, renew_secret, cancel_secret,
                         expiration_time, b"\x00" * 20)

    def bucket_writer_closed(self, bw, consumed):
        pass
    def add_latency(self, category, latency):
        pass
    def count(self, name, delta=1):
        pass

    def test_create(self):
        bw, rb, sharefname = self.make_bucket("test_create", 500)
        bp = WriteBucketProxy(rb, None,
                              data_size=300,
                              block_size=10,
                              num_segments=5,
                              num_share_hashes=3,
                              uri_extension_size_max=500)
        self.failUnless(interfaces.IStorageBucketWriter.providedBy(bp), bp)

    def _do_test_readwrite(self, name, header_size, wbp_class, rbp_class):
        # Let's pretend each share has 100 bytes of data, and that there are
        # 4 segments (25 bytes each), and 8 shares total. So the two
        # per-segment merkle trees (crypttext_hash_tree,
        # block_hashes) will have 4 leaves and 7 nodes each. The per-share
        # merkle tree (share_hashes) has 8 leaves and 15 nodes, and we need 3
        # nodes. Furthermore, let's assume the uri_extension is 500 bytes
        # long. That should make the whole share:
        #
        # 0x24 + 100 + 7*32 + 7*32 + 7*32 + 3*(2+32) + 4+500 = 1414 bytes long
        # 0x44 + 100 + 7*32 + 7*32 + 7*32 + 3*(2+32) + 4+500 = 1446 bytes long

        sharesize = header_size + 100 + 7*32 + 7*32 + 7*32 + 3*(2+32) + 4+500

        crypttext_hashes = [hashutil.tagged_hash(b"crypt", b"bar%d" % i)
                            for i in range(7)]
        block_hashes = [hashutil.tagged_hash(b"block", b"bar%d" % i)
                        for i in range(7)]
        share_hashes = [(i, hashutil.tagged_hash(b"share", b"bar%d" % i))
                        for i in (1,9,13)]
        uri_extension = b"s" + b"E"*498 + b"e"

        bw, rb, sharefname = self.make_bucket(name, sharesize)
        bp = wbp_class(rb, None,
                       data_size=95,
                       block_size=25,
                       num_segments=4,
                       num_share_hashes=3,
                       uri_extension_size_max=len(uri_extension))

        d = bp.put_header()
        d.addCallback(lambda res: bp.put_block(0, b"a"*25))
        d.addCallback(lambda res: bp.put_block(1, b"b"*25))
        d.addCallback(lambda res: bp.put_block(2, b"c"*25))
        d.addCallback(lambda res: bp.put_block(3, b"d"*20))
        d.addCallback(lambda res: bp.put_crypttext_hashes(crypttext_hashes))
        d.addCallback(lambda res: bp.put_block_hashes(block_hashes))
        d.addCallback(lambda res: bp.put_share_hashes(share_hashes))
        d.addCallback(lambda res: bp.put_uri_extension(uri_extension))
        d.addCallback(lambda res: bp.close())

        # now read everything back
        def _start_reading(res):
            br = BucketReader(self, sharefname)
            rb = RemoteBucket(br)
            server = NoNetworkServer(b"abc", None)
            rbp = rbp_class(rb, server, storage_index=b"")
            self.failUnlessIn("to peer", repr(rbp))
            self.failUnless(interfaces.IStorageBucketReader.providedBy(rbp), rbp)

            d1 = rbp.get_block_data(0, 25, 25)
            d1.addCallback(lambda res: self.failUnlessEqual(res, b"a"*25))
            d1.addCallback(lambda res: rbp.get_block_data(1, 25, 25))
            d1.addCallback(lambda res: self.failUnlessEqual(res, b"b"*25))
            d1.addCallback(lambda res: rbp.get_block_data(2, 25, 25))
            d1.addCallback(lambda res: self.failUnlessEqual(res, b"c"*25))
            d1.addCallback(lambda res: rbp.get_block_data(3, 25, 20))
            d1.addCallback(lambda res: self.failUnlessEqual(res, b"d"*20))

            d1.addCallback(lambda res: rbp.get_crypttext_hashes())
            d1.addCallback(lambda res:
                           self.failUnlessEqual(res, crypttext_hashes))
            d1.addCallback(lambda res: rbp.get_block_hashes(set(range(4))))
            d1.addCallback(lambda res: self.failUnlessEqual(res, block_hashes))
            d1.addCallback(lambda res: rbp.get_share_hashes())
            d1.addCallback(lambda res: self.failUnlessEqual(res, share_hashes))
            d1.addCallback(lambda res: rbp.get_uri_extension())
            d1.addCallback(lambda res:
                           self.failUnlessEqual(res, uri_extension))

            return d1

        d.addCallback(_start_reading)

        return d

    def test_readwrite_v1(self):
        return self._do_test_readwrite("test_readwrite_v1",
                                       0x24, WriteBucketProxy, ReadBucketProxy)

    def test_readwrite_v2(self):
        return self._do_test_readwrite("test_readwrite_v2",
                                       0x44, WriteBucketProxy_v2, ReadBucketProxy)

class Server(unittest.TestCase):

    def setUp(self):
        self.sparent = LoggingServiceParent()
        self.sparent.startService()
        self._lease_secret = itertools.count()
    def tearDown(self):
        return self.sparent.stopService()

    def workdir(self, name):
        basedir = os.path.join("storage", "Server", name)
        return basedir

    def create(self, name, reserved_space=0, klass=StorageServer, get_current_time=time.time):
        workdir = self.workdir(name)
        ss = klass(workdir, b"\x00" * 20, reserved_space=reserved_space,
                   stats_provider=FakeStatsProvider(),
                   get_current_time=get_current_time)
        ss.setServiceParent(self.sparent)
        return ss

    def test_create(self):
        self.create("test_create")

    def test_declares_fixed_1528(self):
        ss = self.create("test_declares_fixed_1528")
        ver = ss.remote_get_version()
        sv1 = ver[b'http://allmydata.org/tahoe/protocols/storage/v1']
        self.failUnless(sv1.get(b'prevents-read-past-end-of-share-data'), sv1)

    def test_declares_maximum_share_sizes(self):
        ss = self.create("test_declares_maximum_share_sizes")
        ver = ss.remote_get_version()
        sv1 = ver[b'http://allmydata.org/tahoe/protocols/storage/v1']
        self.failUnlessIn(b'maximum-immutable-share-size', sv1)
        self.failUnlessIn(b'maximum-mutable-share-size', sv1)

    def test_declares_available_space(self):
        ss = self.create("test_declares_available_space")
        ver = ss.remote_get_version()
        sv1 = ver[b'http://allmydata.org/tahoe/protocols/storage/v1']
        self.failUnlessIn(b'available-space', sv1)

    def allocate(self, ss, storage_index, sharenums, size, canary=None):
        renew_secret = hashutil.my_renewal_secret_hash(b"%d" % next(self._lease_secret))
        cancel_secret = hashutil.my_cancel_secret_hash(b"%d" % next(self._lease_secret))
        if not canary:
            canary = FakeCanary()
        return ss.remote_allocate_buckets(storage_index,
                                          renew_secret, cancel_secret,
                                          sharenums, size, canary)

    def test_large_share(self):
        syslow = platform.system().lower()
        if 'cygwin' in syslow or 'windows' in syslow or 'darwin' in syslow:
            raise unittest.SkipTest("If your filesystem doesn't support efficient sparse files then it is very expensive (Mac OS X and Windows don't support efficient sparse files).")

        avail = fileutil.get_available_space('.', 512*2**20)
        if avail <= 4*2**30:
            raise unittest.SkipTest("This test will spuriously fail if you have less than 4 GiB free on your filesystem.")

        ss = self.create("test_large_share")

        already,writers = self.allocate(ss, b"allocate", [0], 2**32+2)
        self.failUnlessEqual(already, set())
        self.failUnlessEqual(set(writers.keys()), set([0]))

        shnum, bucket = list(writers.items())[0]
        # This test is going to hammer your filesystem if it doesn't make a sparse file for this.  :-(
        bucket.remote_write(2**32, b"ab")
        bucket.remote_close()

        readers = ss.remote_get_buckets(b"allocate")
        reader = readers[shnum]
        self.failUnlessEqual(reader.remote_read(2**32, 2), b"ab")

    def test_dont_overfill_dirs(self):
        """
        This test asserts that if you add a second share whose storage index
        share lots of leading bits with an extant share (but isn't the exact
        same storage index), this won't add an entry to the share directory.
        """
        ss = self.create("test_dont_overfill_dirs")
        already, writers = self.allocate(ss, b"storageindex", [0], 10)
        for i, wb in writers.items():
            wb.remote_write(0, b"%10d" % i)
            wb.remote_close()
        storedir = os.path.join(self.workdir("test_dont_overfill_dirs"),
                                "shares")
        children_of_storedir = set(os.listdir(storedir))

        # Now store another one under another storageindex that has leading
        # chars the same as the first storageindex.
        already, writers = self.allocate(ss, b"storageindey", [0], 10)
        for i, wb in writers.items():
            wb.remote_write(0, b"%10d" % i)
            wb.remote_close()
        storedir = os.path.join(self.workdir("test_dont_overfill_dirs"),
                                "shares")
        new_children_of_storedir = set(os.listdir(storedir))
        self.failUnlessEqual(children_of_storedir, new_children_of_storedir)

    def test_remove_incoming(self):
        ss = self.create("test_remove_incoming")
        already, writers = self.allocate(ss, b"vid", list(range(3)), 10)
        for i,wb in writers.items():
            wb.remote_write(0, b"%10d" % i)
            wb.remote_close()
        incoming_share_dir = wb.incominghome
        incoming_bucket_dir = os.path.dirname(incoming_share_dir)
        incoming_prefix_dir = os.path.dirname(incoming_bucket_dir)
        incoming_dir = os.path.dirname(incoming_prefix_dir)
        self.failIf(os.path.exists(incoming_bucket_dir), incoming_bucket_dir)
        self.failIf(os.path.exists(incoming_prefix_dir), incoming_prefix_dir)
        self.failUnless(os.path.exists(incoming_dir), incoming_dir)

    def test_abort(self):
        # remote_abort, when called on a writer, should make sure that
        # the allocated size of the bucket is not counted by the storage
        # server when accounting for space.
        ss = self.create("test_abort")
        already, writers = self.allocate(ss, b"allocate", [0, 1, 2], 150)
        self.failIfEqual(ss.allocated_size(), 0)

        # Now abort the writers.
        for writer in writers.values():
            writer.remote_abort()
        self.failUnlessEqual(ss.allocated_size(), 0)


    def test_allocate(self):
        ss = self.create("test_allocate")

        self.failUnlessEqual(ss.remote_get_buckets(b"allocate"), {})

        already,writers = self.allocate(ss, b"allocate", [0,1,2], 75)
        self.failUnlessEqual(already, set())
        self.failUnlessEqual(set(writers.keys()), set([0,1,2]))

        # while the buckets are open, they should not count as readable
        self.failUnlessEqual(ss.remote_get_buckets(b"allocate"), {})

        # close the buckets
        for i,wb in writers.items():
            wb.remote_write(0, b"%25d" % i)
            wb.remote_close()
            # aborting a bucket that was already closed is a no-op
            wb.remote_abort()

        # now they should be readable
        b = ss.remote_get_buckets(b"allocate")
        self.failUnlessEqual(set(b.keys()), set([0,1,2]))
        self.failUnlessEqual(b[0].remote_read(0, 25), b"%25d" % 0)
        b_str = str(b[0])
        self.failUnlessIn("BucketReader", b_str)
        self.failUnlessIn("mfwgy33dmf2g 0", b_str)

        # now if we ask about writing again, the server should offer those
        # three buckets as already present. It should offer them even if we
        # don't ask about those specific ones.
        already,writers = self.allocate(ss, b"allocate", [2,3,4], 75)
        self.failUnlessEqual(already, set([0,1,2]))
        self.failUnlessEqual(set(writers.keys()), set([3,4]))

        # while those two buckets are open for writing, the server should
        # refuse to offer them to uploaders

        already2,writers2 = self.allocate(ss, b"allocate", [2,3,4,5], 75)
        self.failUnlessEqual(already2, set([0,1,2]))
        self.failUnlessEqual(set(writers2.keys()), set([5]))

        # aborting the writes should remove the tempfiles
        for i,wb in writers2.items():
            wb.remote_abort()
        already2,writers2 = self.allocate(ss, b"allocate", [2,3,4,5], 75)
        self.failUnlessEqual(already2, set([0,1,2]))
        self.failUnlessEqual(set(writers2.keys()), set([5]))

        for i,wb in writers2.items():
            wb.remote_abort()
        for i,wb in writers.items():
            wb.remote_abort()

    def test_bad_container_version(self):
        ss = self.create("test_bad_container_version")
        a,w = self.allocate(ss, b"si1", [0], 10)
        w[0].remote_write(0, b"\xff"*10)
        w[0].remote_close()

        fn = os.path.join(ss.sharedir, storage_index_to_dir(b"si1"), "0")
        f = open(fn, "rb+")
        f.seek(0)
        f.write(struct.pack(">L", 0)) # this is invalid: minimum used is v1
        f.close()

        ss.remote_get_buckets(b"allocate")

        e = self.failUnlessRaises(UnknownImmutableContainerVersionError,
                                  ss.remote_get_buckets, b"si1")
        self.failUnlessIn(" had version 0 but we wanted 1", str(e))

    def test_disconnect(self):
        # simulate a disconnection
        ss = self.create("test_disconnect")
        canary = FakeCanary()
        already,writers = self.allocate(ss, b"disconnect", [0,1,2], 75, canary)
        self.failUnlessEqual(already, set())
        self.failUnlessEqual(set(writers.keys()), set([0,1,2]))
        for (f,args,kwargs) in list(canary.disconnectors.values()):
            f(*args, **kwargs)
        del already
        del writers

        # that ought to delete the incoming shares
        already,writers = self.allocate(ss, b"disconnect", [0,1,2], 75)
        self.failUnlessEqual(already, set())
        self.failUnlessEqual(set(writers.keys()), set([0,1,2]))

    def test_reserved_space_immutable_lease(self):
        """
        If there is not enough available space to store an additional lease on an
        immutable share then ``remote_add_lease`` fails with ``NoSpace`` when
        an attempt is made to use it to create a new lease.
        """
        disk = FakeDisk(total=1024, used=0)
        self.patch(fileutil, "get_disk_stats", disk.get_disk_stats)

        ss = self.create("test_reserved_space_immutable_lease")

        storage_index = b"x" * 16
        renew_secret = b"r" * 32
        cancel_secret = b"c" * 32
        shares = {0: b"y" * 500}
        upload_immutable(ss, storage_index, renew_secret, cancel_secret, shares)

        # use up all the available space
        disk.use(disk.available)

        # Different secrets to produce a different lease, not a renewal.
        renew_secret = b"R" * 32
        cancel_secret = b"C" * 32
        with self.assertRaises(interfaces.NoSpace):
            ss.remote_add_lease(storage_index, renew_secret, cancel_secret)

    def test_reserved_space_mutable_lease(self):
        """
        If there is not enough available space to store an additional lease on a
        mutable share then ``remote_add_lease`` fails with ``NoSpace`` when an
        attempt is made to use it to create a new lease.
        """
        disk = FakeDisk(total=1024, used=0)
        self.patch(fileutil, "get_disk_stats", disk.get_disk_stats)

        ss = self.create("test_reserved_space_mutable_lease")

        renew_secrets = iter(
            "{}{}".format("r" * 31, i).encode("ascii")
            for i
            in range(5)
        )

        storage_index = b"x" * 16
        write_enabler = b"w" * 32
        cancel_secret = b"c" * 32
        secrets = (write_enabler, next(renew_secrets), cancel_secret)
        shares = {0: b"y" * 500}
        upload_mutable(ss, storage_index, secrets, shares)

        # use up all the available space
        disk.use(disk.available)

        # The upload created one lease.  There is room for three more leases
        # in the share header.  Even if we're out of disk space, on a boring
        # enough filesystem we can write these.
        for i in range(3):
            ss.remote_add_lease(storage_index, next(renew_secrets), cancel_secret)

        # Having used all of the space for leases in the header, we would have
        # to allocate storage for the next lease.  Since there is no space
        # available, this must fail instead.
        with self.assertRaises(interfaces.NoSpace):
            ss.remote_add_lease(storage_index, next(renew_secrets), cancel_secret)


    def test_reserved_space(self):
        reserved = 10000
        allocated = 0

        def call_get_disk_stats(whichdir, reserved_space=0):
            self.failUnlessEqual(reserved_space, reserved)
            return {
              'free_for_nonroot': 15000 - allocated,
              'avail': max(15000 - allocated - reserved_space, 0),
            }
        self.patch(fileutil, 'get_disk_stats', call_get_disk_stats)

        ss = self.create("test_reserved_space", reserved_space=reserved)
        # 15k available, 10k reserved, leaves 5k for shares

        # a newly created and filled share incurs this much overhead, beyond
        # the size we request.
        OVERHEAD = 3*4
        LEASE_SIZE = 4+32+32+4
        canary = FakeCanary()
        already, writers = self.allocate(ss, b"vid1", [0,1,2], 1000, canary)
        self.failUnlessEqual(len(writers), 3)
        # now the StorageServer should have 3000 bytes provisionally
        # allocated, allowing only 2000 more to be claimed
        self.failUnlessEqual(len(ss._bucket_writers), 3)

        # allocating 1001-byte shares only leaves room for one
        canary2 = FakeCanary()
        already2, writers2 = self.allocate(ss, b"vid2", [0,1,2], 1001, canary2)
        self.failUnlessEqual(len(writers2), 1)
        self.failUnlessEqual(len(ss._bucket_writers), 4)

        # we abandon the first set, so their provisional allocation should be
        # returned
        canary.disconnected()

        self.failUnlessEqual(len(ss._bucket_writers), 1)
        # now we have a provisional allocation of 1001 bytes

        # and we close the second set, so their provisional allocation should
        # become real, long-term allocation, and grows to include the
        # overhead.
        for bw in writers2.values():
            bw.remote_write(0, b"a"*25)
            bw.remote_close()
        self.failUnlessEqual(len(ss._bucket_writers), 0)

        # this also changes the amount reported as available by call_get_disk_stats
        allocated = 1001 + OVERHEAD + LEASE_SIZE

        # now there should be ALLOCATED=1001+12+72=1085 bytes allocated, and
        # 5000-1085=3915 free, therefore we can fit 39 100byte shares
        canary3 = FakeCanary()
        already3, writers3 = self.allocate(ss, b"vid3", list(range(100)), 100, canary3)
        self.failUnlessEqual(len(writers3), 39)
        self.failUnlessEqual(len(ss._bucket_writers), 39)

        canary3.disconnected()

        self.failUnlessEqual(len(ss._bucket_writers), 0)
        ss.disownServiceParent()
        del ss

    def test_seek(self):
        basedir = self.workdir("test_seek_behavior")
        fileutil.make_dirs(basedir)
        filename = os.path.join(basedir, "testfile")
        f = open(filename, "wb")
        f.write(b"start")
        f.close()
        # mode="w" allows seeking-to-create-holes, but truncates pre-existing
        # files. mode="a" preserves previous contents but does not allow
        # seeking-to-create-holes. mode="r+" allows both.
        f = open(filename, "rb+")
        f.seek(100)
        f.write(b"100")
        f.close()
        filelen = os.stat(filename)[stat.ST_SIZE]
        self.failUnlessEqual(filelen, 100+3)
        f2 = open(filename, "rb")
        self.failUnlessEqual(f2.read(5), b"start")

    def create_bucket_5_shares(
            self, ss, storage_index, expected_already=0, expected_writers=5
    ):
        """
        Given a StorageServer, create a bucket with 5 shares and return renewal
        and cancellation secrets.
        """
        canary = FakeCanary()
        sharenums = list(range(5))
        size = 100

        # Creating a bucket also creates a lease:
        rs, cs  = (hashutil.my_renewal_secret_hash(b"%d" % next(self._lease_secret)),
                   hashutil.my_cancel_secret_hash(b"%d" % next(self._lease_secret)))
        already, writers = ss.remote_allocate_buckets(storage_index, rs, cs,
                                                      sharenums, size, canary)
        self.failUnlessEqual(len(already), expected_already)
        self.failUnlessEqual(len(writers), expected_writers)
        for wb in writers.values():
            wb.remote_close()
        return rs, cs

    def test_leases(self):
        ss = self.create("test_leases")
        canary = FakeCanary()
        sharenums = list(range(5))
        size = 100

        # Create a bucket:
        rs0, cs0 = self.create_bucket_5_shares(ss, b"si0")
        (lease,) = ss.get_leases(b"si0")
        self.assertTrue(lease.is_renew_secret(rs0))

        rs1, cs1 = self.create_bucket_5_shares(ss, b"si1")

        # take out a second lease on si1
        rs2, cs2 = self.create_bucket_5_shares(ss, b"si1", 5, 0)
        (lease1, lease2) = ss.get_leases(b"si1")
        self.assertTrue(lease1.is_renew_secret(rs1))
        self.assertTrue(lease2.is_renew_secret(rs2))

        # and a third lease, using add-lease
        rs2a,cs2a = (hashutil.my_renewal_secret_hash(b"%d" % next(self._lease_secret)),
                     hashutil.my_cancel_secret_hash(b"%d" % next(self._lease_secret)))
        ss.remote_add_lease(b"si1", rs2a, cs2a)
        (lease1, lease2, lease3) = ss.get_leases(b"si1")
        self.assertTrue(lease1.is_renew_secret(rs1))
        self.assertTrue(lease2.is_renew_secret(rs2))
        self.assertTrue(lease3.is_renew_secret(rs2a))

        # add-lease on a missing storage index is silently ignored
        self.assertIsNone(ss.remote_add_lease(b"si18", b"", b""))

        # check that si0 is readable
        readers = ss.remote_get_buckets(b"si0")
        self.failUnlessEqual(len(readers), 5)

        # renew the first lease. Only the proper renew_secret should work
        ss.remote_renew_lease(b"si0", rs0)
        self.failUnlessRaises(IndexError, ss.remote_renew_lease, b"si0", cs0)
        self.failUnlessRaises(IndexError, ss.remote_renew_lease, b"si0", rs1)

        # check that si0 is still readable
        readers = ss.remote_get_buckets(b"si0")
        self.failUnlessEqual(len(readers), 5)

        # There is no such method as remote_cancel_lease for now -- see
        # ticket #1528.
        self.failIf(hasattr(ss, 'remote_cancel_lease'), \
                        "ss should not have a 'remote_cancel_lease' method/attribute")

        # test overlapping uploads
        rs3,cs3 = (hashutil.my_renewal_secret_hash(b"%d" % next(self._lease_secret)),
                   hashutil.my_cancel_secret_hash(b"%d" % next(self._lease_secret)))
        rs4,cs4 = (hashutil.my_renewal_secret_hash(b"%d" % next(self._lease_secret)),
                   hashutil.my_cancel_secret_hash(b"%d" % next(self._lease_secret)))
        already,writers = ss.remote_allocate_buckets(b"si3", rs3, cs3,
                                                     sharenums, size, canary)
        self.failUnlessEqual(len(already), 0)
        self.failUnlessEqual(len(writers), 5)
        already2,writers2 = ss.remote_allocate_buckets(b"si3", rs4, cs4,
                                                       sharenums, size, canary)
        self.failUnlessEqual(len(already2), 0)
        self.failUnlessEqual(len(writers2), 0)
        for wb in writers.values():
            wb.remote_close()

        leases = list(ss.get_leases(b"si3"))
        self.failUnlessEqual(len(leases), 1)

        already3,writers3 = ss.remote_allocate_buckets(b"si3", rs4, cs4,
                                                       sharenums, size, canary)
        self.failUnlessEqual(len(already3), 5)
        self.failUnlessEqual(len(writers3), 0)

        leases = list(ss.get_leases(b"si3"))
        self.failUnlessEqual(len(leases), 2)

    def test_immutable_add_lease_renews(self):
        """
        Adding a lease on an already leased immutable with the same secret just
        renews it.
        """
        clock = Clock()
        clock.advance(123)
        ss = self.create("test_immutable_add_lease_renews", get_current_time=clock.seconds)

        # Start out with single lease created with bucket:
        renewal_secret, cancel_secret = self.create_bucket_5_shares(ss, b"si0")
        [lease] = ss.get_leases(b"si0")
        self.assertEqual(lease.get_expiration_time(), 123 + DEFAULT_RENEWAL_TIME)

        # Time passes:
        clock.advance(123456)

        # Adding a lease with matching renewal secret just renews it:
        ss.remote_add_lease(b"si0", renewal_secret, cancel_secret)
        [lease] = ss.get_leases(b"si0")
        self.assertEqual(lease.get_expiration_time(), 123 + 123456 + DEFAULT_RENEWAL_TIME)

    def test_have_shares(self):
        """By default the StorageServer has no shares."""
        workdir = self.workdir("test_have_shares")
        ss = StorageServer(workdir, b"\x00" * 20, readonly_storage=True)
        self.assertFalse(ss.have_shares())

    def test_readonly(self):
        workdir = self.workdir("test_readonly")
        ss = StorageServer(workdir, b"\x00" * 20, readonly_storage=True)
        ss.setServiceParent(self.sparent)

        already,writers = self.allocate(ss, b"vid", [0,1,2], 75)
        self.failUnlessEqual(already, set())
        self.failUnlessEqual(writers, {})

        stats = ss.get_stats()
        self.failUnlessEqual(stats["storage_server.accepting_immutable_shares"], 0)
        if "storage_server.disk_avail" in stats:
            # Some platforms may not have an API to get disk stats.
            # But if there are stats, readonly_storage means disk_avail=0
            self.failUnlessEqual(stats["storage_server.disk_avail"], 0)

    def test_discard(self):
        # discard is really only used for other tests, but we test it anyways
        workdir = self.workdir("test_discard")
        ss = StorageServer(workdir, b"\x00" * 20, discard_storage=True)
        ss.setServiceParent(self.sparent)

        already,writers = self.allocate(ss, b"vid", [0,1,2], 75)
        self.failUnlessEqual(already, set())
        self.failUnlessEqual(set(writers.keys()), set([0,1,2]))
        for i,wb in writers.items():
            wb.remote_write(0, b"%25d" % i)
            wb.remote_close()
        # since we discard the data, the shares should be present but sparse.
        # Since we write with some seeks, the data we read back will be all
        # zeros.
        b = ss.remote_get_buckets(b"vid")
        self.failUnlessEqual(set(b.keys()), set([0,1,2]))
        self.failUnlessEqual(b[0].remote_read(0, 25), b"\x00" * 25)

    def test_reserved_space_advise_corruption(self):
        """
        If there is no available space then ``remote_advise_corrupt_share`` does
        not write a corruption report.
        """
        disk = FakeDisk(total=1024, used=1024)
        self.patch(fileutil, "get_disk_stats", disk.get_disk_stats)

        workdir = self.workdir("test_reserved_space_advise_corruption")
        ss = StorageServer(workdir, b"\x00" * 20, discard_storage=True)
        ss.setServiceParent(self.sparent)

        upload_immutable(ss, b"si0", b"r" * 32, b"c" * 32, {0: b""})
        ss.remote_advise_corrupt_share(b"immutable", b"si0", 0,
                                       b"This share smells funny.\n")

        self.assertEqual(
            [],
            os.listdir(ss.corruption_advisory_dir),
        )

    def test_advise_corruption(self):
        workdir = self.workdir("test_advise_corruption")
        ss = StorageServer(workdir, b"\x00" * 20, discard_storage=True)
        ss.setServiceParent(self.sparent)

        si0_s = base32.b2a(b"si0")
        upload_immutable(ss, b"si0", b"r" * 32, b"c" * 32, {0: b""})
        ss.remote_advise_corrupt_share(b"immutable", b"si0", 0,
                                       b"This share smells funny.\n")
        reportdir = os.path.join(workdir, "corruption-advisories")
        reports = os.listdir(reportdir)
        self.failUnlessEqual(len(reports), 1)
        report_si0 = reports[0]
        self.failUnlessIn(ensure_str(si0_s), report_si0)
        f = open(os.path.join(reportdir, report_si0), "rb")
        report = f.read()
        f.close()
        self.failUnlessIn(b"type: immutable", report)
        self.failUnlessIn(b"storage_index: %s" % si0_s, report)
        self.failUnlessIn(b"share_number: 0", report)
        self.failUnlessIn(b"This share smells funny.", report)

        # test the RIBucketWriter version too
        si1_s = base32.b2a(b"si1")
        already,writers = self.allocate(ss, b"si1", [1], 75)
        self.failUnlessEqual(already, set())
        self.failUnlessEqual(set(writers.keys()), set([1]))
        writers[1].remote_write(0, b"data")
        writers[1].remote_close()

        b = ss.remote_get_buckets(b"si1")
        self.failUnlessEqual(set(b.keys()), set([1]))
        b[1].remote_advise_corrupt_share(b"This share tastes like dust.\n")

        reports = os.listdir(reportdir)
        self.failUnlessEqual(len(reports), 2)
        report_si1 = [r for r in reports if bytes_to_native_str(si1_s) in r][0]
        f = open(os.path.join(reportdir, report_si1), "rb")
        report = f.read()
        f.close()
        self.failUnlessIn(b"type: immutable", report)
        self.failUnlessIn(b"storage_index: %s" % si1_s, report)
        self.failUnlessIn(b"share_number: 1", report)
        self.failUnlessIn(b"This share tastes like dust.", report)

    def test_advise_corruption_missing(self):
        """
        If a corruption advisory is received for a share that is not present on
        this server then it is not persisted.
        """
        workdir = self.workdir("test_advise_corruption_missing")
        ss = StorageServer(workdir, b"\x00" * 20, discard_storage=True)
        ss.setServiceParent(self.sparent)

        # Upload one share for this storage index
        upload_immutable(ss, b"si0", b"r" * 32, b"c" * 32, {0: b""})

        # And try to submit a corruption advisory about a different share
        ss.remote_advise_corrupt_share(b"immutable", b"si0", 1,
                                       b"This share smells funny.\n")

        self.assertEqual(
            [],
            os.listdir(ss.corruption_advisory_dir),
        )


class MutableServer(unittest.TestCase):

    def setUp(self):
        self.sparent = LoggingServiceParent()
        self._lease_secret = itertools.count()
    def tearDown(self):
        return self.sparent.stopService()

    def workdir(self, name):
        basedir = os.path.join("storage", "MutableServer", name)
        return basedir

    def create(self, name, get_current_time=time.time):
        workdir = self.workdir(name)
        ss = StorageServer(workdir, b"\x00" * 20,
                           get_current_time=get_current_time)
        ss.setServiceParent(self.sparent)
        return ss

    def test_create(self):
        self.create("test_create")

    def write_enabler(self, we_tag):
        return hashutil.tagged_hash(b"we_blah", we_tag)

    def renew_secret(self, tag):
        if isinstance(tag, int):
            tag = b"%d" % (tag,)
        assert isinstance(tag, bytes)
        return hashutil.tagged_hash(b"renew_blah", tag)

    def cancel_secret(self, tag):
        if isinstance(tag, int):
            tag = b"%d" % (tag,)
        assert isinstance(tag, bytes)
        return hashutil.tagged_hash(b"cancel_blah", tag)

    def allocate(self, ss, storage_index, we_tag, lease_tag, sharenums, size):
        write_enabler = self.write_enabler(we_tag)
        renew_secret = self.renew_secret(lease_tag)
        cancel_secret = self.cancel_secret(lease_tag)
        rstaraw = ss.remote_slot_testv_and_readv_and_writev
        testandwritev = dict( [ (shnum, ([], [], None) )
                         for shnum in sharenums ] )
        readv = []
        rc = rstaraw(storage_index,
                     (write_enabler, renew_secret, cancel_secret),
                     testandwritev,
                     readv)
        (did_write, readv_data) = rc
        self.failUnless(did_write)
        self.failUnless(isinstance(readv_data, dict))
        self.failUnlessEqual(len(readv_data), 0)

    def test_bad_magic(self):
        ss = self.create("test_bad_magic")
        self.allocate(ss, b"si1", b"we1", next(self._lease_secret), set([0]), 10)
        fn = os.path.join(ss.sharedir, storage_index_to_dir(b"si1"), "0")
        f = open(fn, "rb+")
        f.seek(0)
        f.write(b"BAD MAGIC")
        f.close()
        read = ss.remote_slot_readv
        e = self.failUnlessRaises(UnknownMutableContainerVersionError,
                                  read, b"si1", [0], [(0,10)])
        self.failUnlessIn(" had magic ", str(e))
        self.failUnlessIn(" but we wanted ", str(e))

    def test_container_size(self):
        ss = self.create("test_container_size")
        self.allocate(ss, b"si1", b"we1", next(self._lease_secret),
                      set([0,1,2]), 100)
        read = ss.remote_slot_readv
        rstaraw = ss.remote_slot_testv_and_readv_and_writev
        secrets = ( self.write_enabler(b"we1"),
                    self.renew_secret(b"we1"),
                    self.cancel_secret(b"we1") )
        data = b"".join([ (b"%d" % i) * 10 for i in range(10) ])
        answer = rstaraw(b"si1", secrets,
                         {0: ([], [(0,data)], len(data)+12)},
                         [])
        self.failUnlessEqual(answer, (True, {0:[],1:[],2:[]}) )

        # Trying to make the container too large (by sending a write vector
        # whose offset is too high) will raise an exception.
        TOOBIG = MutableShareFile.MAX_SIZE + 10
        self.failUnlessRaises(DataTooLargeError,
                              rstaraw, b"si1", secrets,
                              {0: ([], [(TOOBIG,data)], None)},
                              [])

        answer = rstaraw(b"si1", secrets,
                         {0: ([], [(0,data)], None)},
                         [])
        self.failUnlessEqual(answer, (True, {0:[],1:[],2:[]}) )

        read_answer = read(b"si1", [0], [(0,10)])
        self.failUnlessEqual(read_answer, {0: [data[:10]]})

        # Sending a new_length shorter than the current length truncates the
        # data.
        answer = rstaraw(b"si1", secrets,
                         {0: ([], [], 9)},
                         [])
        read_answer = read(b"si1", [0], [(0,10)])
        self.failUnlessEqual(read_answer, {0: [data[:9]]})

        # Sending a new_length longer than the current length doesn't change
        # the data.
        answer = rstaraw(b"si1", secrets,
                         {0: ([], [], 20)},
                         [])
        assert answer == (True, {0:[],1:[],2:[]})
        read_answer = read(b"si1", [0], [(0, 20)])
        self.failUnlessEqual(read_answer, {0: [data[:9]]})

        # Sending a write vector whose start is after the end of the current
        # data doesn't reveal "whatever was there last time" (palimpsest),
        # but instead fills with zeroes.

        # To test this, we fill the data area with a recognizable pattern.
        pattern = u''.join([chr(i) for i in range(100)]).encode("utf-8")
        answer = rstaraw(b"si1", secrets,
                         {0: ([], [(0, pattern)], None)},
                         [])
        assert answer == (True, {0:[],1:[],2:[]})
        # Then truncate the data...
        answer = rstaraw(b"si1", secrets,
                         {0: ([], [], 20)},
                         [])
        assert answer == (True, {0:[],1:[],2:[]})
        # Just confirm that you get an empty string if you try to read from
        # past the (new) endpoint now.
        answer = rstaraw(b"si1", secrets,
                         {0: ([], [], None)},
                         [(20, 1980)])
        self.failUnlessEqual(answer, (True, {0:[b''],1:[b''],2:[b'']}))

        # Then the extend the file by writing a vector which starts out past
        # the end...
        answer = rstaraw(b"si1", secrets,
                         {0: ([], [(50, b'hellothere')], None)},
                         [])
        assert answer == (True, {0:[],1:[],2:[]})
        # Now if you read the stuff between 20 (where we earlier truncated)
        # and 50, it had better be all zeroes.
        answer = rstaraw(b"si1", secrets,
                         {0: ([], [], None)},
                         [(20, 30)])
        self.failUnlessEqual(answer, (True, {0:[b'\x00'*30],1:[b''],2:[b'']}))

        # Also see if the server explicitly declares that it supports this
        # feature.
        ver = ss.remote_get_version()
        storage_v1_ver = ver[b"http://allmydata.org/tahoe/protocols/storage/v1"]
        self.failUnless(storage_v1_ver.get(b"fills-holes-with-zero-bytes"))

        # If the size is dropped to zero the share is deleted.
        answer = rstaraw(b"si1", secrets,
                         {0: ([], [(0,data)], 0)},
                         [])
        self.failUnlessEqual(answer, (True, {0:[],1:[],2:[]}) )

        read_answer = read(b"si1", [0], [(0,10)])
        self.failUnlessEqual(read_answer, {})

    def test_allocate(self):
        ss = self.create("test_allocate")
        self.allocate(ss, b"si1", b"we1", next(self._lease_secret),
                      set([0,1,2]), 100)

        read = ss.remote_slot_readv
        self.failUnlessEqual(read(b"si1", [0], [(0, 10)]),
                             {0: [b""]})
        self.failUnlessEqual(read(b"si1", [], [(0, 10)]),
                             {0: [b""], 1: [b""], 2: [b""]})
        self.failUnlessEqual(read(b"si1", [0], [(100, 10)]),
                             {0: [b""]})

        # try writing to one
        secrets = ( self.write_enabler(b"we1"),
                    self.renew_secret(b"we1"),
                    self.cancel_secret(b"we1") )
        data = b"".join([ (b"%d" % i) * 10 for i in range(10) ])
        write = ss.remote_slot_testv_and_readv_and_writev
        answer = write(b"si1", secrets,
                       {0: ([], [(0,data)], None)},
                       [])
        self.failUnlessEqual(answer, (True, {0:[],1:[],2:[]}) )

        self.failUnlessEqual(read(b"si1", [0], [(0,20)]),
                             {0: [b"00000000001111111111"]})
        self.failUnlessEqual(read(b"si1", [0], [(95,10)]),
                             {0: [b"99999"]})
        #self.failUnlessEqual(s0.remote_get_length(), 100)

        bad_secrets = (b"bad write enabler", secrets[1], secrets[2])
        f = self.failUnlessRaises(BadWriteEnablerError,
                                  write, b"si1", bad_secrets,
                                  {}, [])
        self.failUnlessIn("The write enabler was recorded by nodeid 'aaaaaaaaaaaaaaaaaaaaaaaaaaaaaaaa'.", str(f))

        # this testv should fail
        answer = write(b"si1", secrets,
                       {0: ([(0, 12, b"eq", b"444444444444"),
                             (20, 5, b"eq", b"22222"),
                             ],
                            [(0, b"x"*100)],
                            None),
                        },
                       [(0,12), (20,5)],
                       )
        self.failUnlessEqual(answer, (False,
                                      {0: [b"000000000011", b"22222"],
                                       1: [b"", b""],
                                       2: [b"", b""],
                                       }))
        self.failUnlessEqual(read(b"si1", [0], [(0,100)]), {0: [data]})

    def test_operators(self):
        # test operators, the data we're comparing is '11111' in all cases.
        # test both fail+pass, reset data after each one.
        ss = self.create("test_operators")

        secrets = ( self.write_enabler(b"we1"),
                    self.renew_secret(b"we1"),
                    self.cancel_secret(b"we1") )
        data = b"".join([ (b"%d" % i) * 10 for i in range(10) ])
        write = ss.remote_slot_testv_and_readv_and_writev
        read = ss.remote_slot_readv

        def reset():
            write(b"si1", secrets,
                  {0: ([], [(0,data)], None)},
                  [])

        reset()

        #  eq
        answer = write(b"si1", secrets, {0: ([(10, 5, b"eq", b"11112"),
                                             ],
                                            [(0, b"x"*100)],
                                            None,
                                            )}, [(10,5)])
        self.failUnlessEqual(answer, (False, {0: [b"11111"]}))
        self.failUnlessEqual(read(b"si1", [0], [(0,100)]), {0: [data]})
        reset()

        answer = write(b"si1", secrets, {0: ([(10, 5, b"eq", b"11111"),
                                             ],
                                            [(0, b"y"*100)],
                                            None,
                                            )}, [(10,5)])
        self.failUnlessEqual(answer, (True, {0: [b"11111"]}))
        self.failUnlessEqual(read(b"si1", [0], [(0,100)]), {0: [b"y"*100]})
        reset()

        # finally, test some operators against empty shares
        answer = write(b"si1", secrets, {1: ([(10, 5, b"eq", b"11112"),
                                             ],
                                            [(0, b"x"*100)],
                                            None,
                                            )}, [(10,5)])
        self.failUnlessEqual(answer, (False, {0: [b"11111"]}))
        self.failUnlessEqual(read(b"si1", [0], [(0,100)]), {0: [data]})
        reset()

    def test_readv(self):
        ss = self.create("test_readv")
        secrets = ( self.write_enabler(b"we1"),
                    self.renew_secret(b"we1"),
                    self.cancel_secret(b"we1") )
        data = b"".join([ (b"%d" % i) * 10 for i in range(10) ])
        write = ss.remote_slot_testv_and_readv_and_writev
        read = ss.remote_slot_readv
        data = [(b"%d" % i) * 100 for i in range(3)]
        rc = write(b"si1", secrets,
                   {0: ([], [(0,data[0])], None),
                    1: ([], [(0,data[1])], None),
                    2: ([], [(0,data[2])], None),
                    }, [])
        self.failUnlessEqual(rc, (True, {}))

        answer = read(b"si1", [], [(0, 10)])
        self.failUnlessEqual(answer, {0: [b"0"*10],
                                      1: [b"1"*10],
                                      2: [b"2"*10]})

    def compare_leases_without_timestamps(self, leases_a, leases_b):
        self.failUnlessEqual(len(leases_a), len(leases_b))
        for i in range(len(leases_a)):
            a = leases_a[i]
            b = leases_b[i]
            self.failUnlessEqual(a.owner_num,       b.owner_num)
            self.failUnlessEqual(a.renew_secret,    b.renew_secret)
            self.failUnlessEqual(a.cancel_secret,   b.cancel_secret)
            self.failUnlessEqual(a.nodeid,          b.nodeid)

    def test_leases(self):
        ss = self.create("test_leases")
        def secrets(n):
            return ( self.write_enabler(b"we1"),
                     self.renew_secret(b"we1-%d" % n),
                     self.cancel_secret(b"we1-%d" % n) )
        data = b"".join([ (b"%d" % i) * 10 for i in range(10) ])
        write = ss.remote_slot_testv_and_readv_and_writev
        read = ss.remote_slot_readv
        rc = write(b"si1", secrets(0), {0: ([], [(0,data)], None)}, [])
        self.failUnlessEqual(rc, (True, {}))

        # create a random non-numeric file in the bucket directory, to
        # exercise the code that's supposed to ignore those.
        bucket_dir = os.path.join(self.workdir("test_leases"),
                                  "shares", storage_index_to_dir(b"si1"))
        f = open(os.path.join(bucket_dir, "ignore_me.txt"), "w")
        f.write("you ought to be ignoring me\n")
        f.close()

        s0 = MutableShareFile(os.path.join(bucket_dir, "0"))
        self.failUnlessEqual(len(list(s0.get_leases())), 1)

        # add-lease on a missing storage index is silently ignored
        self.failUnlessEqual(ss.remote_add_lease(b"si18", b"", b""), None)

        # re-allocate the slots and use the same secrets, that should update
        # the lease
        write(b"si1", secrets(0), {0: ([], [(0,data)], None)}, [])
        self.failUnlessEqual(len(list(s0.get_leases())), 1)

        # renew it directly
        ss.remote_renew_lease(b"si1", secrets(0)[1])
        self.failUnlessEqual(len(list(s0.get_leases())), 1)

        # now allocate them with a bunch of different secrets, to trigger the
        # extended lease code. Use add_lease for one of them.
        write(b"si1", secrets(1), {0: ([], [(0,data)], None)}, [])
        self.failUnlessEqual(len(list(s0.get_leases())), 2)
        secrets2 = secrets(2)
        ss.remote_add_lease(b"si1", secrets2[1], secrets2[2])
        self.failUnlessEqual(len(list(s0.get_leases())), 3)
        write(b"si1", secrets(3), {0: ([], [(0,data)], None)}, [])
        write(b"si1", secrets(4), {0: ([], [(0,data)], None)}, [])
        write(b"si1", secrets(5), {0: ([], [(0,data)], None)}, [])

        self.failUnlessEqual(len(list(s0.get_leases())), 6)

        all_leases = list(s0.get_leases())
        # and write enough data to expand the container, forcing the server
        # to move the leases
        write(b"si1", secrets(0),
              {0: ([], [(0,data)], 200), },
              [])

        # read back the leases, make sure they're still intact.
        self.compare_leases_without_timestamps(all_leases, list(s0.get_leases()))

        ss.remote_renew_lease(b"si1", secrets(0)[1])
        ss.remote_renew_lease(b"si1", secrets(1)[1])
        ss.remote_renew_lease(b"si1", secrets(2)[1])
        ss.remote_renew_lease(b"si1", secrets(3)[1])
        ss.remote_renew_lease(b"si1", secrets(4)[1])
        self.compare_leases_without_timestamps(all_leases, list(s0.get_leases()))
        # get a new copy of the leases, with the current timestamps. Reading
        # data and failing to renew/cancel leases should leave the timestamps
        # alone.
        all_leases = list(s0.get_leases())
        # renewing with a bogus token should prompt an error message

        # examine the exception thus raised, make sure the old nodeid is
        # present, to provide for share migration
        e = self.failUnlessRaises(IndexError,
                                  ss.remote_renew_lease, b"si1",
                                  secrets(20)[1])
        e_s = str(e)
        self.failUnlessIn("Unable to renew non-existent lease", e_s)
        self.failUnlessIn("I have leases accepted by nodeids:", e_s)
        self.failUnlessIn("nodeids: 'aaaaaaaaaaaaaaaaaaaaaaaaaaaaaaaa' .", e_s)

        self.assertEqual(all_leases, list(s0.get_leases()))

        # reading shares should not modify the timestamp
        read(b"si1", [], [(0,200)])
        self.assertEqual(all_leases, list(s0.get_leases()))

        write(b"si1", secrets(0),
              {0: ([], [(200, b"make me bigger")], None)}, [])
        self.compare_leases_without_timestamps(all_leases, list(s0.get_leases()))

        write(b"si1", secrets(0),
              {0: ([], [(500, b"make me really bigger")], None)}, [])
        self.compare_leases_without_timestamps(all_leases, list(s0.get_leases()))

    def test_mutable_add_lease_renews(self):
        """
        Adding a lease on an already leased mutable with the same secret just
        renews it.
        """
        clock = Clock()
        clock.advance(235)
        ss = self.create("test_mutable_add_lease_renews",
                         get_current_time=clock.seconds)
        def secrets(n):
            return ( self.write_enabler(b"we1"),
                     self.renew_secret(b"we1-%d" % n),
                     self.cancel_secret(b"we1-%d" % n) )
        data = b"".join([ (b"%d" % i) * 10 for i in range(10) ])
        write = ss.remote_slot_testv_and_readv_and_writev
        write_enabler, renew_secret, cancel_secret = secrets(0)
        rc = write(b"si1", (write_enabler, renew_secret, cancel_secret),
                   {0: ([], [(0,data)], None)}, [])
        self.failUnlessEqual(rc, (True, {}))

        bucket_dir = os.path.join(self.workdir("test_mutable_add_lease_renews"),
                                  "shares", storage_index_to_dir(b"si1"))
        s0 = MutableShareFile(os.path.join(bucket_dir, "0"))
        [lease] = s0.get_leases()
        self.assertEqual(lease.get_expiration_time(), 235 + DEFAULT_RENEWAL_TIME)

        # Time passes...
        clock.advance(835)

        # Adding a lease renews it:
        ss.remote_add_lease(b"si1", renew_secret, cancel_secret)
        [lease] = s0.get_leases()
        self.assertEqual(lease.get_expiration_time(),
                         235 + 835 + DEFAULT_RENEWAL_TIME)

    def test_remove(self):
        ss = self.create("test_remove")
        self.allocate(ss, b"si1", b"we1", next(self._lease_secret),
                      set([0,1,2]), 100)
        readv = ss.remote_slot_readv
        writev = ss.remote_slot_testv_and_readv_and_writev
        secrets = ( self.write_enabler(b"we1"),
                    self.renew_secret(b"we1"),
                    self.cancel_secret(b"we1") )
        # delete sh0 by setting its size to zero
        answer = writev(b"si1", secrets,
                        {0: ([], [], 0)},
                        [])
        # the answer should mention all the shares that existed before the
        # write
        self.failUnlessEqual(answer, (True, {0:[],1:[],2:[]}) )
        # but a new read should show only sh1 and sh2
        self.failUnlessEqual(readv(b"si1", [], [(0,10)]),
                             {1: [b""], 2: [b""]})

        # delete sh1 by setting its size to zero
        answer = writev(b"si1", secrets,
                        {1: ([], [], 0)},
                        [])
        self.failUnlessEqual(answer, (True, {1:[],2:[]}) )
        self.failUnlessEqual(readv(b"si1", [], [(0,10)]),
                             {2: [b""]})

        # delete sh2 by setting its size to zero
        answer = writev(b"si1", secrets,
                        {2: ([], [], 0)},
                        [])
        self.failUnlessEqual(answer, (True, {2:[]}) )
        self.failUnlessEqual(readv(b"si1", [], [(0,10)]),
                             {})
        # and the bucket directory should now be gone
        si = base32.b2a(b"si1")
        # note: this is a detail of the storage server implementation, and
        # may change in the future
        si = bytes_to_native_str(si)  # filesystem paths are native strings
        prefix = si[:2]
        prefixdir = os.path.join(self.workdir("test_remove"), "shares", prefix)
        bucketdir = os.path.join(prefixdir, si)
        self.failUnless(os.path.exists(prefixdir), prefixdir)
        self.failIf(os.path.exists(bucketdir), bucketdir)

    def test_writev_without_renew_lease(self):
        """
        The helper method ``slot_testv_and_readv_and_writev`` does not renew
        leases if ``False`` is passed for the ``renew_leases`` parameter.
        """
        ss = self.create("test_writev_without_renew_lease")

        storage_index = b"si2"
        secrets = (
            self.write_enabler(storage_index),
            self.renew_secret(storage_index),
            self.cancel_secret(storage_index),
        )

        sharenum = 3
        datav = [(0, b"Hello, world")]

        ss.slot_testv_and_readv_and_writev(
            storage_index=storage_index,
            secrets=secrets,
            test_and_write_vectors={
                sharenum: ([], datav, None),
            },
            read_vector=[],
            renew_leases=False,
        )
        leases = list(ss.get_slot_leases(storage_index))
        self.assertEqual([], leases)

    def test_get_slot_leases_empty_slot(self):
        """
        When ``get_slot_leases`` is called for a slot for which the server has no
        shares, it returns an empty iterable.
        """
        ss = self.create("test_get_slot_leases_empty_slot")
        self.assertEqual(
            list(ss.get_slot_leases(b"si1")),
            [],
        )

    def test_remove_non_present(self):
        """
        A write vector which would remove a share completely is applied as a no-op
        by a server which does not have the share.
        """
        ss = self.create("test_remove_non_present")

        storage_index = b"si1"
        secrets = (
            self.write_enabler(storage_index),
            self.renew_secret(storage_index),
            self.cancel_secret(storage_index),
        )

        sharenum = 3
        testv = []
        datav = []
        new_length = 0
        read_vector = []

        # We don't even need to create any shares to exercise this
        # functionality.  Just go straight to sending a truncate-to-zero
        # write.
        testv_is_good, read_data = ss.remote_slot_testv_and_readv_and_writev(
            storage_index=storage_index,
            secrets=secrets,
            test_and_write_vectors={
                sharenum: (testv, datav, new_length),
            },
            read_vector=read_vector,
        )

        self.assertTrue(testv_is_good)
        self.assertEqual({}, read_data)


class MDMFProxies(unittest.TestCase, ShouldFailMixin):
    def setUp(self):
        self.sparent = LoggingServiceParent()
        self._lease_secret = itertools.count()
        self.ss = self.create("MDMFProxies storage test server")
        self.rref = RemoteBucket(self.ss)
        self.storage_server = _StorageServer(lambda: self.rref)
        self.secrets = (self.write_enabler(b"we_secret"),
                        self.renew_secret(b"renew_secret"),
                        self.cancel_secret(b"cancel_secret"))
        self.segment = b"aaaaaa"
        self.block = b"aa"
        self.salt = b"a" * 16
        self.block_hash = b"a" * 32
        self.block_hash_tree = [self.block_hash for i in range(6)]
        self.share_hash = self.block_hash
        self.share_hash_chain = dict([(i, self.share_hash) for i in range(6)])
        self.signature = b"foobarbaz"
        self.verification_key = b"vvvvvv"
        self.encprivkey = b"private"
        self.root_hash = self.block_hash
        self.salt_hash = self.root_hash
        self.salt_hash_tree = [self.salt_hash for i in range(6)]
        self.block_hash_tree_s = self.serialize_blockhashes(self.block_hash_tree)
        self.share_hash_chain_s = self.serialize_sharehashes(self.share_hash_chain)
        # blockhashes and salt hashes are serialized in the same way,
        # only we lop off the first element and store that in the
        # header.
        self.salt_hash_tree_s = self.serialize_blockhashes(self.salt_hash_tree[1:])


    def tearDown(self):
        self.sparent.stopService()
        shutil.rmtree(self.workdir("MDMFProxies storage test server"))


    def write_enabler(self, we_tag):
        return hashutil.tagged_hash(b"we_blah", we_tag)


    def renew_secret(self, tag):
        if isinstance(tag, int):
            tag = b"%d" % tag
        return hashutil.tagged_hash(b"renew_blah", tag)


    def cancel_secret(self, tag):
        if isinstance(tag, int):
            tag = b"%d" % tag
        return hashutil.tagged_hash(b"cancel_blah", tag)


    def workdir(self, name):
        basedir = os.path.join("storage", "MutableServer", name)
        return basedir


    def create(self, name):
        workdir = self.workdir(name)
        ss = StorageServer(workdir, b"\x00" * 20)
        ss.setServiceParent(self.sparent)
        return ss


    def build_test_mdmf_share(self, tail_segment=False, empty=False):
        # Start with the checkstring
        data = struct.pack(">BQ32s",
                           1,
                           0,
                           self.root_hash)
        self.checkstring = data
        # Next, the encoding parameters
        if tail_segment:
            data += struct.pack(">BBQQ",
                                3,
                                10,
                                6,
                                33)
        elif empty:
            data += struct.pack(">BBQQ",
                                3,
                                10,
                                0,
                                0)
        else:
            data += struct.pack(">BBQQ",
                                3,
                                10,
                                6,
                                36)
        # Now we'll build the offsets.
        sharedata = b""
        if not tail_segment and not empty:
            for i in range(6):
                sharedata += self.salt + self.block
        elif tail_segment:
            for i in range(5):
                sharedata += self.salt + self.block
            sharedata += self.salt + b"a"

        # The encrypted private key comes after the shares + salts
        offset_size = struct.calcsize(MDMFOFFSETS)
        encrypted_private_key_offset = len(data) + offset_size
        # The share has chain comes after the private key
        sharehashes_offset = encrypted_private_key_offset + \
            len(self.encprivkey)

        # The signature comes after the share hash chain.
        signature_offset = sharehashes_offset + len(self.share_hash_chain_s)

        verification_key_offset = signature_offset + len(self.signature)
        verification_key_end = verification_key_offset + \
            len(self.verification_key)

        share_data_offset = offset_size
        share_data_offset += PRIVATE_KEY_SIZE
        share_data_offset += SIGNATURE_SIZE
        share_data_offset += VERIFICATION_KEY_SIZE
        share_data_offset += SHARE_HASH_CHAIN_SIZE

        blockhashes_offset = share_data_offset + len(sharedata)
        eof_offset = blockhashes_offset + len(self.block_hash_tree_s)

        data += struct.pack(MDMFOFFSETS,
                            encrypted_private_key_offset,
                            sharehashes_offset,
                            signature_offset,
                            verification_key_offset,
                            verification_key_end,
                            share_data_offset,
                            blockhashes_offset,
                            eof_offset)

        self.offsets = {}
        self.offsets['enc_privkey'] = encrypted_private_key_offset
        self.offsets['block_hash_tree'] = blockhashes_offset
        self.offsets['share_hash_chain'] = sharehashes_offset
        self.offsets['signature'] = signature_offset
        self.offsets['verification_key'] = verification_key_offset
        self.offsets['share_data'] = share_data_offset
        self.offsets['verification_key_end'] = verification_key_end
        self.offsets['EOF'] = eof_offset

        # the private key,
        data += self.encprivkey
        # the sharehashes
        data += self.share_hash_chain_s
        # the signature,
        data += self.signature
        # and the verification key
        data += self.verification_key
        # Then we'll add in gibberish until we get to the right point.
        nulls = b"".join([b" " for i in range(len(data), share_data_offset)])
        data += nulls

        # Then the share data
        data += sharedata
        # the blockhashes
        data += self.block_hash_tree_s
        return data


    def write_test_share_to_server(self,
                                   storage_index,
                                   tail_segment=False,
                                   empty=False):
        """
        I write some data for the read tests to read to self.ss

        If tail_segment=True, then I will write a share that has a
        smaller tail segment than other segments.
        """
        write = self.ss.remote_slot_testv_and_readv_and_writev
        data = self.build_test_mdmf_share(tail_segment, empty)
        # Finally, we write the whole thing to the storage server in one
        # pass.
        testvs = [(0, 1, b"eq", b"")]
        tws = {}
        tws[0] = (testvs, [(0, data)], None)
        readv = [(0, 1)]
        results = write(storage_index, self.secrets, tws, readv)
        self.failUnless(results[0])


    def build_test_sdmf_share(self, empty=False):
        if empty:
            sharedata = b""
        else:
            sharedata = self.segment * 6
        self.sharedata = sharedata
        blocksize = len(sharedata) // 3
        block = sharedata[:blocksize]
        self.blockdata = block
        prefix = struct.pack(">BQ32s16s BBQQ",
                             0, # version,
                             0,
                             self.root_hash,
                             self.salt,
                             3,
                             10,
                             len(sharedata),
                             len(sharedata),
                            )
        post_offset = struct.calcsize(">BQ32s16sBBQQLLLLQQ")
        signature_offset = post_offset + len(self.verification_key)
        sharehashes_offset = signature_offset + len(self.signature)
        blockhashes_offset = sharehashes_offset + len(self.share_hash_chain_s)
        sharedata_offset = blockhashes_offset + len(self.block_hash_tree_s)
        encprivkey_offset = sharedata_offset + len(block)
        eof_offset = encprivkey_offset + len(self.encprivkey)
        offsets = struct.pack(">LLLLQQ",
                              signature_offset,
                              sharehashes_offset,
                              blockhashes_offset,
                              sharedata_offset,
                              encprivkey_offset,
                              eof_offset)
        final_share = b"".join([prefix,
                                offsets,
                                self.verification_key,
                                self.signature,
                                self.share_hash_chain_s,
                                self.block_hash_tree_s,
                                block,
                                self.encprivkey])
        self.offsets = {}
        self.offsets['signature'] = signature_offset
        self.offsets['share_hash_chain'] = sharehashes_offset
        self.offsets['block_hash_tree'] = blockhashes_offset
        self.offsets['share_data'] = sharedata_offset
        self.offsets['enc_privkey'] = encprivkey_offset
        self.offsets['EOF'] = eof_offset
        return final_share


    def write_sdmf_share_to_server(self,
                                   storage_index,
                                   empty=False):
        # Some tests need SDMF shares to verify that we can still
        # read them. This method writes one, which resembles but is not
        write = self.ss.remote_slot_testv_and_readv_and_writev
        share = self.build_test_sdmf_share(empty)
        testvs = [(0, 1, b"eq", b"")]
        tws = {}
        tws[0] = (testvs, [(0, share)], None)
        readv = []
        results = write(storage_index, self.secrets, tws, readv)
        self.failUnless(results[0])


    def test_read(self):
        self.write_test_share_to_server(b"si1")
        mr = MDMFSlotReadProxy(self.storage_server, b"si1", 0)
        # Check that every method equals what we expect it to.
        d = defer.succeed(None)
        def _check_block_and_salt(block_and_salt):
            (block, salt) = block_and_salt
            self.failUnlessEqual(block, self.block)
            self.failUnlessEqual(salt, self.salt)

        for i in range(6):
            d.addCallback(lambda ignored, i=i:
                mr.get_block_and_salt(i))
            d.addCallback(_check_block_and_salt)

        d.addCallback(lambda ignored:
            mr.get_encprivkey())
        d.addCallback(lambda encprivkey:
            self.failUnlessEqual(self.encprivkey, encprivkey))

        d.addCallback(lambda ignored:
            mr.get_blockhashes())
        d.addCallback(lambda blockhashes:
            self.failUnlessEqual(self.block_hash_tree, blockhashes))

        d.addCallback(lambda ignored:
            mr.get_sharehashes())
        d.addCallback(lambda sharehashes:
            self.failUnlessEqual(self.share_hash_chain, sharehashes))

        d.addCallback(lambda ignored:
            mr.get_signature())
        d.addCallback(lambda signature:
            self.failUnlessEqual(signature, self.signature))

        d.addCallback(lambda ignored:
            mr.get_verification_key())
        d.addCallback(lambda verification_key:
            self.failUnlessEqual(verification_key, self.verification_key))

        d.addCallback(lambda ignored:
            mr.get_seqnum())
        d.addCallback(lambda seqnum:
            self.failUnlessEqual(seqnum, 0))

        d.addCallback(lambda ignored:
            mr.get_root_hash())
        d.addCallback(lambda root_hash:
            self.failUnlessEqual(self.root_hash, root_hash))

        d.addCallback(lambda ignored:
            mr.get_seqnum())
        d.addCallback(lambda seqnum:
            self.failUnlessEqual(0, seqnum))

        d.addCallback(lambda ignored:
            mr.get_encoding_parameters())
        def _check_encoding_parameters(args):
            (k, n, segsize, datalen) = args
            self.failUnlessEqual(k, 3)
            self.failUnlessEqual(n, 10)
            self.failUnlessEqual(segsize, 6)
            self.failUnlessEqual(datalen, 36)
        d.addCallback(_check_encoding_parameters)

        d.addCallback(lambda ignored:
            mr.get_checkstring())
        d.addCallback(lambda checkstring:
            self.failUnlessEqual(checkstring, checkstring))
        return d


    def test_read_with_different_tail_segment_size(self):
        self.write_test_share_to_server(b"si1", tail_segment=True)
        mr = MDMFSlotReadProxy(self.storage_server, b"si1", 0)
        d = mr.get_block_and_salt(5)
        def _check_tail_segment(results):
            block, salt = results
            self.failUnlessEqual(len(block), 1)
            self.failUnlessEqual(block, b"a")
        d.addCallback(_check_tail_segment)
        return d


    def test_get_block_with_invalid_segnum(self):
        self.write_test_share_to_server(b"si1")
        mr = MDMFSlotReadProxy(self.storage_server, b"si1", 0)
        d = defer.succeed(None)
        d.addCallback(lambda ignored:
            self.shouldFail(LayoutInvalid, "test invalid segnum",
                            None,
                            mr.get_block_and_salt, 7))
        return d


    def test_get_encoding_parameters_first(self):
        self.write_test_share_to_server(b"si1")
        mr = MDMFSlotReadProxy(self.storage_server, b"si1", 0)
        d = mr.get_encoding_parameters()
        def _check_encoding_parameters(args):
            (k, n, segment_size, datalen) = args
            self.failUnlessEqual(k, 3)
            self.failUnlessEqual(n, 10)
            self.failUnlessEqual(segment_size, 6)
            self.failUnlessEqual(datalen, 36)
        d.addCallback(_check_encoding_parameters)
        return d


    def test_get_seqnum_first(self):
        self.write_test_share_to_server(b"si1")
        mr = MDMFSlotReadProxy(self.storage_server, b"si1", 0)
        d = mr.get_seqnum()
        d.addCallback(lambda seqnum:
            self.failUnlessEqual(seqnum, 0))
        return d


    def test_get_root_hash_first(self):
        self.write_test_share_to_server(b"si1")
        mr = MDMFSlotReadProxy(self.storage_server, b"si1", 0)
        d = mr.get_root_hash()
        d.addCallback(lambda root_hash:
            self.failUnlessEqual(root_hash, self.root_hash))
        return d


    def test_get_checkstring_first(self):
        self.write_test_share_to_server(b"si1")
        mr = MDMFSlotReadProxy(self.storage_server, b"si1", 0)
        d = mr.get_checkstring()
        d.addCallback(lambda checkstring:
            self.failUnlessEqual(checkstring, self.checkstring))
        return d


    def test_write_read_vectors(self):
        # When writing for us, the storage server will return to us a
        # read vector, along with its result. If a write fails because
        # the test vectors failed, this read vector can help us to
        # diagnose the problem. This test ensures that the read vector
        # is working appropriately.
        mw = self._make_new_mw(b"si1", 0)

        for i in range(6):
            mw.put_block(self.block, i, self.salt)
        mw.put_encprivkey(self.encprivkey)
        mw.put_blockhashes(self.block_hash_tree)
        mw.put_sharehashes(self.share_hash_chain)
        mw.put_root_hash(self.root_hash)
        mw.put_signature(self.signature)
        mw.put_verification_key(self.verification_key)
        d = mw.finish_publishing()
        def _then(results):
            self.failUnless(len(results), 2)
            result, readv = results
            self.failUnless(result)
            self.failIf(readv)
            self.old_checkstring = mw.get_checkstring()
            mw.set_checkstring(b"")
        d.addCallback(_then)
        d.addCallback(lambda ignored:
            mw.finish_publishing())
        def _then_again(results):
            self.failUnlessEqual(len(results), 2)
            result, readvs = results
            self.failIf(result)
            self.failUnlessIn(0, readvs)
            readv = readvs[0][0]
            self.failUnlessEqual(readv, self.old_checkstring)
        d.addCallback(_then_again)
        # The checkstring remains the same for the rest of the process.
        return d


    def test_private_key_after_share_hash_chain(self):
        mw = self._make_new_mw(b"si1", 0)
        d = defer.succeed(None)
        for i in range(6):
            d.addCallback(lambda ignored, i=i:
                mw.put_block(self.block, i, self.salt))
        d.addCallback(lambda ignored:
            mw.put_encprivkey(self.encprivkey))
        d.addCallback(lambda ignored:
            mw.put_sharehashes(self.share_hash_chain))

        # Now try to put the private key again.
        d.addCallback(lambda ignored:
            self.shouldFail(LayoutInvalid, "test repeat private key",
                            None,
                            mw.put_encprivkey, self.encprivkey))
        return d


    def test_signature_after_verification_key(self):
        mw = self._make_new_mw(b"si1", 0)
        d = defer.succeed(None)
        # Put everything up to and including the verification key.
        for i in range(6):
            d.addCallback(lambda ignored, i=i:
                mw.put_block(self.block, i, self.salt))
        d.addCallback(lambda ignored:
            mw.put_encprivkey(self.encprivkey))
        d.addCallback(lambda ignored:
            mw.put_blockhashes(self.block_hash_tree))
        d.addCallback(lambda ignored:
            mw.put_sharehashes(self.share_hash_chain))
        d.addCallback(lambda ignored:
            mw.put_root_hash(self.root_hash))
        d.addCallback(lambda ignored:
            mw.put_signature(self.signature))
        d.addCallback(lambda ignored:
            mw.put_verification_key(self.verification_key))
        # Now try to put the signature again. This should fail
        d.addCallback(lambda ignored:
            self.shouldFail(LayoutInvalid, "signature after verification",
                            None,
                            mw.put_signature, self.signature))
        return d


    def test_uncoordinated_write(self):
        # Make two mutable writers, both pointing to the same storage
        # server, both at the same storage index, and try writing to the
        # same share.
        mw1 = self._make_new_mw(b"si1", 0)
        mw2 = self._make_new_mw(b"si1", 0)

        def _check_success(results):
            result, readvs = results
            self.failUnless(result)

        def _check_failure(results):
            result, readvs = results
            self.failIf(result)

        def _write_share(mw):
            for i in range(6):
                mw.put_block(self.block, i, self.salt)
            mw.put_encprivkey(self.encprivkey)
            mw.put_blockhashes(self.block_hash_tree)
            mw.put_sharehashes(self.share_hash_chain)
            mw.put_root_hash(self.root_hash)
            mw.put_signature(self.signature)
            mw.put_verification_key(self.verification_key)
            return mw.finish_publishing()
        d = _write_share(mw1)
        d.addCallback(_check_success)
        d.addCallback(lambda ignored:
            _write_share(mw2))
        d.addCallback(_check_failure)
        return d


    def test_invalid_salt_size(self):
        # Salts need to be 16 bytes in size. Writes that attempt to
        # write more or less than this should be rejected.
        mw = self._make_new_mw(b"si1", 0)
        invalid_salt = b"a" * 17 # 17 bytes
        another_invalid_salt = b"b" * 15 # 15 bytes
        d = defer.succeed(None)
        d.addCallback(lambda ignored:
            self.shouldFail(LayoutInvalid, "salt too big",
                            None,
                            mw.put_block, self.block, 0, invalid_salt))
        d.addCallback(lambda ignored:
            self.shouldFail(LayoutInvalid, "salt too small",
                            None,
                            mw.put_block, self.block, 0,
                            another_invalid_salt))
        return d


    def test_write_test_vectors(self):
        # If we give the write proxy a bogus test vector at
        # any point during the process, it should fail to write when we
        # tell it to write.
        def _check_failure(results):
            self.failUnlessEqual(len(results), 2)
            res, d = results
            self.failIf(res)

        def _check_success(results):
            self.failUnlessEqual(len(results), 2)
            res, d = results
            self.failUnless(results)

        mw = self._make_new_mw(b"si1", 0)
        mw.set_checkstring(b"this is a lie")
        for i in range(6):
            mw.put_block(self.block, i, self.salt)
        mw.put_encprivkey(self.encprivkey)
        mw.put_blockhashes(self.block_hash_tree)
        mw.put_sharehashes(self.share_hash_chain)
        mw.put_root_hash(self.root_hash)
        mw.put_signature(self.signature)
        mw.put_verification_key(self.verification_key)
        d = mw.finish_publishing()
        d.addCallback(_check_failure)
        d.addCallback(lambda ignored:
            mw.set_checkstring(b""))
        d.addCallback(lambda ignored:
            mw.finish_publishing())
        d.addCallback(_check_success)
        return d


    def serialize_blockhashes(self, blockhashes):
        return b"".join(blockhashes)


    def serialize_sharehashes(self, sharehashes):
        ret = b"".join([struct.pack(">H32s", i, sharehashes[i])
                        for i in sorted(sharehashes.keys())])
        return ret


    def test_write(self):
        # This translates to a file with 6 6-byte segments, and with 2-byte
        # blocks.
        mw = self._make_new_mw(b"si1", 0)
        # Test writing some blocks.
        read = self.ss.remote_slot_readv
        expected_private_key_offset = struct.calcsize(MDMFHEADER)
        expected_sharedata_offset = struct.calcsize(MDMFHEADER) + \
                                    PRIVATE_KEY_SIZE + \
                                    SIGNATURE_SIZE + \
                                    VERIFICATION_KEY_SIZE + \
                                    SHARE_HASH_CHAIN_SIZE
        written_block_size = 2 + len(self.salt)
        written_block = self.block + self.salt
        for i in range(6):
            mw.put_block(self.block, i, self.salt)

        mw.put_encprivkey(self.encprivkey)
        mw.put_blockhashes(self.block_hash_tree)
        mw.put_sharehashes(self.share_hash_chain)
        mw.put_root_hash(self.root_hash)
        mw.put_signature(self.signature)
        mw.put_verification_key(self.verification_key)
        d = mw.finish_publishing()
        def _check_publish(results):
            self.failUnlessEqual(len(results), 2)
            result, ign = results
            self.failUnless(result, "publish failed")
            for i in range(6):
                self.failUnlessEqual(read(b"si1", [0], [(expected_sharedata_offset + (i * written_block_size), written_block_size)]),
                                {0: [written_block]})

            self.failUnlessEqual(len(self.encprivkey), 7)
            self.failUnlessEqual(read(b"si1", [0], [(expected_private_key_offset, 7)]),
                                 {0: [self.encprivkey]})

            expected_block_hash_offset = expected_sharedata_offset + \
                        (6 * written_block_size)
            self.failUnlessEqual(len(self.block_hash_tree_s), 32 * 6)
            self.failUnlessEqual(read(b"si1", [0], [(expected_block_hash_offset, 32 * 6)]),
                                 {0: [self.block_hash_tree_s]})

            expected_share_hash_offset = expected_private_key_offset + len(self.encprivkey)
            self.failUnlessEqual(read(b"si1", [0],[(expected_share_hash_offset, (32 + 2) * 6)]),
                                 {0: [self.share_hash_chain_s]})

            self.failUnlessEqual(read(b"si1", [0], [(9, 32)]),
                                 {0: [self.root_hash]})
            expected_signature_offset = expected_share_hash_offset + \
                len(self.share_hash_chain_s)
            self.failUnlessEqual(len(self.signature), 9)
            self.failUnlessEqual(read(b"si1", [0], [(expected_signature_offset, 9)]),
                                 {0: [self.signature]})

            expected_verification_key_offset = expected_signature_offset + len(self.signature)
            self.failUnlessEqual(len(self.verification_key), 6)
            self.failUnlessEqual(read(b"si1", [0], [(expected_verification_key_offset, 6)]),
                                 {0: [self.verification_key]})

            signable = mw.get_signable()
            verno, seq, roothash, k, n, segsize, datalen = \
                                            struct.unpack(">BQ32sBBQQ",
                                                          signable)
            self.failUnlessEqual(verno, 1)
            self.failUnlessEqual(seq, 0)
            self.failUnlessEqual(roothash, self.root_hash)
            self.failUnlessEqual(k, 3)
            self.failUnlessEqual(n, 10)
            self.failUnlessEqual(segsize, 6)
            self.failUnlessEqual(datalen, 36)
            expected_eof_offset = expected_block_hash_offset + \
                len(self.block_hash_tree_s)

            # Check the version number to make sure that it is correct.
            expected_version_number = struct.pack(">B", 1)
            self.failUnlessEqual(read(b"si1", [0], [(0, 1)]),
                                 {0: [expected_version_number]})
            # Check the sequence number to make sure that it is correct
            expected_sequence_number = struct.pack(">Q", 0)
            self.failUnlessEqual(read(b"si1", [0], [(1, 8)]),
                                 {0: [expected_sequence_number]})
            # Check that the encoding parameters (k, N, segement size, data
            # length) are what they should be. These are  3, 10, 6, 36
            expected_k = struct.pack(">B", 3)
            self.failUnlessEqual(read(b"si1", [0], [(41, 1)]),
                                 {0: [expected_k]})
            expected_n = struct.pack(">B", 10)
            self.failUnlessEqual(read(b"si1", [0], [(42, 1)]),
                                 {0: [expected_n]})
            expected_segment_size = struct.pack(">Q", 6)
            self.failUnlessEqual(read(b"si1", [0], [(43, 8)]),
                                 {0: [expected_segment_size]})
            expected_data_length = struct.pack(">Q", 36)
            self.failUnlessEqual(read(b"si1", [0], [(51, 8)]),
                                 {0: [expected_data_length]})
            expected_offset = struct.pack(">Q", expected_private_key_offset)
            self.failUnlessEqual(read(b"si1", [0], [(59, 8)]),
                                 {0: [expected_offset]})
            expected_offset = struct.pack(">Q", expected_share_hash_offset)
            self.failUnlessEqual(read(b"si1", [0], [(67, 8)]),
                                 {0: [expected_offset]})
            expected_offset = struct.pack(">Q", expected_signature_offset)
            self.failUnlessEqual(read(b"si1", [0], [(75, 8)]),
                                 {0: [expected_offset]})
            expected_offset = struct.pack(">Q", expected_verification_key_offset)
            self.failUnlessEqual(read(b"si1", [0], [(83, 8)]),
                                 {0: [expected_offset]})
            expected_offset = struct.pack(">Q", expected_verification_key_offset + len(self.verification_key))
            self.failUnlessEqual(read(b"si1", [0], [(91, 8)]),
                                 {0: [expected_offset]})
            expected_offset = struct.pack(">Q", expected_sharedata_offset)
            self.failUnlessEqual(read(b"si1", [0], [(99, 8)]),
                                 {0: [expected_offset]})
            expected_offset = struct.pack(">Q", expected_block_hash_offset)
            self.failUnlessEqual(read(b"si1", [0], [(107, 8)]),
                                 {0: [expected_offset]})
            expected_offset = struct.pack(">Q", expected_eof_offset)
            self.failUnlessEqual(read(b"si1", [0], [(115, 8)]),
                                 {0: [expected_offset]})
        d.addCallback(_check_publish)
        return d

    def _make_new_mw(self, si, share, datalength=36):
        # This is a file of size 36 bytes. Since it has a segment
        # size of 6, we know that it has 6 byte segments, which will
        # be split into blocks of 2 bytes because our FEC k
        # parameter is 3.
        mw = MDMFSlotWriteProxy(share, self.storage_server, si, self.secrets, 0, 3, 10,
                                6, datalength)
        return mw


    def test_write_rejected_with_too_many_blocks(self):
        mw = self._make_new_mw(b"si0", 0)

        # Try writing too many blocks. We should not be able to write
        # more than 6
        # blocks into each share.
        d = defer.succeed(None)
        for i in range(6):
            d.addCallback(lambda ignored, i=i:
                mw.put_block(self.block, i, self.salt))
        d.addCallback(lambda ignored:
            self.shouldFail(LayoutInvalid, "too many blocks",
                            None,
                            mw.put_block, self.block, 7, self.salt))
        return d


    def test_write_rejected_with_invalid_salt(self):
        # Try writing an invalid salt. Salts are 16 bytes -- any more or
        # less should cause an error.
        mw = self._make_new_mw(b"si1", 0)
        bad_salt = b"a" * 17 # 17 bytes
        d = defer.succeed(None)
        d.addCallback(lambda ignored:
            self.shouldFail(LayoutInvalid, "test_invalid_salt",
                            None, mw.put_block, self.block, 7, bad_salt))
        return d


    def test_write_rejected_with_invalid_root_hash(self):
        # Try writing an invalid root hash. This should be SHA256d, and
        # 32 bytes long as a result.
        mw = self._make_new_mw(b"si2", 0)
        # 17 bytes != 32 bytes
        invalid_root_hash = b"a" * 17
        d = defer.succeed(None)
        # Before this test can work, we need to put some blocks + salts,
        # a block hash tree, and a share hash tree. Otherwise, we'll see
        # failures that match what we are looking for, but are caused by
        # the constraints imposed on operation ordering.
        for i in range(6):
            d.addCallback(lambda ignored, i=i:
                mw.put_block(self.block, i, self.salt))
        d.addCallback(lambda ignored:
            mw.put_encprivkey(self.encprivkey))
        d.addCallback(lambda ignored:
            mw.put_blockhashes(self.block_hash_tree))
        d.addCallback(lambda ignored:
            mw.put_sharehashes(self.share_hash_chain))
        d.addCallback(lambda ignored:
            self.shouldFail(LayoutInvalid, "invalid root hash",
                            None, mw.put_root_hash, invalid_root_hash))
        return d


    def test_write_rejected_with_invalid_blocksize(self):
        # The blocksize implied by the writer that we get from
        # _make_new_mw is 2bytes -- any more or any less than this
        # should be cause for failure, unless it is the tail segment, in
        # which case it may not be failure.
        invalid_block = b"a"
        mw = self._make_new_mw(b"si3", 0, 33) # implies a tail segment with
                                             # one byte blocks
        # 1 bytes != 2 bytes
        d = defer.succeed(None)
        d.addCallback(lambda ignored, invalid_block=invalid_block:
            self.shouldFail(LayoutInvalid, "test blocksize too small",
                            None, mw.put_block, invalid_block, 0,
                            self.salt))
        invalid_block = invalid_block * 3
        # 3 bytes != 2 bytes
        d.addCallback(lambda ignored:
            self.shouldFail(LayoutInvalid, "test blocksize too large",
                            None,
                            mw.put_block, invalid_block, 0, self.salt))
        for i in range(5):
            d.addCallback(lambda ignored, i=i:
                mw.put_block(self.block, i, self.salt))
        # Try to put an invalid tail segment
        d.addCallback(lambda ignored:
            self.shouldFail(LayoutInvalid, "test invalid tail segment",
                            None,
                            mw.put_block, self.block, 5, self.salt))
        valid_block = b"a"
        d.addCallback(lambda ignored:
            mw.put_block(valid_block, 5, self.salt))
        return d


    def test_write_enforces_order_constraints(self):
        # We require that the MDMFSlotWriteProxy be interacted with in a
        # specific way.
        # That way is:
        # 0: __init__
        # 1: write blocks and salts
        # 2: Write the encrypted private key
        # 3: Write the block hashes
        # 4: Write the share hashes
        # 5: Write the root hash and salt hash
        # 6: Write the signature and verification key
        # 7: Write the file.
        #
        # Some of these can be performed out-of-order, and some can't.
        # The dependencies that I want to test here are:
        #  - Private key before block hashes
        #  - share hashes and block hashes before root hash
        #  - root hash before signature
        #  - signature before verification key
        mw0 = self._make_new_mw(b"si0", 0)
        # Write some shares
        d = defer.succeed(None)
        for i in range(6):
            d.addCallback(lambda ignored, i=i:
                mw0.put_block(self.block, i, self.salt))

        # Try to write the share hash chain without writing the
        # encrypted private key
        d.addCallback(lambda ignored:
            self.shouldFail(LayoutInvalid, "share hash chain before "
                                           "private key",
                            None,
                            mw0.put_sharehashes, self.share_hash_chain))
        # Write the private key.
        d.addCallback(lambda ignored:
            mw0.put_encprivkey(self.encprivkey))

        # Now write the block hashes and try again
        d.addCallback(lambda ignored:
            mw0.put_blockhashes(self.block_hash_tree))

        # We haven't yet put the root hash on the share, so we shouldn't
        # be able to sign it.
        d.addCallback(lambda ignored:
            self.shouldFail(LayoutInvalid, "signature before root hash",
                            None, mw0.put_signature, self.signature))

        d.addCallback(lambda ignored:
            self.failUnlessRaises(LayoutInvalid, mw0.get_signable))

        # ..and, since that fails, we also shouldn't be able to put the
        # verification key.
        d.addCallback(lambda ignored:
            self.shouldFail(LayoutInvalid, "key before signature",
                            None, mw0.put_verification_key,
                            self.verification_key))

        # Now write the share hashes.
        d.addCallback(lambda ignored:
            mw0.put_sharehashes(self.share_hash_chain))
        # We should be able to write the root hash now too
        d.addCallback(lambda ignored:
            mw0.put_root_hash(self.root_hash))

        # We should still be unable to put the verification key
        d.addCallback(lambda ignored:
            self.shouldFail(LayoutInvalid, "key before signature",
                            None, mw0.put_verification_key,
                            self.verification_key))

        d.addCallback(lambda ignored:
            mw0.put_signature(self.signature))

        # We shouldn't be able to write the offsets to the remote server
        # until the offset table is finished; IOW, until we have written
        # the verification key.
        d.addCallback(lambda ignored:
            self.shouldFail(LayoutInvalid, "offsets before verification key",
                            None,
                            mw0.finish_publishing))

        d.addCallback(lambda ignored:
            mw0.put_verification_key(self.verification_key))
        return d


    def test_end_to_end(self):
        mw = self._make_new_mw(b"si1", 0)
        # Write a share using the mutable writer, and make sure that the
        # reader knows how to read everything back to us.
        d = defer.succeed(None)
        for i in range(6):
            d.addCallback(lambda ignored, i=i:
                mw.put_block(self.block, i, self.salt))
        d.addCallback(lambda ignored:
            mw.put_encprivkey(self.encprivkey))
        d.addCallback(lambda ignored:
            mw.put_blockhashes(self.block_hash_tree))
        d.addCallback(lambda ignored:
            mw.put_sharehashes(self.share_hash_chain))
        d.addCallback(lambda ignored:
            mw.put_root_hash(self.root_hash))
        d.addCallback(lambda ignored:
            mw.put_signature(self.signature))
        d.addCallback(lambda ignored:
            mw.put_verification_key(self.verification_key))
        d.addCallback(lambda ignored:
            mw.finish_publishing())

        mr = MDMFSlotReadProxy(self.storage_server, b"si1", 0)
        def _check_block_and_salt(block_and_salt):
            (block, salt) = block_and_salt
            self.failUnlessEqual(block, self.block)
            self.failUnlessEqual(salt, self.salt)

        for i in range(6):
            d.addCallback(lambda ignored, i=i:
                mr.get_block_and_salt(i))
            d.addCallback(_check_block_and_salt)

        d.addCallback(lambda ignored:
            mr.get_encprivkey())
        d.addCallback(lambda encprivkey:
            self.failUnlessEqual(self.encprivkey, encprivkey))

        d.addCallback(lambda ignored:
            mr.get_blockhashes())
        d.addCallback(lambda blockhashes:
            self.failUnlessEqual(self.block_hash_tree, blockhashes))

        d.addCallback(lambda ignored:
            mr.get_sharehashes())
        d.addCallback(lambda sharehashes:
            self.failUnlessEqual(self.share_hash_chain, sharehashes))

        d.addCallback(lambda ignored:
            mr.get_signature())
        d.addCallback(lambda signature:
            self.failUnlessEqual(signature, self.signature))

        d.addCallback(lambda ignored:
            mr.get_verification_key())
        d.addCallback(lambda verification_key:
            self.failUnlessEqual(verification_key, self.verification_key))

        d.addCallback(lambda ignored:
            mr.get_seqnum())
        d.addCallback(lambda seqnum:
            self.failUnlessEqual(seqnum, 0))

        d.addCallback(lambda ignored:
            mr.get_root_hash())
        d.addCallback(lambda root_hash:
            self.failUnlessEqual(self.root_hash, root_hash))

        d.addCallback(lambda ignored:
            mr.get_encoding_parameters())
        def _check_encoding_parameters(args):
            (k, n, segsize, datalen) = args
            self.failUnlessEqual(k, 3)
            self.failUnlessEqual(n, 10)
            self.failUnlessEqual(segsize, 6)
            self.failUnlessEqual(datalen, 36)
        d.addCallback(_check_encoding_parameters)

        d.addCallback(lambda ignored:
            mr.get_checkstring())
        d.addCallback(lambda checkstring:
            self.failUnlessEqual(checkstring, mw.get_checkstring()))
        return d


    def test_is_sdmf(self):
        # The MDMFSlotReadProxy should also know how to read SDMF files,
        # since it will encounter them on the grid. Callers use the
        # is_sdmf method to test this.
        self.write_sdmf_share_to_server(b"si1")
        mr = MDMFSlotReadProxy(self.storage_server, b"si1", 0)
        d = mr.is_sdmf()
        d.addCallback(lambda issdmf:
            self.failUnless(issdmf))
        return d


    def test_reads_sdmf(self):
        # The slot read proxy should, naturally, know how to tell us
        # about data in the SDMF format
        self.write_sdmf_share_to_server(b"si1")
        mr = MDMFSlotReadProxy(self.storage_server, b"si1", 0)
        d = defer.succeed(None)
        d.addCallback(lambda ignored:
            mr.is_sdmf())
        d.addCallback(lambda issdmf:
            self.failUnless(issdmf))

        # What do we need to read?
        #  - The sharedata
        #  - The salt
        d.addCallback(lambda ignored:
            mr.get_block_and_salt(0))
        def _check_block_and_salt(results):
            block, salt = results
            # Our original file is 36 bytes long. Then each share is 12
            # bytes in size. The share is composed entirely of the
            # letter a. self.block contains 2 as, so 6 * self.block is
            # what we are looking for.
            self.failUnlessEqual(block, self.block * 6)
            self.failUnlessEqual(salt, self.salt)
        d.addCallback(_check_block_and_salt)

        #  - The blockhashes
        d.addCallback(lambda ignored:
            mr.get_blockhashes())
        d.addCallback(lambda blockhashes:
            self.failUnlessEqual(self.block_hash_tree,
                                 blockhashes,
                                 blockhashes))
        #  - The sharehashes
        d.addCallback(lambda ignored:
            mr.get_sharehashes())
        d.addCallback(lambda sharehashes:
            self.failUnlessEqual(self.share_hash_chain,
                                 sharehashes))
        #  - The keys
        d.addCallback(lambda ignored:
            mr.get_encprivkey())
        d.addCallback(lambda encprivkey:
            self.failUnlessEqual(encprivkey, self.encprivkey, encprivkey))
        d.addCallback(lambda ignored:
            mr.get_verification_key())
        d.addCallback(lambda verification_key:
            self.failUnlessEqual(verification_key,
                                 self.verification_key,
                                 verification_key))
        #  - The signature
        d.addCallback(lambda ignored:
            mr.get_signature())
        d.addCallback(lambda signature:
            self.failUnlessEqual(signature, self.signature, signature))

        #  - The sequence number
        d.addCallback(lambda ignored:
            mr.get_seqnum())
        d.addCallback(lambda seqnum:
            self.failUnlessEqual(seqnum, 0, seqnum))

        #  - The root hash
        d.addCallback(lambda ignored:
            mr.get_root_hash())
        d.addCallback(lambda root_hash:
            self.failUnlessEqual(root_hash, self.root_hash, root_hash))
        return d


    def test_only_reads_one_segment_sdmf(self):
        # SDMF shares have only one segment, so it doesn't make sense to
        # read more segments than that. The reader should know this and
        # complain if we try to do that.
        self.write_sdmf_share_to_server(b"si1")
        mr = MDMFSlotReadProxy(self.storage_server, b"si1", 0)
        d = defer.succeed(None)
        d.addCallback(lambda ignored:
            mr.is_sdmf())
        d.addCallback(lambda issdmf:
            self.failUnless(issdmf))
        d.addCallback(lambda ignored:
            self.shouldFail(LayoutInvalid, "test bad segment",
                            None,
                            mr.get_block_and_salt, 1))
        return d


    def test_read_with_prefetched_mdmf_data(self):
        # The MDMFSlotReadProxy will prefill certain fields if you pass
        # it data that you have already fetched. This is useful for
        # cases like the Servermap, which prefetches ~2kb of data while
        # finding out which shares are on the remote peer so that it
        # doesn't waste round trips.
        mdmf_data = self.build_test_mdmf_share()
        self.write_test_share_to_server(b"si1")
        def _make_mr(ignored, length):
            mr = MDMFSlotReadProxy(self.storage_server, b"si1", 0, mdmf_data[:length])
            return mr

        d = defer.succeed(None)
        # This should be enough to fill in both the encoding parameters
        # and the table of offsets, which will complete the version
        # information tuple.
        d.addCallback(_make_mr, 123)
        d.addCallback(lambda mr:
            mr.get_verinfo())
        def _check_verinfo(verinfo):
            self.failUnless(verinfo)
            self.failUnlessEqual(len(verinfo), 9)
            (seqnum,
             root_hash,
             salt_hash,
             segsize,
             datalen,
             k,
             n,
             prefix,
             offsets) = verinfo
            self.failUnlessEqual(seqnum, 0)
            self.failUnlessEqual(root_hash, self.root_hash)
            self.failUnlessEqual(segsize, 6)
            self.failUnlessEqual(datalen, 36)
            self.failUnlessEqual(k, 3)
            self.failUnlessEqual(n, 10)
            expected_prefix = struct.pack(MDMFSIGNABLEHEADER,
                                          1,
                                          seqnum,
                                          root_hash,
                                          k,
                                          n,
                                          segsize,
                                          datalen)
            self.failUnlessEqual(expected_prefix, prefix)
            self.failUnlessEqual(self.rref.read_count, 0)
        d.addCallback(_check_verinfo)
        # This is not enough data to read a block and a share, so the
        # wrapper should attempt to read this from the remote server.
        d.addCallback(_make_mr, 123)
        d.addCallback(lambda mr:
            mr.get_block_and_salt(0))
        def _check_block_and_salt(block_and_salt):
            (block, salt) = block_and_salt
            self.failUnlessEqual(block, self.block)
            self.failUnlessEqual(salt, self.salt)
            self.failUnlessEqual(self.rref.read_count, 1)
        # This should be enough data to read one block.
        d.addCallback(_make_mr, 123 + PRIVATE_KEY_SIZE + SIGNATURE_SIZE + VERIFICATION_KEY_SIZE + SHARE_HASH_CHAIN_SIZE + 140)
        d.addCallback(lambda mr:
            mr.get_block_and_salt(0))
        d.addCallback(_check_block_and_salt)
        return d


    def test_read_with_prefetched_sdmf_data(self):
        sdmf_data = self.build_test_sdmf_share()
        self.write_sdmf_share_to_server(b"si1")
        def _make_mr(ignored, length):
            mr = MDMFSlotReadProxy(self.storage_server, b"si1", 0, sdmf_data[:length])
            return mr

        d = defer.succeed(None)
        # This should be enough to get us the encoding parameters,
        # offset table, and everything else we need to build a verinfo
        # string.
        d.addCallback(_make_mr, 123)
        d.addCallback(lambda mr:
            mr.get_verinfo())
        def _check_verinfo(verinfo):
            self.failUnless(verinfo)
            self.failUnlessEqual(len(verinfo), 9)
            (seqnum,
             root_hash,
             salt,
             segsize,
             datalen,
             k,
             n,
             prefix,
             offsets) = verinfo
            self.failUnlessEqual(seqnum, 0)
            self.failUnlessEqual(root_hash, self.root_hash)
            self.failUnlessEqual(salt, self.salt)
            self.failUnlessEqual(segsize, 36)
            self.failUnlessEqual(datalen, 36)
            self.failUnlessEqual(k, 3)
            self.failUnlessEqual(n, 10)
            expected_prefix = struct.pack(SIGNED_PREFIX,
                                          0,
                                          seqnum,
                                          root_hash,
                                          salt,
                                          k,
                                          n,
                                          segsize,
                                          datalen)
            self.failUnlessEqual(expected_prefix, prefix)
            self.failUnlessEqual(self.rref.read_count, 0)
        d.addCallback(_check_verinfo)
        # This shouldn't be enough to read any share data.
        d.addCallback(_make_mr, 123)
        d.addCallback(lambda mr:
            mr.get_block_and_salt(0))
        def _check_block_and_salt(block_and_salt):
            (block, salt) = block_and_salt
            self.failUnlessEqual(block, self.block * 6)
            self.failUnlessEqual(salt, self.salt)
            # TODO: Fix the read routine so that it reads only the data
            #       that it has cached if it can't read all of it.
            self.failUnlessEqual(self.rref.read_count, 2)

        # This should be enough to read share data.
        d.addCallback(_make_mr, self.offsets['share_data'])
        d.addCallback(lambda mr:
            mr.get_block_and_salt(0))
        d.addCallback(_check_block_and_salt)
        return d


    def test_read_with_empty_mdmf_file(self):
        # Some tests upload a file with no contents to test things
        # unrelated to the actual handling of the content of the file.
        # The reader should behave intelligently in these cases.
        self.write_test_share_to_server(b"si1", empty=True)
        mr = MDMFSlotReadProxy(self.storage_server, b"si1", 0)
        # We should be able to get the encoding parameters, and they
        # should be correct.
        d = defer.succeed(None)
        d.addCallback(lambda ignored:
            mr.get_encoding_parameters())
        def _check_encoding_parameters(params):
            self.failUnlessEqual(len(params), 4)
            k, n, segsize, datalen = params
            self.failUnlessEqual(k, 3)
            self.failUnlessEqual(n, 10)
            self.failUnlessEqual(segsize, 0)
            self.failUnlessEqual(datalen, 0)
        d.addCallback(_check_encoding_parameters)

        # We should not be able to fetch a block, since there are no
        # blocks to fetch
        d.addCallback(lambda ignored:
            self.shouldFail(LayoutInvalid, "get block on empty file",
                            None,
                            mr.get_block_and_salt, 0))
        return d


    def test_read_with_empty_sdmf_file(self):
        self.write_sdmf_share_to_server(b"si1", empty=True)
        mr = MDMFSlotReadProxy(self.storage_server, b"si1", 0)
        # We should be able to get the encoding parameters, and they
        # should be correct
        d = defer.succeed(None)
        d.addCallback(lambda ignored:
            mr.get_encoding_parameters())
        def _check_encoding_parameters(params):
            self.failUnlessEqual(len(params), 4)
            k, n, segsize, datalen = params
            self.failUnlessEqual(k, 3)
            self.failUnlessEqual(n, 10)
            self.failUnlessEqual(segsize, 0)
            self.failUnlessEqual(datalen, 0)
        d.addCallback(_check_encoding_parameters)

        # It does not make sense to get a block in this format, so we
        # should not be able to.
        d.addCallback(lambda ignored:
            self.shouldFail(LayoutInvalid, "get block on an empty file",
                            None,
                            mr.get_block_and_salt, 0))
        return d


    def test_verinfo_with_sdmf_file(self):
        self.write_sdmf_share_to_server(b"si1")
        mr = MDMFSlotReadProxy(self.storage_server, b"si1", 0)
        # We should be able to get the version information.
        d = defer.succeed(None)
        d.addCallback(lambda ignored:
            mr.get_verinfo())
        def _check_verinfo(verinfo):
            self.failUnless(verinfo)
            self.failUnlessEqual(len(verinfo), 9)
            (seqnum,
             root_hash,
             salt,
             segsize,
             datalen,
             k,
             n,
             prefix,
             offsets) = verinfo
            self.failUnlessEqual(seqnum, 0)
            self.failUnlessEqual(root_hash, self.root_hash)
            self.failUnlessEqual(salt, self.salt)
            self.failUnlessEqual(segsize, 36)
            self.failUnlessEqual(datalen, 36)
            self.failUnlessEqual(k, 3)
            self.failUnlessEqual(n, 10)
            expected_prefix = struct.pack(">BQ32s16s BBQQ",
                                          0,
                                          seqnum,
                                          root_hash,
                                          salt,
                                          k,
                                          n,
                                          segsize,
                                          datalen)
            self.failUnlessEqual(prefix, expected_prefix)
            self.failUnlessEqual(offsets, self.offsets)
        d.addCallback(_check_verinfo)
        return d


    def test_verinfo_with_mdmf_file(self):
        self.write_test_share_to_server(b"si1")
        mr = MDMFSlotReadProxy(self.storage_server, b"si1", 0)
        d = defer.succeed(None)
        d.addCallback(lambda ignored:
            mr.get_verinfo())
        def _check_verinfo(verinfo):
            self.failUnless(verinfo)
            self.failUnlessEqual(len(verinfo), 9)
            (seqnum,
             root_hash,
             IV,
             segsize,
             datalen,
             k,
             n,
             prefix,
             offsets) = verinfo
            self.failUnlessEqual(seqnum, 0)
            self.failUnlessEqual(root_hash, self.root_hash)
            self.failIf(IV)
            self.failUnlessEqual(segsize, 6)
            self.failUnlessEqual(datalen, 36)
            self.failUnlessEqual(k, 3)
            self.failUnlessEqual(n, 10)
            expected_prefix = struct.pack(">BQ32s BBQQ",
                                          1,
                                          seqnum,
                                          root_hash,
                                          k,
                                          n,
                                          segsize,
                                          datalen)
            self.failUnlessEqual(prefix, expected_prefix)
            self.failUnlessEqual(offsets, self.offsets)
        d.addCallback(_check_verinfo)
        return d


    def test_sdmf_writer(self):
        # Go through the motions of writing an SDMF share to the storage
        # server. Then read the storage server to see that the share got
        # written in the way that we think it should have.

        # We do this first so that the necessary instance variables get
        # set the way we want them for the tests below.
        data = self.build_test_sdmf_share()
        sdmfr = SDMFSlotWriteProxy(0,
                                   self.storage_server,
                                   b"si1",
                                   self.secrets,
                                   0, 3, 10, 36, 36)
        # Put the block and salt.
        sdmfr.put_block(self.blockdata, 0, self.salt)

        # Put the encprivkey
        sdmfr.put_encprivkey(self.encprivkey)

        # Put the block and share hash chains
        sdmfr.put_blockhashes(self.block_hash_tree)
        sdmfr.put_sharehashes(self.share_hash_chain)
        sdmfr.put_root_hash(self.root_hash)

        # Put the signature
        sdmfr.put_signature(self.signature)

        # Put the verification key
        sdmfr.put_verification_key(self.verification_key)

        # Now check to make sure that nothing has been written yet.
        self.failUnlessEqual(self.rref.write_count, 0)

        # Now finish publishing
        d = sdmfr.finish_publishing()
        def _then(ignored):
            self.failUnlessEqual(self.rref.write_count, 1)
            read = self.ss.remote_slot_readv
            self.failUnlessEqual(read(b"si1", [0], [(0, len(data))]),
                                 {0: [data]})
        d.addCallback(_then)
        return d


    def test_sdmf_writer_preexisting_share(self):
        data = self.build_test_sdmf_share()
        self.write_sdmf_share_to_server(b"si1")

        # Now there is a share on the storage server. To successfully
        # write, we need to set the checkstring correctly. When we
        # don't, no write should occur.
        sdmfw = SDMFSlotWriteProxy(0,
                                   self.storage_server,
                                   b"si1",
                                   self.secrets,
                                   1, 3, 10, 36, 36)
        sdmfw.put_block(self.blockdata, 0, self.salt)

        # Put the encprivkey
        sdmfw.put_encprivkey(self.encprivkey)

        # Put the block and share hash chains
        sdmfw.put_blockhashes(self.block_hash_tree)
        sdmfw.put_sharehashes(self.share_hash_chain)

        # Put the root hash
        sdmfw.put_root_hash(self.root_hash)

        # Put the signature
        sdmfw.put_signature(self.signature)

        # Put the verification key
        sdmfw.put_verification_key(self.verification_key)

        # We shouldn't have a checkstring yet
        self.failUnlessEqual(sdmfw.get_checkstring(), b"")

        d = sdmfw.finish_publishing()
        def _then(results):
            self.failIf(results[0])
            # this is the correct checkstring
            self._expected_checkstring = results[1][0][0]
            return self._expected_checkstring

        d.addCallback(_then)
        d.addCallback(sdmfw.set_checkstring)
        d.addCallback(lambda ignored:
            sdmfw.get_checkstring())
        d.addCallback(lambda checkstring:
            self.failUnlessEqual(checkstring, self._expected_checkstring))
        d.addCallback(lambda ignored:
            sdmfw.finish_publishing())
        def _then_again(results):
            self.failUnless(results[0])
            read = self.ss.remote_slot_readv
            self.failUnlessEqual(read(b"si1", [0], [(1, 8)]),
                                 {0: [struct.pack(">Q", 1)]})
            self.failUnlessEqual(read(b"si1", [0], [(9, len(data) - 9)]),
                                 {0: [data[9:]]})
        d.addCallback(_then_again)
        return d


class Stats(unittest.TestCase):

    def setUp(self):
        self.sparent = LoggingServiceParent()
        self._lease_secret = itertools.count()
    def tearDown(self):
        return self.sparent.stopService()

    def workdir(self, name):
        basedir = os.path.join("storage", "Server", name)
        return basedir

    def create(self, name):
        workdir = self.workdir(name)
        ss = StorageServer(workdir, b"\x00" * 20)
        ss.setServiceParent(self.sparent)
        return ss

    def test_latencies(self):
        ss = self.create("test_latencies")
        for i in range(10000):
            ss.add_latency("allocate", 1.0 * i)
        for i in range(1000):
            ss.add_latency("renew", 1.0 * i)
        for i in range(20):
            ss.add_latency("write", 1.0 * i)
        for i in range(10):
            ss.add_latency("cancel", 2.0 * i)
        ss.add_latency("get", 5.0)

        output = ss.get_latencies()

        self.failUnlessEqual(sorted(output.keys()),
                             sorted(["allocate", "renew", "cancel", "write", "get"]))
        self.failUnlessEqual(len(ss.latencies["allocate"]), 1000)
        self.failUnless(abs(output["allocate"]["mean"] - 9500) < 1, output)
        self.failUnless(abs(output["allocate"]["01_0_percentile"] - 9010) < 1, output)
        self.failUnless(abs(output["allocate"]["10_0_percentile"] - 9100) < 1, output)
        self.failUnless(abs(output["allocate"]["50_0_percentile"] - 9500) < 1, output)
        self.failUnless(abs(output["allocate"]["90_0_percentile"] - 9900) < 1, output)
        self.failUnless(abs(output["allocate"]["95_0_percentile"] - 9950) < 1, output)
        self.failUnless(abs(output["allocate"]["99_0_percentile"] - 9990) < 1, output)
        self.failUnless(abs(output["allocate"]["99_9_percentile"] - 9999) < 1, output)

        self.failUnlessEqual(len(ss.latencies["renew"]), 1000)
        self.failUnless(abs(output["renew"]["mean"] - 500) < 1, output)
        self.failUnless(abs(output["renew"]["01_0_percentile"] -  10) < 1, output)
        self.failUnless(abs(output["renew"]["10_0_percentile"] - 100) < 1, output)
        self.failUnless(abs(output["renew"]["50_0_percentile"] - 500) < 1, output)
        self.failUnless(abs(output["renew"]["90_0_percentile"] - 900) < 1, output)
        self.failUnless(abs(output["renew"]["95_0_percentile"] - 950) < 1, output)
        self.failUnless(abs(output["renew"]["99_0_percentile"] - 990) < 1, output)
        self.failUnless(abs(output["renew"]["99_9_percentile"] - 999) < 1, output)

        self.failUnlessEqual(len(ss.latencies["write"]), 20)
        self.failUnless(abs(output["write"]["mean"] - 9) < 1, output)
        self.failUnless(output["write"]["01_0_percentile"] is None, output)
        self.failUnless(abs(output["write"]["10_0_percentile"] -  2) < 1, output)
        self.failUnless(abs(output["write"]["50_0_percentile"] - 10) < 1, output)
        self.failUnless(abs(output["write"]["90_0_percentile"] - 18) < 1, output)
        self.failUnless(abs(output["write"]["95_0_percentile"] - 19) < 1, output)
        self.failUnless(output["write"]["99_0_percentile"] is None, output)
        self.failUnless(output["write"]["99_9_percentile"] is None, output)

        self.failUnlessEqual(len(ss.latencies["cancel"]), 10)
        self.failUnless(abs(output["cancel"]["mean"] - 9) < 1, output)
        self.failUnless(output["cancel"]["01_0_percentile"] is None, output)
        self.failUnless(abs(output["cancel"]["10_0_percentile"] -  2) < 1, output)
        self.failUnless(abs(output["cancel"]["50_0_percentile"] - 10) < 1, output)
        self.failUnless(abs(output["cancel"]["90_0_percentile"] - 18) < 1, output)
        self.failUnless(output["cancel"]["95_0_percentile"] is None, output)
        self.failUnless(output["cancel"]["99_0_percentile"] is None, output)
        self.failUnless(output["cancel"]["99_9_percentile"] is None, output)

        self.failUnlessEqual(len(ss.latencies["get"]), 1)
        self.failUnless(output["get"]["mean"] is None, output)
        self.failUnless(output["get"]["01_0_percentile"] is None, output)
        self.failUnless(output["get"]["10_0_percentile"] is None, output)
        self.failUnless(output["get"]["50_0_percentile"] is None, output)
        self.failUnless(output["get"]["90_0_percentile"] is None, output)
        self.failUnless(output["get"]["95_0_percentile"] is None, output)
        self.failUnless(output["get"]["99_0_percentile"] is None, output)
        self.failUnless(output["get"]["99_9_percentile"] is None, output)


class ShareFileTests(unittest.TestCase):
    """Tests for allmydata.storage.immutable.ShareFile."""

    def get_sharefile(self, **kwargs):
        sf = ShareFile(self.mktemp(), max_size=1000, create=True, **kwargs)
        sf.write_share_data(0, b"abc")
        sf.write_share_data(2, b"DEF")
        # Should be b'abDEF' now.
        return sf

    def test_read_write(self):
        """Basic writes can be read."""
        sf = self.get_sharefile()
        self.assertEqual(sf.read_share_data(0, 3), b"abD")
        self.assertEqual(sf.read_share_data(1, 4), b"bDEF")

    def test_reads_beyond_file_end(self):
        """Reads beyond the file size are truncated."""
        sf = self.get_sharefile()
        self.assertEqual(sf.read_share_data(0, 10), b"abDEF")
        self.assertEqual(sf.read_share_data(5, 10), b"")

    def test_too_large_write(self):
        """Can't do write larger than file size."""
        sf = self.get_sharefile()
        with self.assertRaises(DataTooLargeError):
            sf.write_share_data(0, b"x" * 3000)

    def test_no_leases_cancelled(self):
        """If no leases were cancelled, IndexError is raised."""
        sf = self.get_sharefile()
        with self.assertRaises(IndexError):
            sf.cancel_lease(b"garbage")

<<<<<<< HEAD
    def test_long_lease_count_format(self):
        """
        ``ShareFile.__init__`` raises ``ValueError`` if the lease count format
        given is longer than one character.
        """
        with self.assertRaises(ValueError):
            self.get_sharefile(lease_count_format="BB")

    def test_large_lease_count_format(self):
        """
        ``ShareFile.__init__`` raises ``ValueError`` if the lease count format
        encodes to a size larger than 8 bytes.
        """
        with self.assertRaises(ValueError):
            self.get_sharefile(lease_count_format="Q")

    def test_avoid_lease_overflow(self):
        """
        If the share file already has the maximum number of leases supported then
        ``ShareFile.add_lease`` raises ``struct.error`` and makes no changes
        to the share file contents.
        """
        make_lease = partial(
            LeaseInfo,
            renew_secret=b"r" * 32,
            cancel_secret=b"c" * 32,
            expiration_time=2 ** 31,
        )
        # Make it a little easier to reach the condition by limiting the
        # number of leases to only 255.
        sf = self.get_sharefile(lease_count_format="B")

        # Add the leases.
        for i in range(2 ** 8 - 1):
            lease = make_lease(owner_num=i)
            sf.add_lease(lease)

        # Capture the state of the share file at this point so we can
        # determine whether the next operation modifies it or not.
        with open(sf.home, "rb") as f:
            before_data = f.read()

        # It is not possible to add a 256th lease.
        lease = make_lease(owner_num=256)
        with self.assertRaises(struct.error):
            sf.add_lease(lease)

        # Compare the share file state to what we captured earlier.  Any
        # change is a bug.
        with open(sf.home, "rb") as f:
            after_data = f.read()

        self.assertEqual(before_data, after_data)


class MutableShareFileTests(unittest.TestCase):
    """
    Tests for allmydata.storage.mutable.MutableShareFile.
    """
    def get_sharefile(self):
        return MutableShareFile(self.mktemp())

    @given(
        nodeid=strategies.just(b"x" * 20),
        write_enabler=strategies.just(b"y" * 32),
        datav=strategies.lists(
            # Limit the max size of these so we don't write *crazy* amounts of
            # data to disk.
            strategies.tuples(offsets(), strategies.binary(max_size=2 ** 8)),
            max_size=2 ** 8,
        ),
        new_length=offsets(),
    )
    def test_readv_reads_share_data(self, nodeid, write_enabler, datav, new_length):
        """
        ``MutableShareFile.readv`` returns bytes from the share data portion
        of the share file.
        """
        sf = self.get_sharefile()
        sf.create(my_nodeid=nodeid, write_enabler=write_enabler)
        sf.writev(datav=datav, new_length=new_length)

        # Apply all of the writes to a simple in-memory buffer so we can
        # resolve the final state of the share data.  In particular, this
        # helps deal with overlapping writes which otherwise make it tricky to
        # figure out what data to expect to be able to read back.
        buf = BytesIO()
        for (offset, data) in datav:
            buf.seek(offset)
            buf.write(data)
        buf.truncate(new_length)

        # Using that buffer, determine the expected result of a readv for all
        # of the data just written.
        def read_from_buf(offset, length):
            buf.seek(offset)
            return buf.read(length)
        expected_data = list(
            read_from_buf(offset, len(data))
            for (offset, data)
            in datav
        )

        # Perform a read that gives back all of the data written to the share
        # file.
        read_vectors = list((offset, len(data)) for (offset, data) in datav)
        read_data = sf.readv(read_vectors)

        # Make sure the read reproduces the value we computed using our local
        # buffer.
        self.assertEqual(expected_data, read_data)

    @given(
        nodeid=strategies.just(b"x" * 20),
        write_enabler=strategies.just(b"y" * 32),
        readv=strategies.lists(strategies.tuples(offsets(), lengths()), min_size=1),
        random=strategies.randoms(),
    )
    def test_readv_rejects_negative_length(self, nodeid, write_enabler, readv, random):
        """
        If a negative length is given to ``MutableShareFile.readv`` in a read
        vector then ``AssertionError`` is raised.
        """
        # Pick a read vector to break with a negative value
        readv_index = random.randrange(len(readv))
        # Decide on whether we're breaking offset or length
        offset_or_length = random.randrange(2)

        # A helper function that will take a valid offset and length and break
        # one of them.
        def corrupt(break_length, offset, length):
            if break_length:
                # length must not be 0 or flipping the sign does nothing
                # length must not be negative or flipping the sign *fixes* it
                assert length > 0
                return (offset, -length)
            else:
                if offset > 0:
                    # We can break offset just by flipping the sign.
                    return (-offset, length)
                else:
                    # Otherwise it has to be zero.  If it was negative, what's
                    # going on?
                    assert offset == 0
                    # Since we can't just flip the sign on 0 to break things,
                    # replace a 0 offset with a simple negative value.  All
                    # other negative values will be tested by the `offset > 0`
                    # case above.
                    return (-1, length)

        # Break the read vector very slightly!
        broken_readv = readv[:]
        broken_readv[readv_index] = corrupt(
            offset_or_length,
            *broken_readv[readv_index]
        )

        sf = self.get_sharefile()
        sf.create(my_nodeid=nodeid, write_enabler=write_enabler)

        # A read with a broken read vector is an error.
        with self.assertRaises(AssertionError):
            sf.readv(broken_readv)
=======
    def test_renew_secret(self):
        """
        A lease loaded from a share file can have its renew secret verified.
        """
        renew_secret = b"r" * 32
        cancel_secret = b"c" * 32
        expiration_time = 2 ** 31

        sf = self.get_sharefile()
        lease = LeaseInfo(
            owner_num=0,
            renew_secret=renew_secret,
            cancel_secret=cancel_secret,
            expiration_time=expiration_time,
        )
        sf.add_lease(lease)
        (loaded_lease,) = sf.get_leases()
        self.assertTrue(loaded_lease.is_renew_secret(renew_secret))

    def test_cancel_secret(self):
        """
        A lease loaded from a share file can have its cancel secret verified.
        """
        renew_secret = b"r" * 32
        cancel_secret = b"c" * 32
        expiration_time = 2 ** 31

        sf = self.get_sharefile()
        lease = LeaseInfo(
            owner_num=0,
            renew_secret=renew_secret,
            cancel_secret=cancel_secret,
            expiration_time=expiration_time,
        )
        sf.add_lease(lease)
        (loaded_lease,) = sf.get_leases()
        self.assertTrue(loaded_lease.is_cancel_secret(cancel_secret))


class LeaseInfoTests(unittest.TestCase):
    """
    Tests for ``allmydata.storage.lease.LeaseInfo``.
    """
    def test_is_renew_secret(self):
        """
        ``LeaseInfo.is_renew_secret`` returns ``True`` if the value given is the
        renew secret.
        """
        renew_secret = b"r" * 32
        cancel_secret = b"c" * 32
        lease = LeaseInfo(
            owner_num=1,
            renew_secret=renew_secret,
            cancel_secret=cancel_secret,
        )
        self.assertTrue(lease.is_renew_secret(renew_secret))

    def test_is_not_renew_secret(self):
        """
        ``LeaseInfo.is_renew_secret`` returns ``False`` if the value given is not
        the renew secret.
        """
        renew_secret = b"r" * 32
        cancel_secret = b"c" * 32
        lease = LeaseInfo(
            owner_num=1,
            renew_secret=renew_secret,
            cancel_secret=cancel_secret,
        )
        self.assertFalse(lease.is_renew_secret(cancel_secret))

    def test_is_cancel_secret(self):
        """
        ``LeaseInfo.is_cancel_secret`` returns ``True`` if the value given is the
        cancel secret.
        """
        renew_secret = b"r" * 32
        cancel_secret = b"c" * 32
        lease = LeaseInfo(
            owner_num=1,
            renew_secret=renew_secret,
            cancel_secret=cancel_secret,
        )
        self.assertTrue(lease.is_cancel_secret(cancel_secret))

    def test_is_not_cancel_secret(self):
        """
        ``LeaseInfo.is_cancel_secret`` returns ``False`` if the value given is not
        the cancel secret.
        """
        renew_secret = b"r" * 32
        cancel_secret = b"c" * 32
        lease = LeaseInfo(
            owner_num=1,
            renew_secret=renew_secret,
            cancel_secret=cancel_secret,
        )
        self.assertFalse(lease.is_cancel_secret(renew_secret))
>>>>>>> 8383f6ae
<|MERGE_RESOLUTION|>--- conflicted
+++ resolved
@@ -122,38 +122,6 @@
         pass
     def register_producer(self, producer):
         pass
-
-
-class LeaseInfoTests(SyncTestCase):
-    """
-    Tests for ``LeaseInfo``.
-    """
-    @given(
-        strategies.tuples(
-            strategies.integers(min_value=0, max_value=2 ** 31 - 1),
-            strategies.binary(min_size=32, max_size=32),
-            strategies.binary(min_size=32, max_size=32),
-            strategies.integers(min_value=0, max_value=2 ** 31 - 1),
-            strategies.binary(min_size=20, max_size=20),
-        ),
-    )
-    def test_immutable_size(self, initializer_args):
-        """
-        ``LeaseInfo.immutable_size`` returns the length of the result of
-        ``LeaseInfo.to_immutable_data``.
-
-        ``LeaseInfo.mutable_size`` returns the length of the result of
-        ``LeaseInfo.to_mutable_data``.
-        """
-        info = LeaseInfo(*initializer_args)
-        self.expectThat(
-            info.to_immutable_data(),
-            HasLength(info.immutable_size()),
-        )
-        self.expectThat(
-            info.to_mutable_data(),
-            HasLength(info.mutable_size()),
-        )
 
 
 class Bucket(unittest.TestCase):
@@ -3191,7 +3159,6 @@
         with self.assertRaises(IndexError):
             sf.cancel_lease(b"garbage")
 
-<<<<<<< HEAD
     def test_long_lease_count_format(self):
         """
         ``ShareFile.__init__`` raises ``ValueError`` if the lease count format
@@ -3245,6 +3212,46 @@
             after_data = f.read()
 
         self.assertEqual(before_data, after_data)
+
+    def test_renew_secret(self):
+        """
+        A lease loaded from an immutable share file can have its renew secret
+        verified.
+        """
+        renew_secret = b"r" * 32
+        cancel_secret = b"c" * 32
+        expiration_time = 2 ** 31
+
+        sf = self.get_sharefile()
+        lease = LeaseInfo(
+            owner_num=0,
+            renew_secret=renew_secret,
+            cancel_secret=cancel_secret,
+            expiration_time=expiration_time,
+        )
+        sf.add_lease(lease)
+        (loaded_lease,) = sf.get_leases()
+        self.assertTrue(loaded_lease.is_renew_secret(renew_secret))
+
+    def test_cancel_secret(self):
+        """
+        A lease loaded from an immutable share file can have its cancel secret
+        verified.
+        """
+        renew_secret = b"r" * 32
+        cancel_secret = b"c" * 32
+        expiration_time = 2 ** 31
+
+        sf = self.get_sharefile()
+        lease = LeaseInfo(
+            owner_num=0,
+            renew_secret=renew_secret,
+            cancel_secret=cancel_secret,
+            expiration_time=expiration_time,
+        )
+        sf.add_lease(lease)
+        (loaded_lease,) = sf.get_leases()
+        self.assertTrue(loaded_lease.is_cancel_secret(cancel_secret))
 
 
 class MutableShareFileTests(unittest.TestCase):
@@ -3355,47 +3362,9 @@
         # A read with a broken read vector is an error.
         with self.assertRaises(AssertionError):
             sf.readv(broken_readv)
-=======
-    def test_renew_secret(self):
-        """
-        A lease loaded from a share file can have its renew secret verified.
-        """
-        renew_secret = b"r" * 32
-        cancel_secret = b"c" * 32
-        expiration_time = 2 ** 31
-
-        sf = self.get_sharefile()
-        lease = LeaseInfo(
-            owner_num=0,
-            renew_secret=renew_secret,
-            cancel_secret=cancel_secret,
-            expiration_time=expiration_time,
-        )
-        sf.add_lease(lease)
-        (loaded_lease,) = sf.get_leases()
-        self.assertTrue(loaded_lease.is_renew_secret(renew_secret))
-
-    def test_cancel_secret(self):
-        """
-        A lease loaded from a share file can have its cancel secret verified.
-        """
-        renew_secret = b"r" * 32
-        cancel_secret = b"c" * 32
-        expiration_time = 2 ** 31
-
-        sf = self.get_sharefile()
-        lease = LeaseInfo(
-            owner_num=0,
-            renew_secret=renew_secret,
-            cancel_secret=cancel_secret,
-            expiration_time=expiration_time,
-        )
-        sf.add_lease(lease)
-        (loaded_lease,) = sf.get_leases()
-        self.assertTrue(loaded_lease.is_cancel_secret(cancel_secret))
-
-
-class LeaseInfoTests(unittest.TestCase):
+
+
+class LeaseInfoTests(SyncTestCase):
     """
     Tests for ``allmydata.storage.lease.LeaseInfo``.
     """
@@ -3454,4 +3423,30 @@
             cancel_secret=cancel_secret,
         )
         self.assertFalse(lease.is_cancel_secret(renew_secret))
->>>>>>> 8383f6ae
+
+    @given(
+        strategies.tuples(
+            strategies.integers(min_value=0, max_value=2 ** 31 - 1),
+            strategies.binary(min_size=32, max_size=32),
+            strategies.binary(min_size=32, max_size=32),
+            strategies.integers(min_value=0, max_value=2 ** 31 - 1),
+            strategies.binary(min_size=20, max_size=20),
+        ),
+    )
+    def test_immutable_size(self, initializer_args):
+        """
+        ``LeaseInfo.immutable_size`` returns the length of the result of
+        ``LeaseInfo.to_immutable_data``.
+
+        ``LeaseInfo.mutable_size`` returns the length of the result of
+        ``LeaseInfo.to_mutable_data``.
+        """
+        info = LeaseInfo(*initializer_args)
+        self.expectThat(
+            info.to_immutable_data(),
+            HasLength(info.immutable_size()),
+        )
+        self.expectThat(
+            info.to_mutable_data(),
+            HasLength(info.mutable_size()),
+        )