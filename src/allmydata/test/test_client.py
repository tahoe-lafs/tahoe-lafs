<<<<<<< HEAD
import os
import sys
import json
=======
"""
Ported to Python 3.
"""
from __future__ import absolute_import
from __future__ import division
from __future__ import print_function
from __future__ import unicode_literals

from future.utils import PY2
if PY2:
    from future.builtins import filter, map, zip, ascii, chr, hex, input, next, oct, open, pow, round, super, bytes, dict, list, object, range, str, max, min  # noqa: F401

import os, sys
>>>>>>> 590f71ad
from functools import (
    partial,
)

import twisted
from yaml import (
    safe_dump,
)
from fixtures import (
    Fixture,
    TempDir,
)

from hypothesis import (
    given,
)
from hypothesis.strategies import (
    sampled_from,
    booleans,
)

from eliot.testing import (
    assertHasAction,
)
from twisted.trial import unittest
from twisted.application import service
from twisted.internet import defer
from twisted.python.filepath import (
    FilePath,
)
from testtools.matchers import (
    Equals,
    AfterPreprocessing,
    MatchesListwise,
    MatchesDict,
    ContainsDict,
    Always,
    Is,
    raises,
)
from testtools.twistedsupport import (
    succeeded,
    failed,
)

import allmydata
import allmydata.util.log

from allmydata.nodemaker import (
    NodeMaker,
)
from allmydata.node import OldConfigError, UnescapedHashError, create_node_dir
from allmydata import client
from allmydata.storage_client import (
    StorageClientConfig,
    StorageFarmBroker,
)
from allmydata.util import (
    base32,
    fileutil,
    encodingutil,
    configutil,
)
from allmydata.util.eliotutil import capture_logging
from allmydata.util.fileutil import abspath_expanduser_unicode
from allmydata.interfaces import IFilesystemNode, IFileNode, \
     IImmutableFileNode, IMutableFileNode, IDirectoryNode
from allmydata.scripts.common import (
    write_introducer,
)
from foolscap.api import flushEventualQueue
import allmydata.test.common_util as testutil
from .common import (
    EMPTY_CLIENT_CONFIG,
    SyncTestCase,
    AsyncBrokenTestCase,
    UseTestPlugins,
    MemoryIntroducerClient,
    get_published_announcements,
)
from .matchers import (
    MatchesSameElements,
    matches_storage_announcement,
    matches_furl,
)
from .strategies import (
    write_capabilities,
)

SOME_FURL = "pb://abcde@nowhere/fake"

BASECONFIG = "[client]\n"

class Basic(testutil.ReallyEqualMixin, unittest.TestCase):
    def test_loadable(self):
        basedir = "test_client.Basic.test_loadable"
        os.mkdir(basedir)
        fileutil.write(os.path.join(basedir, "tahoe.cfg"), \
                           BASECONFIG)
        return client.create_client(basedir)

    @defer.inlineCallbacks
    def test_unreadable_introducers(self):
        """
        The Deferred from create_client fails when
        private/introducers.yaml is unreadable (but exists)
        """
        basedir = "test_client.Basic.test_unreadable_introduers"
        os.mkdir(basedir, 0o700)
        os.mkdir(os.path.join(basedir, 'private'), 0o700)
        intro_fname = os.path.join(basedir, 'private', 'introducers.yaml')
        with open(intro_fname, 'w') as f:
            f.write("---\n")
        os.chmod(intro_fname, 0o000)
        self.addCleanup(lambda: os.chmod(intro_fname, 0o700))

        with self.assertRaises(EnvironmentError):
            yield client.create_client(basedir)

    @defer.inlineCallbacks
    def test_comment(self):
        """
        A comment character (#) in a furl results in an
        UnescapedHashError Failure.
        """
        should_fail = [r"test#test", r"#testtest", r"test\\#test", r"test\#test",
                       r"test\\\#test"]

        basedir = "test_client.Basic.test_comment"
        os.mkdir(basedir)

        def write_config(s):
            config = ("[client]\n"
                      "helper.furl = %s\n" % s)
            fileutil.write(os.path.join(basedir, "tahoe.cfg"), config)

        for s in should_fail:
            write_config(s)
            with self.assertRaises(UnescapedHashError) as ctx:
                yield client.create_client(basedir)
            self.assertIn("[client]helper.furl", str(ctx.exception))

    def test_unreadable_config(self):
        if sys.platform == "win32":
            # if somebody knows a clever way to do this (cause
            # EnvironmentError when reading a file that really exists), on
            # windows, please fix this
            raise unittest.SkipTest("can't make unreadable files on windows")
        basedir = "test_client.Basic.test_unreadable_config"
        os.mkdir(basedir)
        fn = os.path.join(basedir, "tahoe.cfg")
        fileutil.write(fn, BASECONFIG)
        old_mode = os.stat(fn).st_mode
        os.chmod(fn, 0)
        try:
            e = self.assertRaises(
                EnvironmentError,
                client.read_config,
                basedir,
                "client.port",
            )
            self.assertIn("Permission denied", str(e))
        finally:
            # don't leave undeleteable junk lying around
            os.chmod(fn, old_mode)

    def test_error_on_old_config_files(self):
        basedir = "test_client.Basic.test_error_on_old_config_files"
        os.mkdir(basedir)
        fileutil.write(os.path.join(basedir, "tahoe.cfg"),
                       BASECONFIG +
                       "[storage]\n" +
                       "enabled = false\n" +
                       "reserved_space = bogus\n")
        fileutil.write(os.path.join(basedir, "introducer.furl"), "")
        fileutil.write(os.path.join(basedir, "no_storage"), "")
        fileutil.write(os.path.join(basedir, "readonly_storage"), "")
        fileutil.write(os.path.join(basedir, "debug_discard_storage"), "")

        logged_messages = []
        self.patch(twisted.python.log, 'msg', logged_messages.append)

        e = self.failUnlessRaises(
            OldConfigError,
            client.read_config,
            basedir,
            "client.port",
        )
        abs_basedir = fileutil.abspath_expanduser_unicode(str(basedir))
        self.failUnlessIn(os.path.join(abs_basedir, "introducer.furl"), e.args[0])
        self.failUnlessIn(os.path.join(abs_basedir, "no_storage"), e.args[0])
        self.failUnlessIn(os.path.join(abs_basedir, "readonly_storage"), e.args[0])
        self.failUnlessIn(os.path.join(abs_basedir, "debug_discard_storage"), e.args[0])

        for oldfile in ['introducer.furl', 'no_storage', 'readonly_storage',
                        'debug_discard_storage']:
            logged = [ m for m in logged_messages if
                       ("Found pre-Tahoe-LAFS-v1.3 configuration file" in str(m) and oldfile in str(m)) ]
            self.failUnless(logged, (oldfile, logged_messages))

        for oldfile in [
            'nickname', 'webport', 'keepalive_timeout', 'log_gatherer.furl',
            'disconnect_timeout', 'advertised_ip_addresses', 'helper.furl',
            'key_generator.furl', 'stats_gatherer.furl', 'sizelimit',
            'run_helper']:
            logged = [ m for m in logged_messages if
                       ("Found pre-Tahoe-LAFS-v1.3 configuration file" in str(m) and oldfile in str(m)) ]
            self.failIf(logged, (oldfile, logged_messages))

    @defer.inlineCallbacks
    def test_secrets(self):
        """
        A new client has renewal + cancel secrets
        """
        basedir = "test_client.Basic.test_secrets"
        os.mkdir(basedir)
        fileutil.write(os.path.join(basedir, "tahoe.cfg"), \
                           BASECONFIG)
        c = yield client.create_client(basedir)
        secret_fname = os.path.join(basedir, "private", "secret")
        self.failUnless(os.path.exists(secret_fname), secret_fname)
        renew_secret = c.get_renewal_secret()
        self.failUnless(base32.b2a(renew_secret))
        cancel_secret = c.get_cancel_secret()
        self.failUnless(base32.b2a(cancel_secret))

    @defer.inlineCallbacks
    def test_nodekey_yes_storage(self):
        """
        We have a nodeid if we're providing storage
        """
        basedir = "test_client.Basic.test_nodekey_yes_storage"
        os.mkdir(basedir)
        fileutil.write(os.path.join(basedir, "tahoe.cfg"),
                       BASECONFIG)
        c = yield client.create_client(basedir)
        self.failUnless(c.get_long_nodeid().startswith(b"v0-"))

    @defer.inlineCallbacks
    def test_nodekey_no_storage(self):
        """
        We have a nodeid if we're not providing storage
        """
        basedir = "test_client.Basic.test_nodekey_no_storage"
        os.mkdir(basedir)
        fileutil.write(os.path.join(basedir, "tahoe.cfg"),
                       BASECONFIG + "[storage]\n" + "enabled = false\n")
        c = yield client.create_client(basedir)
        self.failUnless(c.get_long_nodeid().startswith(b"v0-"))

    def test_storage_anonymous_enabled_by_default(self):
        """
        Anonymous storage access is enabled if storage is enabled and *anonymous*
        is not set.
        """
        config = client.config_from_string(
            "test_storage_default_anonymous_enabled",
            "tub.port",
            BASECONFIG + (
                "[storage]\n"
                "enabled = true\n"
            )
        )
        self.assertTrue(client.anonymous_storage_enabled(config))

    def test_storage_anonymous_enabled_explicitly(self):
        """
        Anonymous storage access is enabled if storage is enabled and *anonymous*
        is set to true.
        """
        config = client.config_from_string(
            self.id(),
            "tub.port",
            BASECONFIG + (
                "[storage]\n"
                "enabled = true\n"
                "anonymous = true\n"
            )
        )
        self.assertTrue(client.anonymous_storage_enabled(config))

    def test_storage_anonymous_disabled_explicitly(self):
        """
        Anonymous storage access is disabled if storage is enabled and *anonymous*
        is set to false.
        """
        config = client.config_from_string(
            self.id(),
            "tub.port",
            BASECONFIG + (
                "[storage]\n"
                "enabled = true\n"
                "anonymous = false\n"
            )
        )
        self.assertFalse(client.anonymous_storage_enabled(config))

    def test_storage_anonymous_disabled_by_storage(self):
        """
        Anonymous storage access is disabled if storage is disabled and *anonymous*
        is set to true.
        """
        config = client.config_from_string(
            self.id(),
            "tub.port",
            BASECONFIG + (
                "[storage]\n"
                "enabled = false\n"
                "anonymous = true\n"
            )
        )
        self.assertFalse(client.anonymous_storage_enabled(config))

    @defer.inlineCallbacks
    def test_reserved_1(self):
        """
        reserved_space option is propagated
        """
        basedir = "client.Basic.test_reserved_1"
        os.mkdir(basedir)
        fileutil.write(os.path.join(basedir, "tahoe.cfg"), \
                           BASECONFIG + \
                           "[storage]\n" + \
                           "enabled = true\n" + \
                           "reserved_space = 1000\n")
        c = yield client.create_client(basedir)
        self.failUnlessEqual(c.getServiceNamed("storage").reserved_space, 1000)

    @defer.inlineCallbacks
    def test_reserved_2(self):
        """
        reserved_space option understands 'K' to mean kilobytes
        """
        basedir = "client.Basic.test_reserved_2"
        os.mkdir(basedir)
        fileutil.write(os.path.join(basedir, "tahoe.cfg"),  \
                           BASECONFIG + \
                           "[storage]\n" + \
                           "enabled = true\n" + \
                           "reserved_space = 10K\n")
        c = yield client.create_client(basedir)
        self.failUnlessEqual(c.getServiceNamed("storage").reserved_space, 10*1000)

    @defer.inlineCallbacks
    def test_reserved_3(self):
        """
        reserved_space option understands 'mB' to mean megabytes
        """
        basedir = "client.Basic.test_reserved_3"
        os.mkdir(basedir)
        fileutil.write(os.path.join(basedir, "tahoe.cfg"), \
                           BASECONFIG + \
                           "[storage]\n" + \
                           "enabled = true\n" + \
                           "reserved_space = 5mB\n")
        c = yield client.create_client(basedir)
        self.failUnlessEqual(c.getServiceNamed("storage").reserved_space,
                             5*1000*1000)

    @defer.inlineCallbacks
    def test_reserved_4(self):
        """
        reserved_space option understands 'Gb' to mean gigabytes
        """
        basedir = "client.Basic.test_reserved_4"
        os.mkdir(basedir)
        fileutil.write(os.path.join(basedir, "tahoe.cfg"), \
                           BASECONFIG + \
                           "[storage]\n" + \
                           "enabled = true\n" + \
                           "reserved_space = 78Gb\n")
        c = yield client.create_client(basedir)
        self.failUnlessEqual(c.getServiceNamed("storage").reserved_space,
                             78*1000*1000*1000)

    @defer.inlineCallbacks
    def test_reserved_bad(self):
        """
        reserved_space option produces errors on non-numbers
        """
        basedir = "client.Basic.test_reserved_bad"
        os.mkdir(basedir)
        fileutil.write(os.path.join(basedir, "tahoe.cfg"), \
                           BASECONFIG + \
                           "[storage]\n" + \
                           "enabled = true\n" + \
                           "reserved_space = bogus\n")
        with self.assertRaises(ValueError):
            yield client.create_client(basedir)

    @defer.inlineCallbacks
    def test_web_apiauthtoken(self):
        """
        Client loads the proper API auth token from disk
        """
        basedir = u"client.Basic.test_web_apiauthtoken"
        create_node_dir(basedir, "testing")

        c = yield client.create_client(basedir)
        # this must come after we create the client, as it will create
        # a new, random authtoken itself
        with open(os.path.join(basedir, "private", "api_auth_token"), "w") as f:
            f.write("deadbeef")

        token = c.get_auth_token()
        self.assertEqual("deadbeef", token)

    @defer.inlineCallbacks
    def test_web_staticdir(self):
        """
        a relative web.static dir is expanded properly
        """
        basedir = u"client.Basic.test_web_staticdir"
        os.mkdir(basedir)
        fileutil.write(os.path.join(basedir, "tahoe.cfg"),
                       BASECONFIG +
                       "[node]\n" +
                       "web.port = tcp:0:interface=127.0.0.1\n" +
                       "web.static = relative\n")
        c = yield client.create_client(basedir)
        w = c.getServiceNamed("webish")
        abs_basedir = fileutil.abspath_expanduser_unicode(basedir)
        expected = fileutil.abspath_expanduser_unicode(u"relative", abs_basedir)
        self.failUnlessReallyEqual(w.staticdir, expected)

    # TODO: also test config options for SFTP. See Git history for deleted FTP
    # tests that could be used as basis for these tests.

    @defer.inlineCallbacks
    def _storage_dir_test(self, basedir, storage_path, expected_path):
        """
        generic helper for following storage_dir tests
        """
        assert isinstance(basedir, str)
        assert isinstance(storage_path, (str, type(None)))
        assert isinstance(expected_path, str)
        os.mkdir(basedir)
        cfg_path = os.path.join(basedir, "tahoe.cfg")
        fileutil.write(
            cfg_path,
            BASECONFIG +
            "[storage]\n"
            "enabled = true\n",
        )
        if storage_path is not None:
            fileutil.write(
                cfg_path,
                "storage_dir = %s\n" % (storage_path,),
                mode="ab",
        )
        c = yield client.create_client(basedir)
        self.assertEqual(
            c.getServiceNamed("storage").storedir,
            expected_path,
        )

    def test_default_storage_dir(self):
        """
        If no value is given for ``storage_dir`` in the ``storage`` section of
        ``tahoe.cfg`` then the ``storage`` directory beneath the node
        directory is used.
        """
        basedir = u"client.Basic.test_default_storage_dir"
        config_path = None
        expected_path = os.path.join(
            abspath_expanduser_unicode(basedir),
            u"storage",
        )
        return self._storage_dir_test(
            basedir,
            config_path,
            expected_path,
        )

    def test_relative_storage_dir(self):
        """
        A storage node can be directed to use a particular directory for share
        file storage by setting ``storage_dir`` in the ``storage`` section of
        ``tahoe.cfg``.  If the path is relative, it is interpreted relative to
        the node's basedir.
        """
        basedir = u"client.Basic.test_relative_storage_dir"
        config_path = u"myowndir"
        expected_path = os.path.join(
            abspath_expanduser_unicode(basedir),
            u"myowndir",
        )
        return self._storage_dir_test(
            basedir,
            config_path,
            expected_path,
        )

    def test_absolute_storage_dir(self):
        """
        If the ``storage_dir`` item in the ``storage`` section of the
        configuration gives an absolute path then exactly that path is used.
        """
        basedir = u"client.Basic.test_absolute_storage_dir"
        # create_client is going to try to make the storage directory so we
        # don't want a literal absolute path like /myowndir which we won't
        # have write permission to.  So construct an absolute path that we
        # should be able to write to.
        base = u"\N{SNOWMAN}"
        if encodingutil.filesystem_encoding != "utf-8":
            base = u"melted_snowman"
        expected_path = abspath_expanduser_unicode(
            u"client.Basic.test_absolute_storage_dir_myowndir/" + base
        )
        config_path = expected_path
        return self._storage_dir_test(
            basedir,
            config_path,
            expected_path,
        )

    def _permute(self, sb, key):
        return [ s.get_longname() for s in sb.get_servers_for_psi(key) ]

    def test_permute(self):
        """
        Permutations need to be stable across Tahoe releases, which is why we
        hardcode a specific expected order.

        This is because the order of these results determines which servers a
        client will choose to place shares on and which servers it will consult
        (and in what order) when trying to retrieve those shares.  If the order
        ever changes, all already-placed shares become (at best) harder to find
        or (at worst) impossible to find.
        """
        sb = StorageFarmBroker(True, None, EMPTY_CLIENT_CONFIG)
        ks = [b"%d" % i for i in range(5)]
        for k in ks:
            ann = {"anonymous-storage-FURL": SOME_FURL,
                   "permutation-seed-base32": base32.b2a(k) }
            sb.test_add_rref(k, "rref", ann)

        one = self._permute(sb, b"one")
        two = self._permute(sb, b"two")
        self.failUnlessReallyEqual(one, [b'3',b'1',b'0',b'4',b'2'])
        self.failUnlessReallyEqual(two, [b'0',b'4',b'2',b'1',b'3'])
        self.assertEqual(sorted(one), ks)
        self.assertEqual(sorted(two), ks)
        self.assertNotEqual(one, two)
        sb.servers.clear()
        self.failUnlessReallyEqual(self._permute(sb, b"one"), [])

    def test_permute_with_preferred(self):
        """
        Permutations need to be stable across Tahoe releases, which is why we
        hardcode a specific expected order.  In this case, two values are
        preferred and should come first.
        """
        sb = StorageFarmBroker(
            True,
            None,
            EMPTY_CLIENT_CONFIG,
            StorageClientConfig(preferred_peers=[b'1',b'4']),
        )
        ks = [b"%d" % i for i in range(5)]
        for k in [b"%d" % i for i in range(5)]:
            ann = {"anonymous-storage-FURL": SOME_FURL,
                   "permutation-seed-base32": base32.b2a(k) }
            sb.test_add_rref(k, "rref", ann)

        one = self._permute(sb, b"one")
        two = self._permute(sb, b"two")
        self.failUnlessReallyEqual(b"".join(one), b'14302')
        self.failUnlessReallyEqual(b"".join(two), b'41023')
        self.assertEqual(sorted(one), ks)
        self.assertEqual(sorted(one[:2]), [b"1", b"4"])
        self.assertEqual(sorted(two), ks)
        self.assertEqual(sorted(two[:2]), [b"1", b"4"])
        self.assertNotEqual(one, two)
        sb.servers.clear()
        self.failUnlessReallyEqual(self._permute(sb, b"one"), [])

    @defer.inlineCallbacks
    def test_versions(self):
        """
        A client knows the versions of software it has
        """
        basedir = "test_client.Basic.test_versions"
        os.mkdir(basedir)
        fileutil.write(os.path.join(basedir, "tahoe.cfg"), \
                           BASECONFIG + \
                           "[storage]\n" + \
                           "enabled = true\n")
        c = yield client.create_client(basedir)
        ss = c.getServiceNamed("storage")
        verdict = ss.remote_get_version()
        self.failUnlessReallyEqual(verdict[b"application-version"],
                                   allmydata.__full_version__.encode("ascii"))
        self.failIfEqual(str(allmydata.__version__), "unknown")
        self.failUnless("." in str(allmydata.__full_version__),
                        "non-numeric version in '%s'" % allmydata.__version__)
        # also test stats
        stats = c.get_stats()
        self.failUnless("node.uptime" in stats)
        self.failUnless(isinstance(stats["node.uptime"], float))

    @defer.inlineCallbacks
    def test_helper_furl(self):
        """
        various helper.furl arguments are parsed correctly
        """
        basedir = "test_client.Basic.test_helper_furl"
        os.mkdir(basedir)

        @defer.inlineCallbacks
        def _check(config, expected_furl):
            fileutil.write(os.path.join(basedir, "tahoe.cfg"),
                           BASECONFIG + config)
            c = yield client.create_client(basedir)
            uploader = c.getServiceNamed("uploader")
            furl, connected = uploader.get_helper_info()
            self.failUnlessEqual(furl, expected_furl)

        yield _check("", None)
        yield _check("helper.furl =\n", None)
        yield _check("helper.furl = \n", None)
        yield _check("helper.furl = None", None)
        yield _check("helper.furl = pb://blah\n", "pb://blah")


def flush_but_dont_ignore(res):
    d = flushEventualQueue()
    def _done(ignored):
        return res
    d.addCallback(_done)
    return d


class AnonymousStorage(SyncTestCase):
    """
    Tests for behaviors of the client object with respect to the anonymous
    storage service.
    """
    @defer.inlineCallbacks
    def test_anonymous_storage_enabled(self):
        """
        If anonymous storage access is enabled then the client announces it.
        """
        basedir = FilePath(self.id())
        basedir.child("private").makedirs()
        write_introducer(basedir, "someintroducer", SOME_FURL)
        config = client.config_from_string(
            basedir.path,
            "tub.port",
            BASECONFIG + (
                "[storage]\n"
                "enabled = true\n"
                "anonymous = true\n"
            )
        )
        node = yield client.create_client_from_config(
            config,
            _introducer_factory=MemoryIntroducerClient,
        )
        self.assertThat(
            get_published_announcements(node),
            MatchesListwise([
                matches_storage_announcement(
                    basedir.path,
                    anonymous=True,
                ),
            ]),
        )

    @defer.inlineCallbacks
    def test_anonymous_storage_disabled(self):
        """
        If anonymous storage access is disabled then the client does not announce
        it nor does it write a fURL for it to beneath the node directory.
        """
        basedir = FilePath(self.id())
        basedir.child("private").makedirs()
        write_introducer(basedir, "someintroducer", SOME_FURL)
        config = client.config_from_string(
            basedir.path,
            "tub.port",
            BASECONFIG + (
                "[storage]\n"
                "enabled = true\n"
                "anonymous = false\n"
            )
        )
        node = yield client.create_client_from_config(
            config,
            _introducer_factory=MemoryIntroducerClient,
        )
        self.expectThat(
            get_published_announcements(node),
            MatchesListwise([
                matches_storage_announcement(
                    basedir.path,
                    anonymous=False,
                ),
            ]),
        )
        self.expectThat(
            config.get_private_config("storage.furl", default=None),
            Is(None),
        )

    @defer.inlineCallbacks
    def test_anonymous_storage_enabled_then_disabled(self):
        """
        If a node is run with anonymous storage enabled and then later anonymous
        storage is disabled in the configuration for that node, it is not
        possible to reach the anonymous storage server via the originally
        published fURL.
        """
        basedir = FilePath(self.id())
        basedir.child("private").makedirs()
        enabled_config = client.config_from_string(
            basedir.path,
            "tub.port",
            BASECONFIG + (
                "[storage]\n"
                "enabled = true\n"
                "anonymous = true\n"
            )
        )
        node = yield client.create_client_from_config(
            enabled_config,
            _introducer_factory=MemoryIntroducerClient,
        )
        anonymous_storage_furl = enabled_config.get_private_config("storage.furl")
        def check_furl():
            return node.tub.getReferenceForURL(anonymous_storage_furl)
        # Perform a sanity check that our test code makes sense: is this a
        # legit way to verify whether a fURL will refer to an object?
        self.assertThat(
            check_furl(),
            # If it doesn't raise a KeyError we're in business.
            Always(),
        )

        disabled_config = client.config_from_string(
            basedir.path,
            "tub.port",
            BASECONFIG + (
                "[storage]\n"
                "enabled = true\n"
                "anonymous = false\n"
            )
        )
        node = yield client.create_client_from_config(
            disabled_config,
            _introducer_factory=MemoryIntroducerClient,
        )
        self.assertThat(
            check_furl,
            raises(KeyError),
        )


class IntroducerClients(unittest.TestCase):

    def test_invalid_introducer_furl(self):
        """
        An introducer.furl of 'None' in the deprecated [client]introducer.furl
        field is invalid and causes `create_introducer_clients` to fail.
        """
        cfg = (
            "[client]\n"
            "introducer.furl = None\n"
        )
        config = client.config_from_string("basedir", "client.port", cfg)

        with self.assertRaises(ValueError) as ctx:
            client.create_introducer_clients(config, main_tub=None)
        self.assertIn(
            "invalid 'introducer.furl = None'",
            str(ctx.exception)
        )


def get_known_server_details(a_client):
    """
    Get some details about known storage servers from a client.

    :param _Client a_client: The client to inspect.

    :return: A ``list`` of two-tuples.  Each element of the list corresponds
        to a "known server".  The first element of each tuple is a server id.
        The second is the server's announcement.
    """
    return list(
        (s.get_serverid(), s.get_announcement())
        for s
        in a_client.storage_broker.get_known_servers()
    )


class StaticServers(Fixture):
    """
    Create a ``servers.yaml`` file.
    """
    def __init__(self, basedir, server_details):
        super(StaticServers, self).__init__()
        self._basedir = basedir
        self._server_details = server_details

    def _setUp(self):
        private = self._basedir.child(u"private")
        private.makedirs()
        servers = private.child(u"servers.yaml")
        servers.setContent(safe_dump({
            u"storage": {
                serverid: {
                    u"ann": announcement,
                }
                for (serverid, announcement)
                in self._server_details
            },
        }).encode("utf-8"))


class StorageClients(SyncTestCase):
    """
    Tests for storage-related behavior of ``_Client``.
    """
    def setUp(self):
        super(StorageClients, self).setUp()
        # Some other tests create Nodes and Node mutates tempfile.tempdir and
        # that screws us up because we're *not* making a Node.  "Fix" it.  See
        # https://tahoe-lafs.org/trac/tahoe-lafs/ticket/3052 for the real fix,
        # though.
        import tempfile
        tempfile.tempdir = None

        tempdir = TempDir()
        self.useFixture(tempdir)
        self.basedir = FilePath(tempdir.path)

    @capture_logging(
        lambda case, logger: assertHasAction(
            case,
            logger,
            actionType=u"storage-client:broker:set-static-servers",
            succeeded=True,
        ),
    )
    def test_static_servers(self, logger):
        """
        Storage servers defined in ``private/servers.yaml`` are loaded into the
        storage broker.
        """
        serverid = u"v0-aaaaaaaaaaaaaaaaaaaaaaaaaaaaaaaaaaaaaaaaaaaaaaaaaaaa"
        announcement = {
            u"nickname": u"some-storage-server",
            u"anonymous-storage-FURL": u"pb://xxxxxxxxxxxxxxxxxxxxxxxxxxxxxxxx@tcp:storage.example:100/swissnum",
        }
        self.useFixture(
            StaticServers(
                self.basedir,
                [(serverid, announcement)],
            ),
        )
        self.assertThat(
            client.create_client(self.basedir.asTextMode().path),
            succeeded(
                AfterPreprocessing(
                    get_known_server_details,
                    Equals([(serverid.encode("utf-8"), announcement)]),
                ),
            ),
        )

    @capture_logging(
        lambda case, logger: assertHasAction(
            case,
            logger,
            actionType=u"storage-client:broker:make-storage-server",
            succeeded=False,
        ),
    )
    def test_invalid_static_server(self, logger):
        """
        An invalid announcement for a static server does not prevent other static
        servers from being loaded.
        """
        # Some good details
        serverid = u"v1-aaaaaaaaaaaaaaaaaaaaaaaaaaaaaaaaaaaaaaaaaaaaaaaaaaaa"
        announcement = {
            u"nickname": u"some-storage-server",
            u"anonymous-storage-FURL": u"pb://xxxxxxxxxxxxxxxxxxxxxxxxxxxxxxxx@tcp:storage.example:100/swissnum",
        }
        self.useFixture(
            StaticServers(
                self.basedir,
                [(serverid.encode("ascii"), announcement),
                 # Along with a "bad" server announcement.  Order in this list
                 # doesn't matter, yaml serializer and Python dicts are going
                 # to shuffle everything around kind of randomly.
                 (u"v0-bbbbbbbbbbbbbbbbbbbbbbbbbbbbbbbbbbbbbbbbbbbbbbbbbbbb",
                  {u"nickname": u"another-storage-server",
                   u"anonymous-storage-FURL": None,
                  }),
                ],
            ),
        )
        self.assertThat(
            client.create_client(self.basedir.asTextMode().path),
            succeeded(
                AfterPreprocessing(
                    get_known_server_details,
                    # It should have the good server details.
                    Equals([(serverid.encode("utf-8"), announcement)]),
                ),
            ),
        )


class Run(unittest.TestCase, testutil.StallMixin):

    def setUp(self):
        self.sparent = service.MultiService()
        self.sparent.startService()
    def tearDown(self):
        d = self.sparent.stopService()
        d.addBoth(flush_but_dont_ignore)
        return d

    @defer.inlineCallbacks
    def test_loadable(self):
        """
        A configuration consisting only of an introducer can be turned into a
        client node.
        """
        basedir = FilePath("test_client.Run.test_loadable")
        private = basedir.child("private")
        private.makedirs()
        dummy = "pb://wl74cyahejagspqgy4x5ukrvfnevlknt@127.0.0.1:58889/bogus"
        write_introducer(basedir, "someintroducer", dummy)
        basedir.child("tahoe.cfg").setContent(BASECONFIG.encode("ascii"))
        basedir.child(client._Client.EXIT_TRIGGER_FILE).touch()
        yield client.create_client(basedir.path)

    @defer.inlineCallbacks
    def test_reloadable(self):
        basedir = FilePath("test_client.Run.test_reloadable")
        private = basedir.child("private")
        private.makedirs()
        dummy = "pb://wl74cyahejagspqgy4x5ukrvfnevlknt@127.0.0.1:58889/bogus"
        write_introducer(basedir, "someintroducer", dummy)
        basedir.child("tahoe.cfg").setContent(BASECONFIG. encode("ascii"))
        c1 = yield client.create_client(basedir.path)
        c1.setServiceParent(self.sparent)

        # delay to let the service start up completely. I'm not entirely sure
        # this is necessary.
        yield self.stall(delay=2.0)
        yield c1.disownServiceParent()
        # the cygwin buildslave seems to need more time to let the old
        # service completely shut down. When delay=0.1, I saw this test fail,
        # probably due to the logport trying to reclaim the old socket
        # number. This suggests that either we're dropping a Deferred
        # somewhere in the shutdown sequence, or that cygwin is just cranky.
        yield self.stall(delay=2.0)

        # TODO: pause for slightly over one second, to let
        # Client._check_exit_trigger poll the file once. That will exercise
        # another few lines. Then add another test in which we don't
        # update the file at all, and watch to see the node shutdown.
        # (To do this, use a modified node which overrides Node.shutdown(),
        # also change _check_exit_trigger to use it instead of a raw
        # reactor.stop, also instrument the shutdown event in an
        # attribute that we can check.)
        c2 = yield client.create_client(basedir.path)
        c2.setServiceParent(self.sparent)
        yield c2.disownServiceParent()

class NodeMakerTests(testutil.ReallyEqualMixin, AsyncBrokenTestCase):

    def _make_node_maker(self, mode, writecap, deep_immutable):
        """
        Create a callable which can create an ``IFilesystemNode`` provider for the
        given cap.

        :param unicode mode: The read/write combination to pass to
            ``NodeMaker.create_from_cap``.  If it contains ``u"r"`` then a
            readcap will be passed in.  If it contains ``u"w"`` then a
            writecap will be passed in.

        :param IURI writecap: The capability for which to create a node.

        :param bool deep_immutable: Whether to request a "deep immutable" node
            which forces the result to be an immutable ``IFilesystemNode`` (I
            think -exarkun).
        """
        if writecap.is_mutable():
            # It's just not a valid combination to have a mutable alongside
            # deep_immutable = True.  It's easier to fix deep_immutable than
            # writecap to clear up this conflict.
            deep_immutable = False

        if "r" in mode:
            readcap = writecap.get_readonly().to_string()
        else:
            readcap = None
        if "w" in mode:
            writecap = writecap.to_string()
        else:
            writecap = None

        nm = NodeMaker(
            storage_broker=None,
            secret_holder=None,
            history=None,
            uploader=None,
            terminator=None,
            default_encoding_parameters={u"k": 1, u"n": 1},
            mutable_file_default=None,
            key_generator=None,
            blacklist=None,
        )
        return partial(
            nm.create_from_cap,
            writecap,
            readcap,
            deep_immutable,
        )

    @given(
        mode=sampled_from(["w", "r", "rw"]),
        writecap=write_capabilities(),
        deep_immutable=booleans(),
    )
    def test_cached_result(self, mode, writecap, deep_immutable):
        """
        ``NodeMaker.create_from_cap`` returns the same object when called with the
        same arguments.
        """
        make_node = self._make_node_maker(mode, writecap, deep_immutable)
        original = make_node()
        additional = make_node()

        self.assertThat(
            original,
            Is(additional),
        )

    @given(
        mode=sampled_from(["w", "r", "rw"]),
        writecap=write_capabilities(),
        deep_immutable=booleans(),
    )
    def test_cache_expired(self, mode, writecap, deep_immutable):
        """
        After the node object returned by an earlier call to
        ``NodeMaker.create_from_cap`` has been garbage collected, a new call
        to ``NodeMaker.create_from_cap`` returns a node object, maybe even a
        new one although we can't really prove it.
        """
        make_node = self._make_node_maker(mode, writecap, deep_immutable)
        make_node()
        additional = make_node()
        self.assertThat(
            additional,
            AfterPreprocessing(
                lambda node: node.get_readonly_uri(),
                Equals(writecap.get_readonly().to_string()),
            ),
        )

    @defer.inlineCallbacks
    def test_maker(self):
        basedir = "client/NodeMaker/maker"
        fileutil.make_dirs(basedir)
        fileutil.write(os.path.join(basedir, "tahoe.cfg"), BASECONFIG)
        c = yield client.create_client(basedir)

        n = c.create_node_from_uri(b"URI:CHK:6nmrpsubgbe57udnexlkiwzmlu:bjt7j6hshrlmadjyr7otq3dc24end5meo5xcr5xe5r663po6itmq:3:10:7277")
        self.failUnless(IFilesystemNode.providedBy(n))
        self.failUnless(IFileNode.providedBy(n))
        self.failUnless(IImmutableFileNode.providedBy(n))
        self.failIf(IMutableFileNode.providedBy(n))
        self.failIf(IDirectoryNode.providedBy(n))
        self.failUnless(n.is_readonly())
        self.failIf(n.is_mutable())

        # Testing #1679. There was a bug that would occur when downloader was
        # downloading the same readcap more than once concurrently, so the
        # filenode object was cached, and there was a failure from one of the
        # servers in one of the download attempts. No subsequent download
        # attempt would attempt to use that server again, which would lead to
        # the file being undownloadable until the gateway was restarted. The
        # current fix for this (hopefully to be superceded by a better fix
        # eventually) is to prevent re-use of filenodes, so the NodeMaker is
        # hereby required *not* to cache and re-use filenodes for CHKs.
        other_n = c.create_node_from_uri(b"URI:CHK:6nmrpsubgbe57udnexlkiwzmlu:bjt7j6hshrlmadjyr7otq3dc24end5meo5xcr5xe5r663po6itmq:3:10:7277")
        self.failIf(n is other_n, (n, other_n))

        n = c.create_node_from_uri(b"URI:LIT:n5xgk")
        self.failUnless(IFilesystemNode.providedBy(n))
        self.failUnless(IFileNode.providedBy(n))
        self.failUnless(IImmutableFileNode.providedBy(n))
        self.failIf(IMutableFileNode.providedBy(n))
        self.failIf(IDirectoryNode.providedBy(n))
        self.failUnless(n.is_readonly())
        self.failIf(n.is_mutable())

        n = c.create_node_from_uri(b"URI:SSK:n6x24zd3seu725yluj75q5boaa:mm6yoqjhl6ueh7iereldqxue4nene4wl7rqfjfybqrehdqmqskvq")
        self.failUnless(IFilesystemNode.providedBy(n))
        self.failUnless(IFileNode.providedBy(n))
        self.failIf(IImmutableFileNode.providedBy(n))
        self.failUnless(IMutableFileNode.providedBy(n))
        self.failIf(IDirectoryNode.providedBy(n))
        self.failIf(n.is_readonly())
        self.failUnless(n.is_mutable())

        n = c.create_node_from_uri(b"URI:SSK-RO:b7sr5qsifnicca7cbk3rhrhbvq:mm6yoqjhl6ueh7iereldqxue4nene4wl7rqfjfybqrehdqmqskvq")
        self.failUnless(IFilesystemNode.providedBy(n))
        self.failUnless(IFileNode.providedBy(n))
        self.failIf(IImmutableFileNode.providedBy(n))
        self.failUnless(IMutableFileNode.providedBy(n))
        self.failIf(IDirectoryNode.providedBy(n))
        self.failUnless(n.is_readonly())
        self.failUnless(n.is_mutable())

        n = c.create_node_from_uri(b"URI:DIR2:n6x24zd3seu725yluj75q5boaa:mm6yoqjhl6ueh7iereldqxue4nene4wl7rqfjfybqrehdqmqskvq")
        self.failUnless(IFilesystemNode.providedBy(n))
        self.failIf(IFileNode.providedBy(n))
        self.failIf(IImmutableFileNode.providedBy(n))
        self.failIf(IMutableFileNode.providedBy(n))
        self.failUnless(IDirectoryNode.providedBy(n))
        self.failIf(n.is_readonly())
        self.failUnless(n.is_mutable())

        n = c.create_node_from_uri(b"URI:DIR2-RO:b7sr5qsifnicca7cbk3rhrhbvq:mm6yoqjhl6ueh7iereldqxue4nene4wl7rqfjfybqrehdqmqskvq")
        self.failUnless(IFilesystemNode.providedBy(n))
        self.failIf(IFileNode.providedBy(n))
        self.failIf(IImmutableFileNode.providedBy(n))
        self.failIf(IMutableFileNode.providedBy(n))
        self.failUnless(IDirectoryNode.providedBy(n))
        self.failUnless(n.is_readonly())
        self.failUnless(n.is_mutable())

        unknown_rw = b"lafs://from_the_future"
        unknown_ro = b"lafs://readonly_from_the_future"
        n = c.create_node_from_uri(unknown_rw, unknown_ro)
        self.failUnless(IFilesystemNode.providedBy(n))
        self.failIf(IFileNode.providedBy(n))
        self.failIf(IImmutableFileNode.providedBy(n))
        self.failIf(IMutableFileNode.providedBy(n))
        self.failIf(IDirectoryNode.providedBy(n))
        self.failUnless(n.is_unknown())
        self.failUnlessReallyEqual(n.get_uri(), unknown_rw)
        self.failUnlessReallyEqual(n.get_write_uri(), unknown_rw)
        self.failUnlessReallyEqual(n.get_readonly_uri(), b"ro." + unknown_ro)

        # Note: it isn't that we *intend* to deploy non-ASCII caps in
        # the future, it is that we want to make sure older Tahoe-LAFS
        # versions wouldn't choke on them if we were to do so. See
        # #1051 and wiki:NewCapDesign for details.
        unknown_rw = u"lafs://from_the_future_rw_\u263A".encode('utf-8')
        unknown_ro = u"lafs://readonly_from_the_future_ro_\u263A".encode('utf-8')
        n = c.create_node_from_uri(unknown_rw, unknown_ro)
        self.failUnless(IFilesystemNode.providedBy(n))
        self.failIf(IFileNode.providedBy(n))
        self.failIf(IImmutableFileNode.providedBy(n))
        self.failIf(IMutableFileNode.providedBy(n))
        self.failIf(IDirectoryNode.providedBy(n))
        self.failUnless(n.is_unknown())
        self.failUnlessReallyEqual(n.get_uri(), unknown_rw)
        self.failUnlessReallyEqual(n.get_write_uri(), unknown_rw)
        self.failUnlessReallyEqual(n.get_readonly_uri(), b"ro." + unknown_ro)



def matches_dummy_announcement(name, value):
    """
    Matches the portion of an announcement for the ``DummyStorage`` storage
        server plugin.

    :param unicode name: The name of the dummy plugin.

    :param unicode value: The arbitrary value in the dummy plugin
        announcement.

    :return: a testtools-style matcher
    """
    return MatchesDict({
        # Everyone gets a name and a fURL added to their announcement.
        u"name": Equals(name),
        u"storage-server-FURL": matches_furl(),
        # The plugin can contribute things, too.
        u"value": Equals(value),
    })



class StorageAnnouncementTests(SyncTestCase):
    """
    Tests for the storage announcement published by the client.
    """
    def setUp(self):
        super(StorageAnnouncementTests, self).setUp()
        self.basedir = FilePath(self.useFixture(TempDir()).path)
        create_node_dir(self.basedir.path, u"")
        # Write an introducer configuration or we can't observer
        # announcements.
        write_introducer(self.basedir, "someintroducer", SOME_FURL)


    def get_config(self, storage_enabled, more_storage="", more_sections=""):
        return """
[client]
# Empty

[node]
tub.location = tcp:192.0.2.0:1234

[storage]
enabled = {storage_enabled}
{more_storage}

{more_sections}
""".format(
    storage_enabled=storage_enabled,
    more_storage=more_storage,
    more_sections=more_sections,
)


    def test_no_announcement(self):
        """
        No storage announcement is published if storage is not enabled.
        """
        config = client.config_from_string(
            self.basedir.path,
            "tub.port",
            self.get_config(storage_enabled=False),
        )
        self.assertThat(
            client.create_client_from_config(
                config,
                _introducer_factory=MemoryIntroducerClient,
            ),
            succeeded(AfterPreprocessing(
                get_published_announcements,
                Equals([]),
            )),
        )


    def test_anonymous_storage_announcement(self):
        """
        A storage announcement with the anonymous storage fURL is published when
        storage is enabled.
        """
        config = client.config_from_string(
            self.basedir.path,
            "tub.port",
            self.get_config(storage_enabled=True),
        )
        client_deferred = client.create_client_from_config(
            config,
            _introducer_factory=MemoryIntroducerClient,
        )
        self.assertThat(
            client_deferred,
            # The Deferred succeeds
            succeeded(AfterPreprocessing(
                # The announcements published by the client should ...
                get_published_announcements,
                # Match the following list (of one element) ...
                MatchesListwise([
                    # The only element in the list ...
                    matches_storage_announcement(self.basedir.path),
                ]),
            )),
        )


    def test_single_storage_plugin_announcement(self):
        """
        The announcement from a single enabled storage plugin is published when
        storage is enabled.
        """
        self.useFixture(UseTestPlugins())

        value = u"thing"
        config = client.config_from_string(
            self.basedir.path,
            "tub.port",
            self.get_config(
                storage_enabled=True,
                more_storage="plugins=tahoe-lafs-dummy-v1",
                more_sections=(
                    "[storageserver.plugins.tahoe-lafs-dummy-v1]\n"
                    "some = {}\n".format(value)
                ),
            ),
        )
        self.assertThat(
            client.create_client_from_config(
                config,
                _introducer_factory=MemoryIntroducerClient,
            ),
            succeeded(AfterPreprocessing(
                get_published_announcements,
                MatchesListwise([
                    matches_storage_announcement(
                        self.basedir.path,
                        options=[
                            matches_dummy_announcement(
                                u"tahoe-lafs-dummy-v1",
                                value,
                            ),
                        ],
                    ),
                ]),
            )),
        )


    def test_multiple_storage_plugin_announcements(self):
        """
        The announcements from several enabled storage plugins are published when
        storage is enabled.
        """
        self.useFixture(UseTestPlugins())

        config = client.config_from_string(
            self.basedir.path,
            "tub.port",
            self.get_config(
                storage_enabled=True,
                more_storage="plugins=tahoe-lafs-dummy-v1,tahoe-lafs-dummy-v2",
                more_sections=(
                    "[storageserver.plugins.tahoe-lafs-dummy-v1]\n"
                    "some = thing-1\n"
                    "[storageserver.plugins.tahoe-lafs-dummy-v2]\n"
                    "some = thing-2\n"
                ),
            ),
        )
        self.assertThat(
            client.create_client_from_config(
                config,
                _introducer_factory=MemoryIntroducerClient,
            ),
            succeeded(AfterPreprocessing(
                get_published_announcements,
                MatchesListwise([
                    matches_storage_announcement(
                        self.basedir.path,
                        options=[
                            matches_dummy_announcement(
                                u"tahoe-lafs-dummy-v1",
                                u"thing-1",
                            ),
                            matches_dummy_announcement(
                                u"tahoe-lafs-dummy-v2",
                                u"thing-2",
                            ),
                        ],
                    ),
                ]),
            )),
        )


    def test_stable_storage_server_furl(self):
        """
        The value for the ``storage-server-FURL`` item in the announcement for a
        particular storage server plugin is stable across different node
        instantiations.
        """
        self.useFixture(UseTestPlugins())

        config = client.config_from_string(
            self.basedir.path,
            "tub.port",
            self.get_config(
                storage_enabled=True,
                more_storage="plugins=tahoe-lafs-dummy-v1",
                more_sections=(
                    "[storageserver.plugins.tahoe-lafs-dummy-v1]\n"
                    "some = thing\n"
                ),
            ),
        )
        node_a = client.create_client_from_config(
            config,
            _introducer_factory=MemoryIntroducerClient,
        )
        node_b = client.create_client_from_config(
            config,
            _introducer_factory=MemoryIntroducerClient,
        )

        self.assertThat(
            defer.gatherResults([node_a, node_b]),
            succeeded(AfterPreprocessing(
                partial(map, get_published_announcements),
                MatchesSameElements(),
            )),
        )


    def test_storage_plugin_without_configuration(self):
        """
        A storage plugin with no configuration is loaded and announced.
        """
        self.useFixture(UseTestPlugins())

        config = client.config_from_string(
            self.basedir.path,
            "tub.port",
            self.get_config(
                storage_enabled=True,
                more_storage="plugins=tahoe-lafs-dummy-v1",
            ),
        )
        self.assertThat(
            client.create_client_from_config(
                config,
                _introducer_factory=MemoryIntroducerClient,
            ),
            succeeded(AfterPreprocessing(
                get_published_announcements,
                MatchesListwise([
                    matches_storage_announcement(
                        self.basedir.path,
                        options=[
                            matches_dummy_announcement(
                                u"tahoe-lafs-dummy-v1",
                                u"default-value",
                            ),
                        ],
                    ),
                ]),
            )),
        )


    def test_broken_storage_plugin(self):
        """
        A storage plugin that raises an exception from ``get_storage_server``
        causes ``client.create_client_from_config`` to return ``Deferred``
        that fails.
        """
        self.useFixture(UseTestPlugins())

        config = client.config_from_string(
            self.basedir.path,
            "tub.port",
            self.get_config(
                storage_enabled=True,
                more_storage="plugins=tahoe-lafs-dummy-v1",
                more_sections=(
                    "[storageserver.plugins.tahoe-lafs-dummy-v1]\n"
                    # This will make it explode on instantiation.
                    "invalid = configuration\n"
                )
            ),
        )
        self.assertThat(
            client.create_client_from_config(
                config,
                _introducer_factory=MemoryIntroducerClient,
            ),
            failed(Always()),
        )

    def test_storage_plugin_not_found(self):
        """
        ``client.create_client_from_config`` raises ``UnknownConfigError`` when
        called with a configuration which enables a storage plugin that is not
        available on the system.
        """
        config = client.config_from_string(
            self.basedir.path,
            "tub.port",
            self.get_config(
                storage_enabled=True,
                more_storage="plugins=tahoe-lafs-dummy-vX",
            ),
        )
        self.assertThat(
            client.create_client_from_config(
                config,
                _introducer_factory=MemoryIntroducerClient,
            ),
            failed(
                AfterPreprocessing(
                    lambda f: f.type,
                    Equals(configutil.UnknownConfigError),
                ),
            ),
        )

    def test_announcement_includes_grid_manager(self):
        """
        When Grid Manager is enabled certificates are included in the
        announcement
        """
        fake_cert = {
            "certificate": "{\"expires\":1601687822,\"public_key\":\"pub-v0-cbq6hcf3pxcz6ouoafrbktmkixkeuywpcpbcomzd3lqbkq4nmfga\",\"version\":1}",
            "signature": "fvjd3uvvupf2v6tnvkwjd473u3m3inyqkwiclhp7balmchkmn3px5pei3qyfjnhymq4cjcwvbpqmcwwnwswdtrfkpnlaxuih2zbdmda",
        }
        with self.basedir.child("zero.cert").open("w") as f:
            json.dump(fake_cert, f)
        with self.basedir.child("gm0.cert").open("w") as f:
            json.dump(fake_cert, f)

        config = client.config_from_string(
            self.basedir.path,
            "tub.port",
            self.get_config(
                storage_enabled=True,
                more_storage="grid_management = True",
                more_sections=(
                    "[grid_managers]\n"
                    "gm0 = pub-v0-ibpbsexcjfbv3ni7gwlclgn6mldaqnqd5mrtan2fnq2b27xnovca\n"
                    "[grid_manager_certificates]\n"
                    "foo = zero.cert\n"
                )
            ),
        )

        self.assertThat(
            client.create_client_from_config(
                config,
                _introducer_factory=MemoryIntroducerClient,
            ),
            succeeded(AfterPreprocessing(
                lambda client: get_published_announcements(client)[0].ann,
                ContainsDict({
                    "grid-manager-certificates": Equals([fake_cert]),
                }),
            )),
        )<|MERGE_RESOLUTION|>--- conflicted
+++ resolved
@@ -1,8 +1,3 @@
-<<<<<<< HEAD
-import os
-import sys
-import json
-=======
 """
 Ported to Python 3.
 """
@@ -15,8 +10,9 @@
 if PY2:
     from future.builtins import filter, map, zip, ascii, chr, hex, input, next, oct, open, pow, round, super, bytes, dict, list, object, range, str, max, min  # noqa: F401
 
-import os, sys
->>>>>>> 590f71ad
+import os
+import sys
+import json
 from functools import (
     partial,
 )
