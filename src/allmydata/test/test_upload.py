# -*- coding: utf-8 -*-

import os, shutil
from cStringIO import StringIO
from twisted.trial import unittest
from twisted.python.failure import Failure
from twisted.internet import defer
from foolscap.api import fireEventually

import allmydata # for __full_version__
from allmydata import uri, monitor, client
from allmydata.immutable import upload, encode
from allmydata.interfaces import FileTooLargeError, UploadUnhappinessError
from allmydata.util import log, base32, fileutil
from allmydata.util.assertutil import precondition
from allmydata.util.deferredutil import DeferredListShouldSucceed
from allmydata.test.no_network import GridTestMixin
from allmydata.test.common_util import ShouldFailMixin
from allmydata.util.happinessutil import servers_of_happiness, \
                                         shares_by_server, merge_servers
from allmydata.storage_client import StorageFarmBroker
from allmydata.storage.server import storage_index_to_dir
from allmydata.client import Client

MiB = 1024*1024

def extract_uri(results):
    return results.get_uri()

# Some of these took longer than 480 seconds on Zandr's arm box, but this may
# have been due to an earlier test ERROR'ing out due to timeout, which seems
# to screw up subsequent tests.
timeout = 960

class Uploadable(unittest.TestCase):
    def shouldEqual(self, data, expected):
        self.failUnless(isinstance(data, list))
        for e in data:
            self.failUnless(isinstance(e, str))
        s = "".join(data)
        self.failUnlessEqual(s, expected)

    def test_filehandle_random_key(self):
        return self._test_filehandle(convergence=None)

    def test_filehandle_convergent_encryption(self):
        return self._test_filehandle(convergence="some convergence string")

    def _test_filehandle(self, convergence):
        s = StringIO("a"*41)
        u = upload.FileHandle(s, convergence=convergence)
        d = u.get_size()
        d.addCallback(self.failUnlessEqual, 41)
        d.addCallback(lambda res: u.read(1))
        d.addCallback(self.shouldEqual, "a")
        d.addCallback(lambda res: u.read(80))
        d.addCallback(self.shouldEqual, "a"*40)
        d.addCallback(lambda res: u.close()) # this doesn't close the filehandle
        d.addCallback(lambda res: s.close()) # that privilege is reserved for us
        return d

    def test_filename(self):
        basedir = "upload/Uploadable/test_filename"
        os.makedirs(basedir)
        fn = os.path.join(basedir, "file")
        f = open(fn, "w")
        f.write("a"*41)
        f.close()
        u = upload.FileName(fn, convergence=None)
        d = u.get_size()
        d.addCallback(self.failUnlessEqual, 41)
        d.addCallback(lambda res: u.read(1))
        d.addCallback(self.shouldEqual, "a")
        d.addCallback(lambda res: u.read(80))
        d.addCallback(self.shouldEqual, "a"*40)
        d.addCallback(lambda res: u.close())
        return d

    def test_data(self):
        s = "a"*41
        u = upload.Data(s, convergence=None)
        d = u.get_size()
        d.addCallback(self.failUnlessEqual, 41)
        d.addCallback(lambda res: u.read(1))
        d.addCallback(self.shouldEqual, "a")
        d.addCallback(lambda res: u.read(80))
        d.addCallback(self.shouldEqual, "a"*40)
        d.addCallback(lambda res: u.close())
        return d

class ServerError(Exception):
    pass

class SetDEPMixin:
    def set_encoding_parameters(self, k, happy, n, max_segsize=1*MiB):
        p = {"k": k,
             "happy": happy,
             "n": n,
             "max_segment_size": max_segsize,
             }
        self.node.encoding_params = p

class FakeStorageServer:
    def __init__(self, mode):
        self.mode = mode
        self.allocated = []
        self.queries = 0
        self.version = { "http://allmydata.org/tahoe/protocols/storage/v1" :
                         { "maximum-immutable-share-size": 2**32 - 1 },
                         "application-version": str(allmydata.__full_version__),
                         }
        if mode == "small":
            self.version = { "http://allmydata.org/tahoe/protocols/storage/v1" :
                             { "maximum-immutable-share-size": 10 },
                             "application-version": str(allmydata.__full_version__),
                             }


    def callRemote(self, methname, *args, **kwargs):
        def _call():
            meth = getattr(self, methname)
            return meth(*args, **kwargs)
        d = fireEventually()
        d.addCallback(lambda res: _call())
        return d

    def allocate_buckets(self, storage_index, renew_secret, cancel_secret,
                         sharenums, share_size, canary):
        #print "FakeStorageServer.allocate_buckets(num=%d, size=%d)" % (len(sharenums), share_size)
        if self.mode == "first-fail":
            if self.queries == 0:
                raise ServerError
        if self.mode == "second-fail":
            if self.queries == 1:
                raise ServerError
        self.queries += 1
        if self.mode == "full":
            return (set(), {},)
        elif self.mode == "already got them":
            return (set(sharenums), {},)
        else:
            for shnum in sharenums:
                self.allocated.append( (storage_index, shnum) )
            return (set(),
                    dict([( shnum, FakeBucketWriter(share_size) )
                          for shnum in sharenums]),
                    )

class FakeBucketWriter:
    # a diagnostic version of storageserver.BucketWriter
    def __init__(self, size):
        self.data = StringIO()
        self.closed = False
        self._size = size

    def callRemote(self, methname, *args, **kwargs):
        def _call():
            meth = getattr(self, "remote_" + methname)
            return meth(*args, **kwargs)
        d = fireEventually()
        d.addCallback(lambda res: _call())
        return d


    def callRemoteOnly(self, methname, *args, **kwargs):
        d = self.callRemote(methname, *args, **kwargs)
        del d # callRemoteOnly ignores this
        return None


    def remote_write(self, offset, data):
        precondition(not self.closed)
        precondition(offset >= 0)
        precondition(offset+len(data) <= self._size,
                     "offset=%d + data=%d > size=%d" %
                     (offset, len(data), self._size))
        self.data.seek(offset)
        self.data.write(data)

    def remote_close(self):
        precondition(not self.closed)
        self.closed = True

    def remote_abort(self):
        pass

class FakeClient:
    DEFAULT_ENCODING_PARAMETERS = {"k":25,
                                   "happy": 25,
                                   "n": 100,
                                   "max_segment_size": 1*MiB,
                                   }

    def __init__(self, mode="good", num_servers=50):
        self.num_servers = num_servers
        self.encoding_params = self.DEFAULT_ENCODING_PARAMETERS.copy()
        if type(mode) is str:
            mode = dict([i,mode] for i in range(num_servers))
        servers = [ ("%20d"%fakeid, FakeStorageServer(mode[fakeid]))
                    for fakeid in range(self.num_servers) ]
        self.storage_broker = StorageFarmBroker(permute_peers=True, tub_maker=None)
        for (serverid, rref) in servers:
            ann = {"anonymous-storage-FURL": "pb://%s@nowhere/fake" % base32.b2a(serverid),
                   "permutation-seed-base32": base32.b2a(serverid) }
            self.storage_broker.test_add_rref(serverid, rref, ann)
        self.last_servers = [s[1] for s in servers]

    def log(self, *args, **kwargs):
        pass
    def get_encoding_parameters(self):
        return self.encoding_params
    def get_storage_broker(self):
        return self.storage_broker
    _secret_holder = client.SecretHolder("lease secret", "convergence secret")

class GotTooFarError(Exception):
    pass

class GiganticUploadable(upload.FileHandle):
    def __init__(self, size):
        self._size = size
        self._fp = 0

    def get_encryption_key(self):
        return defer.succeed("\x00" * 16)
    def get_size(self):
        return defer.succeed(self._size)
    def read(self, length):
        left = self._size - self._fp
        length = min(left, length)
        self._fp += length
        if self._fp > 1000000:
            # terminate the test early.
            raise GotTooFarError("we shouldn't be allowed to get this far")
        return defer.succeed(["\x00" * length])
    def close(self):
        pass

DATA = """
Once upon a time, there was a beautiful princess named Buttercup. She lived
in a magical land where every file was stored securely among millions of
machines, and nobody ever worried about their data being lost ever again.
The End.
"""
assert len(DATA) > upload.Uploader.URI_LIT_SIZE_THRESHOLD

SIZE_ZERO = 0
SIZE_SMALL = 16
SIZE_LARGE = len(DATA)

def upload_data(uploader, data):
    u = upload.Data(data, convergence=None)
    return uploader.upload(u)
def upload_filename(uploader, filename):
    u = upload.FileName(filename, convergence=None)
    return uploader.upload(u)
def upload_filehandle(uploader, fh):
    u = upload.FileHandle(fh, convergence=None)
    return uploader.upload(u)

class GoodServer(unittest.TestCase, ShouldFailMixin, SetDEPMixin):
    def setUp(self):
        self.node = FakeClient(mode="good")
        self.u = upload.Uploader()
        self.u.running = True
        self.u.parent = self.node

    def _check_small(self, newuri, size):
        u = uri.from_string(newuri)
        self.failUnless(isinstance(u, uri.LiteralFileURI))
        self.failUnlessEqual(len(u.data), size)

    def _check_large(self, newuri, size):
        u = uri.from_string(newuri)
        self.failUnless(isinstance(u, uri.CHKFileURI))
        self.failUnless(isinstance(u.get_storage_index(), str))
        self.failUnlessEqual(len(u.get_storage_index()), 16)
        self.failUnless(isinstance(u.key, str))
        self.failUnlessEqual(len(u.key), 16)
        self.failUnlessEqual(u.size, size)

    def get_data(self, size):
        return DATA[:size]

    def test_too_large(self):
        # we've removed the 4GiB share size limit (see ticket #346 for
        # details), but still have an 8-byte field, so the limit is now
        # 2**64, so make sure we reject files larger than that.
        k = 3; happy = 7; n = 10
        self.set_encoding_parameters(k, happy, n)
        big = k*(2**64)
        data1 = GiganticUploadable(big)
        d = self.shouldFail(FileTooLargeError, "test_too_large-data1",
                            "This file is too large to be uploaded (data_size)",
                            self.u.upload, data1)
        data2 = GiganticUploadable(big-3)
        d.addCallback(lambda res:
                      self.shouldFail(FileTooLargeError,
                                      "test_too_large-data2",
                                      "This file is too large to be uploaded (offsets)",
                                      self.u.upload, data2))
        # I don't know where the actual limit is.. it depends upon how large
        # the hash trees wind up. It's somewhere close to k*4GiB-ln2(size).
        return d

    def test_data_zero(self):
        data = self.get_data(SIZE_ZERO)
        d = upload_data(self.u, data)
        d.addCallback(extract_uri)
        d.addCallback(self._check_small, SIZE_ZERO)
        return d

    def test_data_small(self):
        data = self.get_data(SIZE_SMALL)
        d = upload_data(self.u, data)
        d.addCallback(extract_uri)
        d.addCallback(self._check_small, SIZE_SMALL)
        return d

    def test_data_large(self):
        data = self.get_data(SIZE_LARGE)
        d = upload_data(self.u, data)
        d.addCallback(extract_uri)
        d.addCallback(self._check_large, SIZE_LARGE)
        return d

    def test_data_large_odd_segments(self):
        data = self.get_data(SIZE_LARGE)
        segsize = int(SIZE_LARGE / 2.5)
        # we want 3 segments, since that's not a power of two
        self.set_encoding_parameters(25, 25, 100, segsize)
        d = upload_data(self.u, data)
        d.addCallback(extract_uri)
        d.addCallback(self._check_large, SIZE_LARGE)
        return d

    def test_filehandle_zero(self):
        data = self.get_data(SIZE_ZERO)
        d = upload_filehandle(self.u, StringIO(data))
        d.addCallback(extract_uri)
        d.addCallback(self._check_small, SIZE_ZERO)
        return d

    def test_filehandle_small(self):
        data = self.get_data(SIZE_SMALL)
        d = upload_filehandle(self.u, StringIO(data))
        d.addCallback(extract_uri)
        d.addCallback(self._check_small, SIZE_SMALL)
        return d

    def test_filehandle_large(self):
        data = self.get_data(SIZE_LARGE)
        d = upload_filehandle(self.u, StringIO(data))
        d.addCallback(extract_uri)
        d.addCallback(self._check_large, SIZE_LARGE)
        return d

    def test_filename_zero(self):
        fn = "Uploader-test_filename_zero.data"
        f = open(fn, "wb")
        data = self.get_data(SIZE_ZERO)
        f.write(data)
        f.close()
        d = upload_filename(self.u, fn)
        d.addCallback(extract_uri)
        d.addCallback(self._check_small, SIZE_ZERO)
        return d

    def test_filename_small(self):
        fn = "Uploader-test_filename_small.data"
        f = open(fn, "wb")
        data = self.get_data(SIZE_SMALL)
        f.write(data)
        f.close()
        d = upload_filename(self.u, fn)
        d.addCallback(extract_uri)
        d.addCallback(self._check_small, SIZE_SMALL)
        return d

    def test_filename_large(self):
        fn = "Uploader-test_filename_large.data"
        f = open(fn, "wb")
        data = self.get_data(SIZE_LARGE)
        f.write(data)
        f.close()
        d = upload_filename(self.u, fn)
        d.addCallback(extract_uri)
        d.addCallback(self._check_large, SIZE_LARGE)
        return d

class ServerErrors(unittest.TestCase, ShouldFailMixin, SetDEPMixin):
    def make_node(self, mode, num_servers=10):
        self.node = FakeClient(mode, num_servers)
        self.u = upload.Uploader()
        self.u.running = True
        self.u.parent = self.node

    def _check_large(self, newuri, size):
        u = uri.from_string(newuri)
        self.failUnless(isinstance(u, uri.CHKFileURI))
        self.failUnless(isinstance(u.get_storage_index(), str))
        self.failUnlessEqual(len(u.get_storage_index()), 16)
        self.failUnless(isinstance(u.key, str))
        self.failUnlessEqual(len(u.key), 16)
        self.failUnlessEqual(u.size, size)

    def test_first_error(self):
        mode = dict([(0,"good")] + [(i,"first-fail") for i in range(1,10)])
        self.make_node(mode)
        self.set_encoding_parameters(k=25, happy=1, n=50)
        d = upload_data(self.u, DATA)
        d.addCallback(extract_uri)
        d.addCallback(self._check_large, SIZE_LARGE)
        return d

    def test_first_error_all(self):
        self.make_node("first-fail")
        d = self.shouldFail(UploadUnhappinessError, "first_error_all",
                            "server selection failed",
                            upload_data, self.u, DATA)
        def _check((f,)):
            self.failUnlessIn("placed 0 shares out of 100 total", str(f.value))
            # there should also be a 'last failure was' message
            self.failUnlessIn("ServerError", str(f.value))
        d.addCallback(_check)
        return d

    def test_second_error_all(self):
        self.make_node("second-fail")
        d = self.shouldFail(UploadUnhappinessError, "second_error_all",
                            "server selection failed",
                            upload_data, self.u, DATA)
        def _check((f,)):
            self.failUnlessIn("placed 0 shares out of 100 total", str(f.value))
            # there should also be a 'last failure was' message
            self.failUnlessIn("ServerError", str(f.value))
        d.addCallback(_check)
        return d

class FullServer(unittest.TestCase):
    def setUp(self):
        self.node = FakeClient(mode="full")
        self.u = upload.Uploader()
        self.u.running = True
        self.u.parent = self.node

    def _should_fail(self, f):
        self.failUnless(isinstance(f, Failure) and f.check(UploadUnhappinessError), f)

    def test_data_large(self):
        data = DATA
        d = upload_data(self.u, data)
        d.addBoth(self._should_fail)
        return d

class ServerSelection(unittest.TestCase):

    def make_client(self, num_servers=50):
        self.node = FakeClient(mode="good", num_servers=num_servers)
        self.u = upload.Uploader()
        self.u.running = True
        self.u.parent = self.node

    def get_data(self, size):
        return DATA[:size]

    def _check_large(self, newuri, size):
        u = uri.from_string(newuri)
        self.failUnless(isinstance(u, uri.CHKFileURI))
        self.failUnless(isinstance(u.get_storage_index(), str))
        self.failUnlessEqual(len(u.get_storage_index()), 16)
        self.failUnless(isinstance(u.key, str))
        self.failUnlessEqual(len(u.key), 16)
        self.failUnlessEqual(u.size, size)

    def set_encoding_parameters(self, k, happy, n, max_segsize=1*MiB):
        p = {"k": k,
             "happy": happy,
             "n": n,
             "max_segment_size": max_segsize,
             }
        self.node.encoding_params = p

    def test_one_each(self):
        # if we have 50 shares, and there are 50 servers, and they all accept
        # a share, we should get exactly one share per server

        self.make_client()
        data = self.get_data(SIZE_LARGE)
        self.set_encoding_parameters(25, 30, 50)
        d = upload_data(self.u, data)
        d.addCallback(extract_uri)
        d.addCallback(self._check_large, SIZE_LARGE)
        def _check(res):
            for s in self.node.last_servers:
                allocated = s.allocated
                self.failUnlessEqual(len(allocated), 1)
                self.failUnlessEqual(s.queries, 2)
        d.addCallback(_check)
        return d

    def test_two_each(self):
        # if we have 100 shares, and there are 50 servers, and they all
        # accept all shares, we should get exactly two shares per server

        self.make_client()
        data = self.get_data(SIZE_LARGE)
        # if there are 50 servers, then happy needs to be <= 50
        self.set_encoding_parameters(50, 50, 100)
        d = upload_data(self.u, data)
        d.addCallback(extract_uri)
        d.addCallback(self._check_large, SIZE_LARGE)
        def _check(res):
            for s in self.node.last_servers:
                allocated = s.allocated
                self.failUnlessEqual(len(allocated), 2)
                self.failUnlessEqual(s.queries, 2)
        d.addCallback(_check)
        return d

    def test_one_each_plus_one_extra(self):
        # if we have 51 shares, and there are 50 servers, then one server
        # gets two shares and the rest get just one

        self.make_client()
        data = self.get_data(SIZE_LARGE)
        self.set_encoding_parameters(24, 41, 51)
        d = upload_data(self.u, data)
        d.addCallback(extract_uri)
        d.addCallback(self._check_large, SIZE_LARGE)
        def _check(res):
            got_one = []
            got_two = []
            for s in self.node.last_servers:
                allocated = s.allocated
                self.failUnless(len(allocated) in (1,2), len(allocated))
                if len(allocated) == 1:
                    self.failUnlessEqual(s.queries, 2)
                    got_one.append(s)
                else:
                    self.failUnlessEqual(s.queries, 2)
                    got_two.append(s)
            self.failUnlessEqual(len(got_one), 49)
            self.failUnlessEqual(len(got_two), 1)
        d.addCallback(_check)
        return d

    def test_four_each(self):
        # if we have 200 shares, and there are 50 servers, then each server
        # gets 4 shares. The design goal is to accomplish this with only two
        # queries per server.

        self.make_client()
        data = self.get_data(SIZE_LARGE)
        # if there are 50 servers, then happy should be no more than 50 if we
        # want this to work.
        self.set_encoding_parameters(100, 50, 200)
        d = upload_data(self.u, data)
        d.addCallback(extract_uri)
        d.addCallback(self._check_large, SIZE_LARGE)
        def _check(res):
            for s in self.node.last_servers:
                allocated = s.allocated
                self.failUnlessEqual(len(allocated), 4)
                self.failUnlessEqual(s.queries, 2)
        d.addCallback(_check)
        return d

    def test_three_of_ten(self):
        # if we have 10 shares and 3 servers, I want to see 3+3+4 rather than
        # 4+4+2

        self.make_client(3)
        data = self.get_data(SIZE_LARGE)
        self.set_encoding_parameters(3, 3, 10)
        d = upload_data(self.u, data)
        d.addCallback(extract_uri)
        d.addCallback(self._check_large, SIZE_LARGE)
        def _check(res):
            counts = {}
            for s in self.node.last_servers:
                allocated = s.allocated
                counts[len(allocated)] = counts.get(len(allocated), 0) + 1
            histogram = [counts.get(i, 0) for i in range(5)]
            self.failUnlessEqual(histogram, [0,0,0,2,1])
        d.addCallback(_check)
        return d

    def test_some_big_some_small(self):
        # 10 shares, 20 servers, but half the servers don't support a
        # share-size large enough for our file
        mode = dict([(i,{0:"good",1:"small"}[i%2]) for i in range(20)])
        self.node = FakeClient(mode, num_servers=20)
        self.u = upload.Uploader()
        self.u.running = True
        self.u.parent = self.node

        data = self.get_data(SIZE_LARGE)
        self.set_encoding_parameters(3, 5, 10)
        d = upload_data(self.u, data)
        d.addCallback(extract_uri)
        d.addCallback(self._check_large, SIZE_LARGE)
        def _check(res):
            # we should have put one share each on the big servers, and zero
            # shares on the small servers
            total_allocated = 0
            for p in self.node.last_servers:
                if p.mode == "good":
                    self.failUnlessEqual(len(p.allocated), 1)
                elif p.mode == "small":
                    self.failUnlessEqual(len(p.allocated), 0)
                total_allocated += len(p.allocated)
            self.failUnlessEqual(total_allocated, 10)
        d.addCallback(_check)
        return d

    def test_number_of_servers_contacted(self):
        # This tests ensures that Tahoe only contacts 2n servers
        # during peer selection
        self.make_client(40)
        self.set_encoding_parameters(3, 7, 10)
        data = self.get_data(SIZE_LARGE)
        d = upload_data(self.u, data)
        def _check(res):
            servers_contacted = []
            for s in self.node.last_servers:
                if(s.queries != 0):
                    servers_contacted.append(s)
            self.failUnless(len(servers_contacted), 20)
        d.addCallback(_check)
        return d

class StorageIndex(unittest.TestCase):
    def test_params_must_matter(self):
        DATA = "I am some data"
        PARAMS = Client.DEFAULT_ENCODING_PARAMETERS

        u = upload.Data(DATA, convergence="")
        u.set_default_encoding_parameters(PARAMS)
        eu = upload.EncryptAnUploadable(u)
        d1 = eu.get_storage_index()

        # CHK means the same data should encrypt the same way
        u = upload.Data(DATA, convergence="")
        u.set_default_encoding_parameters(PARAMS)
        eu = upload.EncryptAnUploadable(u)
        d1a = eu.get_storage_index()

        # but if we use a different convergence string it should be different
        u = upload.Data(DATA, convergence="wheee!")
        u.set_default_encoding_parameters(PARAMS)
        eu = upload.EncryptAnUploadable(u)
        d1salt1 = eu.get_storage_index()

        # and if we add yet a different convergence it should be different again
        u = upload.Data(DATA, convergence="NOT wheee!")
        u.set_default_encoding_parameters(PARAMS)
        eu = upload.EncryptAnUploadable(u)
        d1salt2 = eu.get_storage_index()

        # and if we use the first string again it should be the same as last time
        u = upload.Data(DATA, convergence="wheee!")
        u.set_default_encoding_parameters(PARAMS)
        eu = upload.EncryptAnUploadable(u)
        d1salt1a = eu.get_storage_index()

        # and if we change the encoding parameters, it should be different (from the same convergence string with different encoding parameters)
        u = upload.Data(DATA, convergence="")
        u.set_default_encoding_parameters(PARAMS)
        u.encoding_param_k = u.default_encoding_param_k + 1
        eu = upload.EncryptAnUploadable(u)
        d2 = eu.get_storage_index()

        # and if we use a random key, it should be different than the CHK
        u = upload.Data(DATA, convergence=None)
        u.set_default_encoding_parameters(PARAMS)
        eu = upload.EncryptAnUploadable(u)
        d3 = eu.get_storage_index()
        # and different from another instance
        u = upload.Data(DATA, convergence=None)
        u.set_default_encoding_parameters(PARAMS)
        eu = upload.EncryptAnUploadable(u)
        d4 = eu.get_storage_index()

        d = DeferredListShouldSucceed([d1,d1a,d1salt1,d1salt2,d1salt1a,d2,d3,d4])
        def _done(res):
            si1, si1a, si1salt1, si1salt2, si1salt1a, si2, si3, si4 = res
            self.failUnlessEqual(si1, si1a)
            self.failIfEqual(si1, si2)
            self.failIfEqual(si1, si3)
            self.failIfEqual(si1, si4)
            self.failIfEqual(si3, si4)
            self.failIfEqual(si1salt1, si1)
            self.failIfEqual(si1salt1, si1salt2)
            self.failIfEqual(si1salt2, si1)
            self.failUnlessEqual(si1salt1, si1salt1a)
        d.addCallback(_done)
        return d

# copied from python docs because itertools.combinations was added in
# python 2.6 and we support >= 2.4.
def combinations(iterable, r):
    # combinations('ABCD', 2) --> AB AC AD BC BD CD
    # combinations(range(4), 3) --> 012 013 023 123
    pool = tuple(iterable)
    n = len(pool)
    if r > n:
        return
    indices = range(r)
    yield tuple(pool[i] for i in indices)
    while True:
        for i in reversed(range(r)):
            if indices[i] != i + n - r:
                break
        else:
            return
        indices[i] += 1
        for j in range(i+1, r):
            indices[j] = indices[j-1] + 1
        yield tuple(pool[i] for i in indices)

def is_happy_enough(servertoshnums, h, k):
    """ I calculate whether servertoshnums achieves happiness level h. I do this with a naïve "brute force search" approach. (See src/allmydata/util/happinessutil.py for a better algorithm.) """
    if len(servertoshnums) < h:
        return False
    # print "servertoshnums: ", servertoshnums, h, k
    for happysetcombo in combinations(servertoshnums.iterkeys(), h):
        # print "happysetcombo: ", happysetcombo
        for subsetcombo in combinations(happysetcombo, k):
            shnums = reduce(set.union, [ servertoshnums[s] for s in subsetcombo ])
            # print "subsetcombo: ", subsetcombo, ", shnums: ", shnums
            if len(shnums) < k:
                # print "NOT HAAPP{Y", shnums, k
                return False
    # print "HAAPP{Y"
    return True

class FakeServerTracker:
    def __init__(self, serverid, buckets):
        self._serverid = serverid
        self.buckets = buckets
    def get_serverid(self):
        return self._serverid

class EncodingParameters(GridTestMixin, unittest.TestCase, SetDEPMixin,
    ShouldFailMixin):
    def find_all_shares(self, unused=None):
        """Locate shares on disk. Returns a dict that maps
        server to set of sharenums.
        """
        assert self.g, "I tried to find a grid at self.g, but failed"
        servertoshnums = {} # k: server, v: set(shnum)

        for i, c in self.g.servers_by_number.iteritems():
            for (dirp, dirns, fns) in os.walk(c.sharedir):
                for fn in fns:
                    try:
                        sharenum = int(fn)
                    except TypeError:
                        # Whoops, I guess that's not a share file then.
                        pass
                    else:
                        servertoshnums.setdefault(i, set()).add(sharenum)

        return servertoshnums

    def _do_upload_with_broken_servers(self, servers_to_break):
        """
        I act like a normal upload, but before I send the results of
        Tahoe2ServerSelector to the Encoder, I break the first
        servers_to_break ServerTrackers in the upload_servers part of the
        return result.
        """
        assert self.g, "I tried to find a grid at self.g, but failed"
        broker = self.g.clients[0].storage_broker
        sh     = self.g.clients[0]._secret_holder
        data = upload.Data("data" * 10000, convergence="")
        data.set_default_encoding_parameters({'k': 3, 'happy': 4, 'n': 10})
        uploadable = upload.EncryptAnUploadable(data)
        encoder = encode.Encoder()
        encoder.set_encrypted_uploadable(uploadable)
        status = upload.UploadStatus()
        selector = upload.Tahoe2ServerSelector("dglev", "test", status)
        storage_index = encoder.get_param("storage_index")
        share_size = encoder.get_param("share_size")
        block_size = encoder.get_param("block_size")
        num_segments = encoder.get_param("num_segments")
        d = selector.get_shareholders(broker, sh, storage_index,
                                      share_size, block_size, num_segments,
                                      10, 3, 4)
        def _have_shareholders((upload_trackers, already_servers)):
            assert servers_to_break <= len(upload_trackers)
            for index in xrange(servers_to_break):
                tracker = list(upload_trackers)[index]
                for share in tracker.buckets.keys():
                    tracker.buckets[share].abort()
            buckets = {}
            servermap = already_servers.copy()
            for tracker in upload_trackers:
                buckets.update(tracker.buckets)
                for bucket in tracker.buckets:
                    servermap.setdefault(bucket, set()).add(tracker.get_serverid())
            encoder.set_shareholders(buckets, servermap)
            d = encoder.start()
            return d
        d.addCallback(_have_shareholders)
        return d

    def _has_happy_share_distribution(self):
        servertoshnums = self.find_all_shares()
        k = self.g.clients[0].encoding_params['k']
        h = self.g.clients[0].encoding_params['happy']
        return is_happy_enough(servertoshnums, h, k)

    def _add_server(self, server_number, readonly=False):
        assert self.g, "I tried to find a grid at self.g, but failed"
        ss = self.g.make_server(server_number, readonly)
        log.msg("just created a server, number: %s => %s" % (server_number, ss,))
        self.g.add_server(server_number, ss)

    def _add_server_with_share(self, server_number, share_number=None,
                               readonly=False):
        self._add_server(server_number, readonly)
        if share_number is not None:
            self._copy_share_to_server(share_number, server_number)


    def _copy_share_to_server(self, share_number, server_number):
        ss = self.g.servers_by_number[server_number]
        # Copy share i from the directory associated with the first
        # storage server to the directory associated with this one.
        assert self.g, "I tried to find a grid at self.g, but failed"
        assert self.shares, "I tried to find shares at self.shares, but failed"
        old_share_location = self.shares[share_number][2]
        new_share_location = os.path.join(ss.storedir, "shares")
        si = uri.from_string(self.uri).get_storage_index()
        new_share_location = os.path.join(new_share_location,
                                          storage_index_to_dir(si))
        if not os.path.exists(new_share_location):
            os.makedirs(new_share_location)
        new_share_location = os.path.join(new_share_location,
                                          str(share_number))
        if old_share_location != new_share_location:
            shutil.copy(old_share_location, new_share_location)
        shares = self.find_uri_shares(self.uri)
        # Make sure that the storage server has the share.
        self.failUnless((share_number, ss.my_nodeid, new_share_location)
                        in shares)

    def _setup_grid(self):
        """
        I set up a NoNetworkGrid with a single server and client.
        """
        self.set_up_grid(num_clients=1, num_servers=1)

    def _setup_and_upload(self, **kwargs):
        """
        I set up a NoNetworkGrid with a single server and client,
        upload a file to it, store its uri in self.uri, and store its
        sharedata in self.shares.
        """
        self._setup_grid()
        client = self.g.clients[0]
        client.encoding_params['happy'] = 1
        if "n" in kwargs and "k" in kwargs:
            client.encoding_params['k'] = kwargs['k']
            client.encoding_params['n'] = kwargs['n']
        data = upload.Data("data" * 10000, convergence="")
        self.data = data
        d = client.upload(data)
        def _store_uri(ur):
            self.uri = ur.get_uri()
        d.addCallback(_store_uri)
        d.addCallback(lambda ign:
            self.find_uri_shares(self.uri))
        def _store_shares(shares):
            self.shares = shares
        d.addCallback(_store_shares)
        return d

    def test_configure_parameters(self):
        self.basedir = self.mktemp()
        hooks = {0: self._set_up_nodes_extra_config}
        self.set_up_grid(client_config_hooks=hooks)
        c0 = self.g.clients[0]

        DATA = "data" * 100
        u = upload.Data(DATA, convergence="")
        d = c0.upload(u)
        d.addCallback(lambda ur: c0.create_node_from_uri(ur.get_uri()))
        m = monitor.Monitor()
        d.addCallback(lambda fn: fn.check(m))
        def _check(cr):
            self.failUnlessEqual(cr.get_encoding_needed(), 7)
            self.failUnlessEqual(cr.get_encoding_expected(), 12)
        d.addCallback(_check)
        return d


    def _setUp(self, ns):
        # Used by test_happy_semantics and test_preexisting_share_behavior
        # to set up the grid.
        self.node = FakeClient(mode="good", num_servers=ns)
        self.u = upload.Uploader()
        self.u.running = True
        self.u.parent = self.node


    def test_happy_semantics(self):
        self._setUp(2)
        DATA = upload.Data("kittens" * 10000, convergence="")
        # These parameters are unsatisfiable with only 2 servers.
        self.set_encoding_parameters(k=3, happy=5, n=10)
        d = self.shouldFail(UploadUnhappinessError, "test_happy_semantics",
                            "shares could be placed or found on only 2 "
                            "server(s). We were asked to place shares on "
                            "at least 5 server(s) such that any 3 of them "
                            "have enough shares to recover the file",
                            self.u.upload, DATA)
        # Let's reset the client to have 10 servers
        d.addCallback(lambda ign:
            self._setUp(10))
        # These parameters are satisfiable with 10 servers.
        d.addCallback(lambda ign:
            self.set_encoding_parameters(k=3, happy=5, n=10))
        d.addCallback(lambda ign:
            self.u.upload(DATA))
        # Let's reset the client to have 7 servers
        # (this is less than n, but more than h)
        d.addCallback(lambda ign:
            self._setUp(7))
        # These parameters are satisfiable with 7 servers.
        d.addCallback(lambda ign:
            self.set_encoding_parameters(k=3, happy=5, n=10))
        d.addCallback(lambda ign:
            self.u.upload(DATA))
        return d

    def test_aborted_shares(self):
        self.basedir = "upload/EncodingParameters/aborted_shares"
        self.set_up_grid(num_servers=4)
        c = self.g.clients[0]
        DATA = upload.Data(100* "kittens", convergence="")
        # These parameters are unsatisfiable with only 4 servers, but should
        # work with 5, as long as the original 4 are not stuck in the open
        # BucketWriter state (open() but not
        parms = {"k":2, "happy":5, "n":5, "max_segment_size": 1*MiB}
        c.encoding_params = parms
        d = self.shouldFail(UploadUnhappinessError, "test_aborted_shares",
                            "shares could be placed on only 4 "
                            "server(s) such that any 2 of them have enough "
                            "shares to recover the file, but we were asked "
                            "to place shares on at least 5 such servers",
                            c.upload, DATA)
        # now add the 5th server
        d.addCallback(lambda ign: self._add_server(4, False))
        # and this time the upload ought to succeed
        d.addCallback(lambda ign: c.upload(DATA))
        d.addCallback(lambda ign:
            self.failUnless(self._has_happy_share_distribution()))
        return d


    def test_problem_layout_comment_52(self):
        def _basedir():
            self.basedir = self.mktemp()
        _basedir()
        # This scenario is at
        # http://allmydata.org/trac/tahoe-lafs/ticket/778#comment:52
        #
        # The scenario in comment:52 proposes that we have a layout
        # like:
        # server 0: shares 1 - 9
        # server 1: share 0, read-only
        # server 2: share 0, read-only
        # server 3: share 0, read-only
        # To get access to the shares, we will first upload to one
        # server, which will then have shares 0 - 9. We'll then
        # add three new servers, configure them to not accept any new
        # shares, then write share 0 directly into the serverdir of each,
        # and then remove share 0 from server 0 in the same way.
        # Then each of servers 1 - 3 will report that they have share 0,
        # and will not accept any new share, while server 0 will report that
        # it has shares 1 - 9 and will accept new shares.
        # We'll then set 'happy' = 4, and see that an upload fails
        # (as it should)
        d = self._setup_and_upload()
        d.addCallback(lambda ign:
            self._add_server_with_share(server_number=1, share_number=0,
                                        readonly=True))
        d.addCallback(lambda ign:
            self._add_server_with_share(server_number=2, share_number=0,
                                        readonly=True))
        d.addCallback(lambda ign:
            self._add_server_with_share(server_number=3, share_number=0,
                                        readonly=True))
        # Remove the first share from server 0.
        def _remove_share_0_from_server_0():
            share_location = self.shares[0][2]
            os.remove(share_location)
        d.addCallback(lambda ign:
            _remove_share_0_from_server_0())
        # Set happy = 4 in the client.
        def _prepare():
            client = self.g.clients[0]
            client.encoding_params['happy'] = 4
            return client
        d.addCallback(lambda ign:
            _prepare())
        # Uploading data should fail
        d.addCallback(lambda client:
            self.shouldFail(UploadUnhappinessError,
                            "test_problem_layout_comment_52_test_1",
                            "shares could be placed or found on 4 server(s), "
                            "but they are not spread out evenly enough to "
                            "ensure that any 3 of these servers would have "
                            "enough shares to recover the file. "
                            "We were asked to place shares on at "
                            "least 4 servers such that any 3 of them have "
                            "enough shares to recover the file",
                            client.upload, upload.Data("data" * 10000,
                                                       convergence="")))

        # Do comment:52, but like this:
        # server 2: empty
        # server 3: share 0, read-only
        # server 1: share 0, read-only
        # server 0: shares 0-9
        d.addCallback(lambda ign:
            _basedir())
        d.addCallback(lambda ign:
            self._setup_and_upload())
        d.addCallback(lambda ign:
            self._add_server(server_number=2))
        d.addCallback(lambda ign:
            self._add_server_with_share(server_number=3, share_number=0,
                                        readonly=True))
        d.addCallback(lambda ign:
            self._add_server_with_share(server_number=1, share_number=0,
                                        readonly=True))
        def _prepare2():
            client = self.g.clients[0]
            client.encoding_params['happy'] = 4
            return client
        d.addCallback(lambda ign:
            _prepare2())
        d.addCallback(lambda client:
            self.shouldFail(UploadUnhappinessError,
                            "test_problem_layout_comment_52_test_2",
                            "shares could be placed on only 3 server(s) such "
                            "that any 3 of them have enough shares to recover "
                            "the file, but we were asked to place shares on "
                            "at least 4 such servers.",
                            client.upload, upload.Data("data" * 10000,
                                                       convergence="")))
        return d


    def test_problem_layout_comment_53(self):
        # This scenario is at
        # http://allmydata.org/trac/tahoe-lafs/ticket/778#comment:53
        #
        # Set up the grid to have one server
        def _change_basedir(ign):
            self.basedir = self.mktemp()
        _change_basedir(None)
        # We start by uploading all of the shares to one server.
        # Next, we'll add three new servers to our NoNetworkGrid. We'll add
        # one share from our initial upload to each of these.
        # The counterintuitive ordering of the share numbers is to deal with
        # the permuting of these servers -- distributing the shares this
        # way ensures that the Tahoe2ServerSelector sees them in the order
        # described below.
        d = self._setup_and_upload()
        d.addCallback(lambda ign:
            self._add_server_with_share(server_number=1, share_number=2))
        d.addCallback(lambda ign:
            self._add_server_with_share(server_number=2, share_number=0))
        d.addCallback(lambda ign:
            self._add_server_with_share(server_number=3, share_number=1))
        # So, we now have the following layout:
        # server 0: shares 0 - 9
        # server 1: share 2
        # server 2: share 0
        # server 3: share 1
        # We change the 'happy' parameter in the client to 4.
        # The Tahoe2ServerSelector will see the servers permuted as:
        # 2, 3, 1, 0
        # Ideally, a reupload of our original data should work.
        def _reset_encoding_parameters(ign, happy=4):
            client = self.g.clients[0]
            client.encoding_params['happy'] = happy
            return client
        d.addCallback(_reset_encoding_parameters)
        d.addCallback(lambda client:
            client.upload(upload.Data("data" * 10000, convergence="")))
        d.addCallback(lambda ign:
            self.failUnless(self._has_happy_share_distribution()))


        # This scenario is basically comment:53, but changed so that the
        # Tahoe2ServerSelector sees the server with all of the shares before
        # any of the other servers.
        # The layout is:
        # server 2: shares 0 - 9
        # server 3: share 0
        # server 1: share 1
        # server 4: share 2
        # The Tahoe2ServerSelector sees the servers permuted as:
        # 2, 3, 1, 4
        # Note that server 0 has been replaced by server 4; this makes it
        # easier to ensure that the last server seen by Tahoe2ServerSelector
        # has only one share.
        d.addCallback(_change_basedir)
        d.addCallback(lambda ign:
            self._setup_and_upload())
        d.addCallback(lambda ign:
            self._add_server_with_share(server_number=2, share_number=0))
        d.addCallback(lambda ign:
            self._add_server_with_share(server_number=3, share_number=1))
        d.addCallback(lambda ign:
            self._add_server_with_share(server_number=1, share_number=2))
        # Copy all of the other shares to server number 2
        def _copy_shares(ign):
            for i in xrange(0, 10):
                self._copy_share_to_server(i, 2)
        d.addCallback(_copy_shares)
        # Remove the first server, and add a placeholder with share 0
        d.addCallback(lambda ign:
            self.g.remove_server(self.g.servers_by_number[0].my_nodeid))
        d.addCallback(lambda ign:
            self._add_server_with_share(server_number=4, share_number=0))
        # Now try uploading.
        d.addCallback(_reset_encoding_parameters)
        d.addCallback(lambda client:
            client.upload(upload.Data("data" * 10000, convergence="")))
        d.addCallback(lambda ign:
            self.failUnless(self._has_happy_share_distribution()))


        # Try the same thing, but with empty servers after the first one
        # We want to make sure that Tahoe2ServerSelector will redistribute
        # shares as necessary, not simply discover an existing layout.
        # The layout is:
        # server 2: shares 0 - 9
        # server 3: empty
        # server 1: empty
        # server 4: empty
        d.addCallback(_change_basedir)
        d.addCallback(lambda ign:
            self._setup_and_upload())
        d.addCallback(lambda ign:
            self._add_server(server_number=2))
        d.addCallback(lambda ign:
            self._add_server(server_number=3))
        d.addCallback(lambda ign:
            self._add_server(server_number=1))
        d.addCallback(lambda ign:
            self._add_server(server_number=4))
        d.addCallback(_copy_shares)
        d.addCallback(lambda ign:
            self.g.remove_server(self.g.servers_by_number[0].my_nodeid))
        d.addCallback(_reset_encoding_parameters)
        d.addCallback(lambda client:
            client.upload(upload.Data("data" * 10000, convergence="")))
        # Make sure that only as many shares as necessary to satisfy
        # servers of happiness were pushed.
        d.addCallback(lambda results:
            self.failUnlessEqual(results.get_pushed_shares(), 3))
        d.addCallback(lambda ign:
            self.failUnless(self._has_happy_share_distribution()))
        return d

    def test_problem_layout_ticket_1124(self):
        self.basedir = self.mktemp()
        d = self._setup_and_upload(k=2, n=4)

        # server 0: shares 0, 1, 2, 3
        # server 1: shares 0, 3
        # server 2: share 1
        # server 3: share 2
        # With this layout, an upload should just be satisfied that the current distribution is good enough, right?
        def _setup(ign):
            self._add_server_with_share(server_number=0, share_number=None)
            self._add_server_with_share(server_number=1, share_number=0)
            self._add_server_with_share(server_number=2, share_number=1)
            self._add_server_with_share(server_number=3, share_number=2)
            # Copy shares
            self._copy_share_to_server(3, 1)
            client = self.g.clients[0]
            client.encoding_params['happy'] = 4
            return client

        d.addCallback(_setup)
        d.addCallback(lambda client:
            client.upload(upload.Data("data" * 10000, convergence="")))
        d.addCallback(lambda ign:
            self.failUnless(self._has_happy_share_distribution()))
        return d

    def test_happiness_with_some_readonly_servers(self):
        # Try the following layout
        # server 2: shares 0-9
        # server 4: share 0, read-only
        # server 3: share 1, read-only
        # server 1: share 2, read-only
        self.basedir = self.mktemp()
        d = self._setup_and_upload()
        d.addCallback(lambda ign:
            self._add_server_with_share(server_number=2, share_number=0))
        d.addCallback(lambda ign:
            self._add_server_with_share(server_number=3, share_number=1,
                                        readonly=True))
        d.addCallback(lambda ign:
            self._add_server_with_share(server_number=1, share_number=2,
                                        readonly=True))
        # Copy all of the other shares to server number 2
        def _copy_shares(ign):
            for i in xrange(1, 10):
                self._copy_share_to_server(i, 2)
        d.addCallback(_copy_shares)
        # Remove server 0, and add another in its place
        d.addCallback(lambda ign:
            self.g.remove_server(self.g.servers_by_number[0].my_nodeid))
        d.addCallback(lambda ign:
            self._add_server_with_share(server_number=4, share_number=0,
                                        readonly=True))
        def _reset_encoding_parameters(ign, happy=4):
            client = self.g.clients[0]
            client.encoding_params['happy'] = happy
            return client
        d.addCallback(_reset_encoding_parameters)
        d.addCallback(lambda client:
            client.upload(upload.Data("data" * 10000, convergence="")))
        d.addCallback(lambda ign:
            self.failUnless(self._has_happy_share_distribution()))
        return d


    def test_happiness_with_all_readonly_servers(self):
        # server 3: share 1, read-only
        # server 1: share 2, read-only
        # server 2: shares 0-9, read-only
        # server 4: share 0, read-only
        # The idea with this test is to make sure that the survey of
        # read-only servers doesn't undercount servers of happiness
        self.basedir = self.mktemp()
        d = self._setup_and_upload()
        d.addCallback(lambda ign:
            self._add_server_with_share(server_number=4, share_number=0,
                                        readonly=True))
        d.addCallback(lambda ign:
            self._add_server_with_share(server_number=3, share_number=1,
                                        readonly=True))
        d.addCallback(lambda ign:
            self._add_server_with_share(server_number=1, share_number=2,
                                        readonly=True))
        d.addCallback(lambda ign:
            self._add_server_with_share(server_number=2, share_number=0,
                                        readonly=True))
        def _copy_shares(ign):
            for i in xrange(1, 10):
                self._copy_share_to_server(i, 2)
        d.addCallback(_copy_shares)
        d.addCallback(lambda ign:
            self.g.remove_server(self.g.servers_by_number[0].my_nodeid))
        def _reset_encoding_parameters(ign, happy=4):
            client = self.g.clients[0]
            client.encoding_params['happy'] = happy
            return client
        d.addCallback(_reset_encoding_parameters)
        d.addCallback(lambda client:
            client.upload(upload.Data("data" * 10000, convergence="")))
        d.addCallback(lambda ign:
            self.failUnless(self._has_happy_share_distribution()))
        return d


    def test_dropped_servers_in_encoder(self):
        # The Encoder does its own "servers_of_happiness" check if it
        # happens to lose a bucket during an upload (it assumes that
        # the layout presented to it satisfies "servers_of_happiness"
        # until a failure occurs)
        #
        # This test simulates an upload where servers break after server
        # selection, but before they are written to.
        def _set_basedir(ign=None):
            self.basedir = self.mktemp()
        _set_basedir()
        d = self._setup_and_upload();
        # Add 5 servers
        def _do_server_setup(ign):
            self._add_server(server_number=1)
            self._add_server(server_number=2)
            self._add_server(server_number=3)
            self._add_server(server_number=4)
            self._add_server(server_number=5)
        d.addCallback(_do_server_setup)
        # remove the original server
        # (necessary to ensure that the Tahoe2ServerSelector will distribute
        #  all the shares)
        def _remove_server(ign):
            server = self.g.servers_by_number[0]
            self.g.remove_server(server.my_nodeid)
        d.addCallback(_remove_server)
        # This should succeed; we still have 4 servers, and the
        # happiness of the upload is 4.
        d.addCallback(lambda ign:
            self._do_upload_with_broken_servers(1))
        # Now, do the same thing over again, but drop 2 servers instead
        # of 1. This should fail, because servers_of_happiness is 4 and
        # we can't satisfy that.
        d.addCallback(_set_basedir)
        d.addCallback(lambda ign:
            self._setup_and_upload())
        d.addCallback(_do_server_setup)
        d.addCallback(_remove_server)
        d.addCallback(lambda ign:
            self.shouldFail(UploadUnhappinessError,
                            "test_dropped_servers_in_encoder",
                            "shares could be placed on only 3 server(s) "
                            "such that any 3 of them have enough shares to "
                            "recover the file, but we were asked to place "
                            "shares on at least 4",
                            self._do_upload_with_broken_servers, 2))
        # Now do the same thing over again, but make some of the servers
        # readonly, break some of the ones that aren't, and make sure that
        # happiness accounting is preserved.
        d.addCallback(_set_basedir)
        d.addCallback(lambda ign:
            self._setup_and_upload())
        def _do_server_setup_2(ign):
            self._add_server(1)
            self._add_server(2)
            self._add_server(3)
            self._add_server_with_share(4, 7, readonly=True)
            self._add_server_with_share(5, 8, readonly=True)
        d.addCallback(_do_server_setup_2)
        d.addCallback(_remove_server)
        d.addCallback(lambda ign:
            self._do_upload_with_broken_servers(1))
        d.addCallback(_set_basedir)
        d.addCallback(lambda ign:
            self._setup_and_upload())
        d.addCallback(_do_server_setup_2)
        d.addCallback(_remove_server)
        d.addCallback(lambda ign:
            self.shouldFail(UploadUnhappinessError,
                            "test_dropped_servers_in_encoder",
                            "shares could be placed on only 3 server(s) "
                            "such that any 3 of them have enough shares to "
                            "recover the file, but we were asked to place "
                            "shares on at least 4",
                            self._do_upload_with_broken_servers, 2))
        return d


    def test_merge_servers(self):
        # merge_servers merges a list of upload_servers and a dict of
        # shareid -> serverid mappings.
        shares = {
                    1 : set(["server1"]),
                    2 : set(["server2"]),
                    3 : set(["server3"]),
                    4 : set(["server4", "server5"]),
                    5 : set(["server1", "server2"]),
                 }
        # if not provided with a upload_servers argument, it should just
        # return the first argument unchanged.
        self.failUnlessEqual(shares, merge_servers(shares, set([])))
        trackers = []
        for (i, server) in [(i, "server%d" % i) for i in xrange(5, 9)]:
            t = FakeServerTracker(server, [i])
            trackers.append(t)
        expected = {
                    1 : set(["server1"]),
                    2 : set(["server2"]),
                    3 : set(["server3"]),
                    4 : set(["server4", "server5"]),
                    5 : set(["server1", "server2", "server5"]),
                    6 : set(["server6"]),
                    7 : set(["server7"]),
                    8 : set(["server8"]),
                   }
        self.failUnlessEqual(expected, merge_servers(shares, set(trackers)))
        shares2 = {}
        expected = {
                    5 : set(["server5"]),
                    6 : set(["server6"]),
                    7 : set(["server7"]),
                    8 : set(["server8"]),
                   }
        self.failUnlessEqual(expected, merge_servers(shares2, set(trackers)))
        shares3 = {}
        trackers = []
        expected = {}
        for (i, server) in [(i, "server%d" % i) for i in xrange(10)]:
            shares3[i] = set([server])
            t = FakeServerTracker(server, [i])
            trackers.append(t)
            expected[i] = set([server])
        self.failUnlessEqual(expected, merge_servers(shares3, set(trackers)))


    def test_servers_of_happiness_utility_function(self):
        # These tests are concerned with the servers_of_happiness()
        # utility function, and its underlying matching algorithm. Other
        # aspects of the servers_of_happiness behavior are tested
        # elsehwere These tests exist to ensure that
        # servers_of_happiness doesn't under or overcount the happiness
        # value for given inputs.

        # servers_of_happiness expects a dict of
        # shnum => set(serverids) as a preexisting shares argument.
        test1 = {
                 1 : set(["server1"]),
                 2 : set(["server2"]),
                 3 : set(["server3"]),
                 4 : set(["server4"])
                }
        happy = servers_of_happiness(test1)
        self.failUnlessEqual(4, happy)
        test1[4] = set(["server1"])
        # We've added a duplicate server, so now servers_of_happiness
        # should be 3 instead of 4.
        happy = servers_of_happiness(test1)
        self.failUnlessEqual(3, happy)
        # The second argument of merge_servers should be a set of objects with
        # serverid and buckets as attributes. In actual use, these will be
        # ServerTracker instances, but for testing it is fine to make a
        # FakeServerTracker whose job is to hold those instance variables to
        # test that part.
        trackers = []
        for (i, server) in [(i, "server%d" % i) for i in xrange(5, 9)]:
            t = FakeServerTracker(server, [i])
            trackers.append(t)
        # Recall that test1 is a server layout with servers_of_happiness
        # = 3.  Since there isn't any overlap between the shnum ->
        # set([serverid]) correspondences in test1 and those in trackers,
        # the result here should be 7.
        test2 = merge_servers(test1, set(trackers))
        happy = servers_of_happiness(test2)
        self.failUnlessEqual(7, happy)
        # Now add an overlapping server to trackers. This is redundant,
        # so it should not cause the previously reported happiness value
        # to change.
        t = FakeServerTracker("server1", [1])
        trackers.append(t)
        test2 = merge_servers(test1, set(trackers))
        happy = servers_of_happiness(test2)
        self.failUnlessEqual(7, happy)
        test = {}
        happy = servers_of_happiness(test)
        self.failUnlessEqual(0, happy)
        # Test a more substantial overlap between the trackers and the
        # existing assignments.
        test = {
            1 : set(['server1']),
            2 : set(['server2']),
            3 : set(['server3']),
            4 : set(['server4']),
        }
        trackers = []
        t = FakeServerTracker('server5', [4])
        trackers.append(t)
        t = FakeServerTracker('server6', [3, 5])
        trackers.append(t)
        # The value returned by servers_of_happiness is the size
        # of a maximum matching in the bipartite graph that
        # servers_of_happiness() makes between serverids and share
        # numbers. It should find something like this:
        # (server 1, share 1)
        # (server 2, share 2)
        # (server 3, share 3)
        # (server 5, share 4)
        # (server 6, share 5)
        #
        # and, since there are 5 edges in this matching, it should
        # return 5.
        test2 = merge_servers(test, set(trackers))
        happy = servers_of_happiness(test2)
        self.failUnlessEqual(5, happy)
        # Zooko's first puzzle:
        # (from http://allmydata.org/trac/tahoe-lafs/ticket/778#comment:156)
        #
        # server 1: shares 0, 1
        # server 2: shares 1, 2
        # server 3: share 2
        #
        # This should yield happiness of 3.
        test = {
            0 : set(['server1']),
            1 : set(['server1', 'server2']),
            2 : set(['server2', 'server3']),
        }
        self.failUnlessEqual(3, servers_of_happiness(test))
        # Zooko's second puzzle:
        # (from http://allmydata.org/trac/tahoe-lafs/ticket/778#comment:158)
        #
        # server 1: shares 0, 1
        # server 2: share 1
        #
        # This should yield happiness of 2.
        test = {
            0 : set(['server1']),
            1 : set(['server1', 'server2']),
        }
        self.failUnlessEqual(2, servers_of_happiness(test))


    def test_shares_by_server(self):
        test = dict([(i, set(["server%d" % i])) for i in xrange(1, 5)])
        sbs = shares_by_server(test)
        self.failUnlessEqual(set([1]), sbs["server1"])
        self.failUnlessEqual(set([2]), sbs["server2"])
        self.failUnlessEqual(set([3]), sbs["server3"])
        self.failUnlessEqual(set([4]), sbs["server4"])
        test1 = {
                    1 : set(["server1"]),
                    2 : set(["server1"]),
                    3 : set(["server1"]),
                    4 : set(["server2"]),
                    5 : set(["server2"])
                }
        sbs = shares_by_server(test1)
        self.failUnlessEqual(set([1, 2, 3]), sbs["server1"])
        self.failUnlessEqual(set([4, 5]), sbs["server2"])
        # This should fail unless the serverid part of the mapping is a set
        test2 = {1: "server1"}
        self.shouldFail(AssertionError,
                       "test_shares_by_server",
                       "",
                       shares_by_server, test2)


    def test_existing_share_detection(self):
        self.basedir = self.mktemp()
        d = self._setup_and_upload()
        # Our final setup should look like this:
        # server 1: shares 0 - 9, read-only
        # server 2: empty
        # server 3: empty
        # server 4: empty
        # The purpose of this test is to make sure that the server selector
        # knows about the shares on server 1, even though it is read-only.
        # It used to simply filter these out, which would cause the test
        # to fail when servers_of_happiness = 4.
        d.addCallback(lambda ign:
            self._add_server_with_share(1, 0, True))
        d.addCallback(lambda ign:
            self._add_server(2))
        d.addCallback(lambda ign:
            self._add_server(3))
        d.addCallback(lambda ign:
            self._add_server(4))
        def _copy_shares(ign):
            for i in xrange(1, 10):
                self._copy_share_to_server(i, 1)
        d.addCallback(_copy_shares)
        d.addCallback(lambda ign:
            self.g.remove_server(self.g.servers_by_number[0].my_nodeid))
        def _prepare_client(ign):
            client = self.g.clients[0]
            client.encoding_params['happy'] = 4
            return client
        d.addCallback(_prepare_client)
        d.addCallback(lambda client:
            client.upload(upload.Data("data" * 10000, convergence="")))
        d.addCallback(lambda ign:
            self.failUnless(self._has_happy_share_distribution()))
        return d


    def test_query_counting(self):
        # If server selection fails, Tahoe2ServerSelector prints out a lot
        # of helpful diagnostic information, including query stats.
        # This test helps make sure that that information is accurate.
        self.basedir = self.mktemp()
        d = self._setup_and_upload()
        def _setup(ign):
            for i in xrange(1, 11):
                self._add_server(server_number=i)
            self.g.remove_server(self.g.servers_by_number[0].my_nodeid)
            c = self.g.clients[0]
            # We set happy to an unsatisfiable value so that we can check the
            # counting in the exception message. The same progress message
            # is also used when the upload is successful, but in that case it
            # only gets written to a log, so we can't see what it says.
            c.encoding_params['happy'] = 45
            return c
        d.addCallback(_setup)
        d.addCallback(lambda c:
            self.shouldFail(UploadUnhappinessError, "test_query_counting",
                            "0 queries placed some shares",
                            c.upload, upload.Data("data" * 10000,
                                                  convergence="")))
        # Now try with some readonly servers. We want to make sure that
        # the readonly server share discovery phase is counted correctly.
        def _reset(ign):
            self.basedir = self.mktemp()
            self.g = None
        d.addCallback(_reset)
        d.addCallback(lambda ign:
            self._setup_and_upload())
        def _then(ign):
            for i in xrange(1, 11):
                self._add_server(server_number=i)
            self._add_server(server_number=11, readonly=True)
            self._add_server(server_number=12, readonly=True)
            self.g.remove_server(self.g.servers_by_number[0].my_nodeid)
            c = self.g.clients[0]
            c.encoding_params['happy'] = 45
            return c
        d.addCallback(_then)
        d.addCallback(lambda c:
            self.shouldFail(UploadUnhappinessError, "test_query_counting",
                            "2 placed none (of which 2 placed none due to "
                            "the server being full",
                            c.upload, upload.Data("data" * 10000,
                                                  convergence="")))
        # Now try the case where the upload process finds a bunch of the
        # shares that it wants to place on the first server, including
        # the one that it wanted to allocate there. Though no shares will
        # be allocated in this request, it should still be called
        # productive, since it caused some homeless shares to be
        # removed.
        d.addCallback(_reset)
        d.addCallback(lambda ign:
            self._setup_and_upload())

        def _next(ign):
            for i in xrange(1, 11):
                self._add_server(server_number=i)
            # Copy all of the shares to server 9, since that will be
            # the first one that the selector sees.
            for i in xrange(10):
                self._copy_share_to_server(i, 9)
            # Remove server 0, and its contents
            self.g.remove_server(self.g.servers_by_number[0].my_nodeid)
            # Make happiness unsatisfiable
            c = self.g.clients[0]
            c.encoding_params['happy'] = 45
            return c
        d.addCallback(_next)
        d.addCallback(lambda c:
            self.shouldFail(UploadUnhappinessError, "test_query_counting",
                            "0 queries placed some shares",
                            c.upload, upload.Data("data" * 10000,
                                                  convergence="")))
        return d


    def test_upper_limit_on_readonly_queries(self):
        self.basedir = self.mktemp()
        d = self._setup_and_upload()
        def _then(ign):
            for i in xrange(1, 11):
                self._add_server(server_number=i, readonly=True)
            self.g.remove_server(self.g.servers_by_number[0].my_nodeid)
            c = self.g.clients[0]
            c.encoding_params['k'] = 2
            c.encoding_params['happy'] = 4
            c.encoding_params['n'] = 4
            return c
        d.addCallback(_then)
        d.addCallback(lambda client:
            self.shouldFail(UploadUnhappinessError,
                            "test_upper_limit_on_readonly_queries",
                            "sent 8 queries to 8 servers",
                            client.upload,
                            upload.Data('data' * 10000, convergence="")))
        return d


    def test_exception_messages_during_server_selection(self):
        # server 1: read-only, no shares
        # server 2: read-only, no shares
        # server 3: read-only, no shares
        # server 4: read-only, no shares
        # server 5: read-only, no shares
        # This will fail, but we want to make sure that the log messages
        # are informative about why it has failed.
        self.basedir = self.mktemp()
        d = self._setup_and_upload()
        d.addCallback(lambda ign:
            self._add_server(server_number=1, readonly=True))
        d.addCallback(lambda ign:
            self._add_server(server_number=2, readonly=True))
        d.addCallback(lambda ign:
            self._add_server(server_number=3, readonly=True))
        d.addCallback(lambda ign:
            self._add_server(server_number=4, readonly=True))
        d.addCallback(lambda ign:
            self._add_server(server_number=5, readonly=True))
        d.addCallback(lambda ign:
            self.g.remove_server(self.g.servers_by_number[0].my_nodeid))
        def _reset_encoding_parameters(ign, happy=4):
            client = self.g.clients[0]
            client.encoding_params['happy'] = happy
            return client
        d.addCallback(_reset_encoding_parameters)
        d.addCallback(lambda client:
            self.shouldFail(UploadUnhappinessError, "test_selection_exceptions",
                            "placed 0 shares out of 10 "
                            "total (10 homeless), want to place shares on at "
                            "least 4 servers such that any 3 of them have "
                            "enough shares to recover the file, "
                            "sent 5 queries to 5 servers, 0 queries placed "
                            "some shares, 5 placed none "
                            "(of which 5 placed none due to the server being "
                            "full and 0 placed none due to an error)",
                            client.upload,
                            upload.Data("data" * 10000, convergence="")))


        # server 1: read-only, no shares
        # server 2: broken, no shares
        # server 3: read-only, no shares
        # server 4: read-only, no shares
        # server 5: read-only, no shares
        def _reset(ign):
            self.basedir = self.mktemp()
        d.addCallback(_reset)
        d.addCallback(lambda ign:
            self._setup_and_upload())
        d.addCallback(lambda ign:
            self._add_server(server_number=1, readonly=True))
        d.addCallback(lambda ign:
            self._add_server(server_number=2))
        def _break_server_2(ign):
            serverid = self.g.servers_by_number[2].my_nodeid
            self.g.break_server(serverid)
        d.addCallback(_break_server_2)
        d.addCallback(lambda ign:
            self._add_server(server_number=3, readonly=True))
        d.addCallback(lambda ign:
            self._add_server(server_number=4, readonly=True))
        d.addCallback(lambda ign:
            self._add_server(server_number=5, readonly=True))
        d.addCallback(lambda ign:
            self.g.remove_server(self.g.servers_by_number[0].my_nodeid))
        d.addCallback(_reset_encoding_parameters)
        d.addCallback(lambda client:
            self.shouldFail(UploadUnhappinessError, "test_selection_exceptions",
                            "placed 0 shares out of 10 "
                            "total (10 homeless), want to place shares on at "
                            "least 4 servers such that any 3 of them have "
                            "enough shares to recover the file, "
                            "sent 5 queries to 5 servers, 0 queries placed "
                            "some shares, 5 placed none "
                            "(of which 4 placed none due to the server being "
                            "full and 1 placed none due to an error)",
                            client.upload,
                            upload.Data("data" * 10000, convergence="")))
        # server 0, server 1 = empty, accepting shares
        # This should place all of the shares, but still fail with happy=4.
        # We want to make sure that the exception message is worded correctly.
        d.addCallback(_reset)
        d.addCallback(lambda ign:
            self._setup_grid())
        d.addCallback(lambda ign:
            self._add_server(server_number=1))
        d.addCallback(_reset_encoding_parameters)
        d.addCallback(lambda client:
            self.shouldFail(UploadUnhappinessError, "test_selection_exceptions",
                            "shares could be placed or found on only 2 "
                            "server(s). We were asked to place shares on at "
                            "least 4 server(s) such that any 3 of them have "
                            "enough shares to recover the file.",
                            client.upload, upload.Data("data" * 10000,
                                                       convergence="")))
        # servers 0 - 4 = empty, accepting shares
        # This too should place all the shares, and this too should fail,
        # but since the effective happiness is more than the k encoding
        # parameter, it should trigger a different error message than the one
        # above.
        d.addCallback(_reset)
        d.addCallback(lambda ign:
            self._setup_grid())
        d.addCallback(lambda ign:
            self._add_server(server_number=1))
        d.addCallback(lambda ign:
            self._add_server(server_number=2))
        d.addCallback(lambda ign:
            self._add_server(server_number=3))
        d.addCallback(lambda ign:
            self._add_server(server_number=4))
        d.addCallback(_reset_encoding_parameters, happy=7)
        d.addCallback(lambda client:
            self.shouldFail(UploadUnhappinessError, "test_selection_exceptions",
                            "shares could be placed on only 5 server(s) such "
                            "that any 3 of them have enough shares to recover "
                            "the file, but we were asked to place shares on "
                            "at least 7 such servers.",
                            client.upload, upload.Data("data" * 10000,
                                                       convergence="")))
        # server 0: shares 0 - 9
        # server 1: share 0, read-only
        # server 2: share 0, read-only
        # server 3: share 0, read-only
        # This should place all of the shares, but fail with happy=4.
        # Since the number of servers with shares is more than the number
        # necessary to reconstitute the file, this will trigger a different
        # error message than either of those above.
        d.addCallback(_reset)
        d.addCallback(lambda ign:
            self._setup_and_upload())
        d.addCallback(lambda ign:
            self._add_server_with_share(server_number=1, share_number=0,
                                        readonly=True))
        d.addCallback(lambda ign:
            self._add_server_with_share(server_number=2, share_number=0,
                                        readonly=True))
        d.addCallback(lambda ign:
            self._add_server_with_share(server_number=3, share_number=0,
                                        readonly=True))
        d.addCallback(_reset_encoding_parameters, happy=7)
        d.addCallback(lambda client:
            self.shouldFail(UploadUnhappinessError, "test_selection_exceptions",
                            "shares could be placed or found on 4 server(s), "
                            "but they are not spread out evenly enough to "
                            "ensure that any 3 of these servers would have "
                            "enough shares to recover the file. We were asked "
                            "to place shares on at least 7 servers such that "
                            "any 3 of them have enough shares to recover the "
                            "file",
                            client.upload, upload.Data("data" * 10000,
                                                       convergence="")))
        return d


    def test_problem_layout_comment_187(self):
        # #778 comment 187 broke an initial attempt at a share
        # redistribution algorithm. This test is here to demonstrate the
        # breakage, and to test that subsequent algorithms don't also
        # break in the same way.
        self.basedir = self.mktemp()
        d = self._setup_and_upload(k=2, n=3)

        # server 1: shares 0, 1, 2, readonly
        # server 2: share 0, readonly
        # server 3: share 0
        def _setup(ign):
            self._add_server_with_share(server_number=1, share_number=0,
                                        readonly=True)
            self._add_server_with_share(server_number=2, share_number=0,
                                        readonly=True)
            self._add_server_with_share(server_number=3, share_number=0)
            # Copy shares
            self._copy_share_to_server(1, 1)
            self._copy_share_to_server(2, 1)
            # Remove server 0
            self.g.remove_server(self.g.servers_by_number[0].my_nodeid)
            client = self.g.clients[0]
            client.encoding_params['happy'] = 3
            return client

        d.addCallback(_setup)
        d.addCallback(lambda client:
            client.upload(upload.Data("data" * 10000, convergence="")))
        d.addCallback(lambda ign:
            self.failUnless(self._has_happy_share_distribution()))
        return d
<<<<<<< HEAD
    test_problem_layout_comment_187.todo = "this isn't fixed yet"

    def test_problem_layout_ticket_1118(self):
        # #1118 includes a report from a user who hit an assertion in
        # the upload code with this layout.
        self.basedir = self.mktemp()
        d = self._setup_and_upload(k=2, n=4)

        # server 0: no shares
        # server 1: shares 0, 3
        # server 3: share 1
        # server 2: share 2
        # The order that they get queries is 0, 1, 3, 2
        def _setup(ign):
            self._add_server(server_number=0)
            self._add_server_with_share(server_number=1, share_number=0)
            self._add_server_with_share(server_number=2, share_number=2)
            self._add_server_with_share(server_number=3, share_number=1)
            # Copy shares
            self._copy_share_to_server(3, 1)
            self.delete_all_shares(self.get_serverdir(0))
            client = self.g.clients[0]
            client.encoding_params['happy'] = 4
            return client

        d.addCallback(_setup)
        # Note: actually it should succeed! See
        # test_problem_layout_ticket_1128. But ticket 1118 is just to
        # make it realize that it has failed, so if it raises
        # UploadUnhappinessError then we'll give it the green light
        # for now.
        d.addCallback(lambda ignored:
            self.shouldFail(UploadUnhappinessError,
                            "test_problem_layout_ticket_1118",
                            "",
                            self.g.clients[0].upload, upload.Data("data" * 10000,
                                                       convergence="")))
        return d
=======
>>>>>>> a004b19a

    def test_problem_layout_ticket_1128(self):
        # #1118 includes a report from a user who hit an assertion in
        # the upload code with this layout.
        self.basedir = self.mktemp()
        d = self._setup_and_upload(k=2, n=4)

        # server 0: no shares
        # server 1: shares 0, 3
        # server 3: share 1
        # server 2: share 2
        # The order that they get queries is 0, 1, 3, 2
        def _setup(ign):
            self._add_server(server_number=0)
            self._add_server_with_share(server_number=1, share_number=0)
            self._add_server_with_share(server_number=2, share_number=2)
            self._add_server_with_share(server_number=3, share_number=1)
            # Copy shares
            self._copy_share_to_server(3, 1)
            #Remove shares from server 0
<<<<<<< HEAD
            self.delete_all_shares(self.get_serverdir(0))
=======
            sharedir = os.path.join(self.get_serverdir(0), "shares")
            for prefixdir in os.listdir(sharedir):
                if prefixdir != 'incoming':
                    fileutil.rm_dir(os.path.join(sharedir, prefixdir))
>>>>>>> a004b19a
            client = self.g.clients[0]
            client.encoding_params['happy'] = 4
            return client

        d.addCallback(_setup)
        d.addCallback(lambda client:
                          client.upload(upload.Data("data" * 10000, convergence="")))
        d.addCallback(lambda ign:
            self.failUnless(self._has_happy_share_distribution()))
        return d

    def test_upload_succeeds_with_some_homeless_shares(self):
        # If the upload is forced to stop trying to place shares before
        # it has placed (or otherwise accounted) for all of them, but it
        # has placed enough to satisfy the upload health criteria that
        # we're using, it should still succeed.
        self.basedir = self.mktemp()
        d = self._setup_and_upload()
        def _server_setup(ign):
            # Add four servers so that we have a layout like this:
            # server 1: share 0, read-only
            # server 2: share 1, read-only
            # server 3: share 2, read-only
            # server 4: share 3, read-only
            # If we set happy = 4, the upload will manage to satisfy
            # servers of happiness, but not place all of the shares; we
            # want to test that the upload is declared successful in
            # this case.
            self._add_server_with_share(server_number=1, share_number=0,
                                        readonly=True)
            self._add_server_with_share(server_number=2, share_number=1,
                                        readonly=True)
            self._add_server_with_share(server_number=3, share_number=2,
                                        readonly=True)
            self._add_server_with_share(server_number=4, share_number=3,
                                        readonly=True)
            # Remove server 0.
            self.g.remove_server(self.g.servers_by_number[0].my_nodeid)
            # Set the client appropriately
            c = self.g.clients[0]
            c.encoding_params['happy'] = 4
            return c
        d.addCallback(_server_setup)
        d.addCallback(lambda client:
            client.upload(upload.Data("data" * 10000, convergence="")))
        d.addCallback(lambda ign:
            self.failUnless(self._has_happy_share_distribution()))
        return d


    def test_uploader_skips_over_servers_with_only_one_share(self):
        # We want to make sure that the redistribution logic ignores
        # servers with only one share, since placing these shares
        # elsewhere will at best keep happiness the same as it was, and
        # at worst hurt it.
        self.basedir = self.mktemp()
        d = self._setup_and_upload()
        def _server_setup(ign):
            # Add some servers so that the upload will need to
            # redistribute, but will first pass over a couple of servers
            # that don't have enough shares to redistribute before
            # finding one that does have shares to redistribute.
            self._add_server_with_share(server_number=1, share_number=0)
            self._add_server_with_share(server_number=2, share_number=2)
            self._add_server_with_share(server_number=3, share_number=1)
            self._add_server_with_share(server_number=8, share_number=4)
            self._add_server_with_share(server_number=5, share_number=5)
            self._add_server_with_share(server_number=10, share_number=7)
            for i in xrange(4):
                self._copy_share_to_server(i, 2)
            return self.g.clients[0]
        d.addCallback(_server_setup)
        d.addCallback(lambda client:
            client.upload(upload.Data("data" * 10000, convergence="")))
        d.addCallback(lambda ign:
            self.failUnless(self._has_happy_share_distribution()))
        return d


    def test_server_selector_bucket_abort(self):
        # If server selection for an upload fails due to an unhappy
        # layout, the server selection process should abort the buckets it
        # allocates before failing, so that the space can be re-used.
        self.basedir = self.mktemp()
        self.set_up_grid(num_servers=5)

        # Try to upload a file with happy=7, which is unsatisfiable with
        # the current grid. This will fail, but should not take up any
        # space on the storage servers after it fails.
        client = self.g.clients[0]
        client.encoding_params['happy'] = 7
        d = defer.succeed(None)
        d.addCallback(lambda ignored:
            self.shouldFail(UploadUnhappinessError,
                            "test_server_selection_bucket_abort",
                            "",
                            client.upload, upload.Data("data" * 10000,
                                                       convergence="")))
        # wait for the abort messages to get there.
        def _turn_barrier(res):
            return fireEventually(res)
        d.addCallback(_turn_barrier)
        def _then(ignored):
            for server in self.g.servers_by_number.values():
                self.failUnlessEqual(server.allocated_size(), 0)
        d.addCallback(_then)
        return d


    def test_encoder_bucket_abort(self):
        # If enough servers die in the process of encoding and uploading
        # a file to make the layout unhappy, we should cancel the
        # newly-allocated buckets before dying.
        self.basedir = self.mktemp()
        self.set_up_grid(num_servers=4)

        client = self.g.clients[0]
        client.encoding_params['happy'] = 7

        d = defer.succeed(None)
        d.addCallback(lambda ignored:
            self.shouldFail(UploadUnhappinessError,
                            "test_encoder_bucket_abort",
                            "",
                            self._do_upload_with_broken_servers, 1))
        def _turn_barrier(res):
            return fireEventually(res)
        d.addCallback(_turn_barrier)
        def _then(ignored):
            for server in self.g.servers_by_number.values():
                self.failUnlessEqual(server.allocated_size(), 0)
        d.addCallback(_then)
        return d


    def _set_up_nodes_extra_config(self, clientdir):
        cfgfn = os.path.join(clientdir, "tahoe.cfg")
        oldcfg = open(cfgfn, "r").read()
        f = open(cfgfn, "wt")
        f.write(oldcfg)
        f.write("\n")
        f.write("[client]\n")
        f.write("shares.needed = 7\n")
        f.write("shares.total = 12\n")
        f.write("\n")
        f.close()
        return None

# TODO:
#  upload with exactly 75 servers (shares_of_happiness)
#  have a download fail
#  cancel a download (need to implement more cancel stuff)

# from test_encode:
# NoNetworkGrid, upload part of ciphertext, kill server, continue upload
# check with Kevan, they want to live in test_upload, existing tests might cover
#     def test_lost_one_shareholder(self): # these are upload-side tests
#     def test_lost_one_shareholder_early(self):
#     def test_lost_many_shareholders(self):
#     def test_lost_all_shareholders(self):<|MERGE_RESOLUTION|>--- conflicted
+++ resolved
@@ -1861,47 +1861,6 @@
         d.addCallback(lambda ign:
             self.failUnless(self._has_happy_share_distribution()))
         return d
-<<<<<<< HEAD
-    test_problem_layout_comment_187.todo = "this isn't fixed yet"
-
-    def test_problem_layout_ticket_1118(self):
-        # #1118 includes a report from a user who hit an assertion in
-        # the upload code with this layout.
-        self.basedir = self.mktemp()
-        d = self._setup_and_upload(k=2, n=4)
-
-        # server 0: no shares
-        # server 1: shares 0, 3
-        # server 3: share 1
-        # server 2: share 2
-        # The order that they get queries is 0, 1, 3, 2
-        def _setup(ign):
-            self._add_server(server_number=0)
-            self._add_server_with_share(server_number=1, share_number=0)
-            self._add_server_with_share(server_number=2, share_number=2)
-            self._add_server_with_share(server_number=3, share_number=1)
-            # Copy shares
-            self._copy_share_to_server(3, 1)
-            self.delete_all_shares(self.get_serverdir(0))
-            client = self.g.clients[0]
-            client.encoding_params['happy'] = 4
-            return client
-
-        d.addCallback(_setup)
-        # Note: actually it should succeed! See
-        # test_problem_layout_ticket_1128. But ticket 1118 is just to
-        # make it realize that it has failed, so if it raises
-        # UploadUnhappinessError then we'll give it the green light
-        # for now.
-        d.addCallback(lambda ignored:
-            self.shouldFail(UploadUnhappinessError,
-                            "test_problem_layout_ticket_1118",
-                            "",
-                            self.g.clients[0].upload, upload.Data("data" * 10000,
-                                                       convergence="")))
-        return d
-=======
->>>>>>> a004b19a
 
     def test_problem_layout_ticket_1128(self):
         # #1118 includes a report from a user who hit an assertion in
@@ -1922,14 +1881,7 @@
             # Copy shares
             self._copy_share_to_server(3, 1)
             #Remove shares from server 0
-<<<<<<< HEAD
             self.delete_all_shares(self.get_serverdir(0))
-=======
-            sharedir = os.path.join(self.get_serverdir(0), "shares")
-            for prefixdir in os.listdir(sharedir):
-                if prefixdir != 'incoming':
-                    fileutil.rm_dir(os.path.join(sharedir, prefixdir))
->>>>>>> a004b19a
             client = self.g.clients[0]
             client.encoding_params['happy'] = 4
             return client
