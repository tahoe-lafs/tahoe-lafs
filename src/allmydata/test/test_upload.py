--- conflicted
+++ resolved
@@ -1850,15 +1850,7 @@
             self._add_server_with_share(server_number=3, share_number=1)
             # Copy shares
             self._copy_share_to_server(3, 1)
-<<<<<<< HEAD
-            storedir = self.get_serverdir(0)
-            # remove the storedir, wiping out any existing shares
-            fileutil.rm_dir(storedir)
-            # create an empty storedir to replace the one we just removed
-            fileutil.make_dirs(storedir)
-=======
-            self.delete_all_shares(self.get_serverdir(0))
->>>>>>> 01b09f3b
+            self.delete_all_shares_in_serverdir(self.get_serverdir(0))
             client = self.g.clients[0]
             client.encoding_params['happy'] = 4
             return client
@@ -1895,16 +1887,7 @@
             self._add_server_with_share(server_number=3, share_number=1)
             # Copy shares
             self._copy_share_to_server(3, 1)
-<<<<<<< HEAD
-            storedir = self.get_serverdir(0)
-            # remove the storedir, wiping out any existing shares
-            fileutil.rm_dir(storedir)
-            # create an empty storedir to replace the one we just removed
-            fileutil.make_dirs(storedir)
-=======
-            #Remove shares from server 0
-            self.delete_all_shares(self.get_serverdir(0))
->>>>>>> 01b09f3b
+            self.delete_all_shares_in_serverdir(self.get_serverdir(0))
             client = self.g.clients[0]
             client.encoding_params['happy'] = 4
             return client
