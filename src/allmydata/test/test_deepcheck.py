
import os, simplejson, urllib
from twisted.trial import unittest
from twisted.internet import defer
from allmydata.immutable import upload
from allmydata.mutable.common import UnrecoverableFileError
from allmydata.mutable.publish import MutableData
from allmydata.util import idlib
from allmydata.util import base32
from allmydata.interfaces import ICheckResults, ICheckAndRepairResults, \
     IDeepCheckResults, IDeepCheckAndRepairResults
from allmydata.monitor import Monitor, OperationCancelledError
from allmydata.uri import LiteralFileURI
from twisted.web.client import getPage

from allmydata.test.common import ErrorMixin, _corrupt_mutable_share_data, \
     ShouldFailMixin
from .common_util import StallMixin, run_cli
from allmydata.test.no_network import GridTestMixin
<<<<<<< HEAD
from allmydata.scripts import debug

=======
from .cli.common import CLITestMixin
>>>>>>> dcec018c

timeout = 2400 # One of these took 1046.091s on Zandr's ARM box.

class MutableChecker(GridTestMixin, unittest.TestCase, ErrorMixin):
    def test_good(self):
        self.basedir = "deepcheck/MutableChecker/good"
        self.set_up_grid()
        CONTENTS = "a little bit of data"
        CONTENTS_uploadable = MutableData(CONTENTS)
        d = self.g.clients[0].create_mutable_file(CONTENTS_uploadable)
        def _created(node):
            self.node = node
            self.fileurl = "uri/" + urllib.quote(node.get_uri())
        d.addCallback(_created)
        # now make sure the webapi verifier sees no problems
        d.addCallback(lambda ign: self.GET(self.fileurl+"?t=check&verify=true",
                                           method="POST"))
        def _got_results(out):
            self.failUnless("<span>Healthy : Healthy</span>" in out, out)
            self.failUnless("Recoverable Versions: 10*seq1-" in out, out)
            self.failIf("Not Healthy!" in out, out)
            self.failIf("Unhealthy" in out, out)
            self.failIf("Corrupt Shares" in out, out)
        d.addCallback(_got_results)
        d.addErrback(self.explain_web_error)
        return d

    def test_corrupt(self):
        self.basedir = "deepcheck/MutableChecker/corrupt"
        self.set_up_grid()
        CONTENTS = "a little bit of data"
        CONTENTS_uploadable = MutableData(CONTENTS)
        d = self.g.clients[0].create_mutable_file(CONTENTS_uploadable)
        def _stash_and_corrupt(node):
            self.node = node
            self.fileurl = "uri/" + urllib.quote(node.get_uri())
            return self.corrupt_shares_numbered(node.get_uri(), [0],
                                                _corrupt_mutable_share_data)
        d.addCallback(_stash_and_corrupt)
        # now make sure the webapi verifier notices it
        d.addCallback(lambda ign: self.GET(self.fileurl+"?t=check&verify=true",
                                           method="POST"))
        def _got_results(out):
            self.failUnless("Not Healthy!" in out, out)
            self.failUnless("Unhealthy: best version has only 9 shares (encoding is 3-of-10)" in out, out)
            self.failUnless("Corrupt Shares:" in out, out)
        d.addCallback(_got_results)

        # now make sure the webapi repairer can fix it
        d.addCallback(lambda ign:
                      self.GET(self.fileurl+"?t=check&verify=true&repair=true",
                               method="POST"))
        def _got_repair_results(out):
            self.failUnless("<div>Repair successful</div>" in out, out)
        d.addCallback(_got_repair_results)
        d.addCallback(lambda ign: self.GET(self.fileurl+"?t=check&verify=true",
                                           method="POST"))
        def _got_postrepair_results(out):
            self.failIf("Not Healthy!" in out, out)
            self.failUnless("Recoverable Versions: 10*seq" in out, out)
        d.addCallback(_got_postrepair_results)
        d.addErrback(self.explain_web_error)

        return d

    def test_delete_share(self):
        self.basedir = "deepcheck/MutableChecker/delete_share"
        self.set_up_grid()
        CONTENTS = "a little bit of data"
        CONTENTS_uploadable = MutableData(CONTENTS)
        d = self.g.clients[0].create_mutable_file(CONTENTS_uploadable)
        def _stash_and_delete(node):
            self.node = node
            self.fileurl = "uri/" + urllib.quote(node.get_uri())
            self.delete_shares_numbered(node.get_uri(), [0])
        d.addCallback(_stash_and_delete)
        # now make sure the webapi checker notices it
        d.addCallback(lambda ign: self.GET(self.fileurl+"?t=check&verify=false",
                                           method="POST"))
        def _got_results(out):
            self.failUnless("Not Healthy!" in out, out)
            self.failUnless("Unhealthy: best version has only 9 shares (encoding is 3-of-10)" in out, out)
            self.failIf("Corrupt Shares" in out, out)
        d.addCallback(_got_results)

        # now make sure the webapi repairer can fix it
        d.addCallback(lambda ign:
                      self.GET(self.fileurl+"?t=check&verify=false&repair=true",
                               method="POST"))
        def _got_repair_results(out):
            self.failUnless("Repair successful" in out)
        d.addCallback(_got_repair_results)
        d.addCallback(lambda ign: self.GET(self.fileurl+"?t=check&verify=false",
                                           method="POST"))
        def _got_postrepair_results(out):
            self.failIf("Not Healthy!" in out, out)
            self.failUnless("Recoverable Versions: 10*seq" in out)
        d.addCallback(_got_postrepair_results)
        d.addErrback(self.explain_web_error)

        return d


class DeepCheckBase(GridTestMixin, ErrorMixin, StallMixin, ShouldFailMixin,
                    CLITestMixin):

    def web_json(self, n, **kwargs):
        kwargs["output"] = "json"
        d = self.web(n, "POST", **kwargs)
        d.addCallback(self.decode_json)
        return d

    def decode_json(self, (s,url)):
        try:
            data = simplejson.loads(s)
        except ValueError:
            self.fail("%s: not JSON: '%s'" % (url, s))
        return data

    def parse_streamed_json(self, s):
        for unit in s.split("\n"):
            if not unit:
                # stream should end with a newline, so split returns ""
                continue
            try:
                yield simplejson.loads(unit)
            except ValueError, le:
                le.args = tuple(le.args + (unit,))
                raise

    def web(self, n, method="GET", **kwargs):
        # returns (data, url)
        url = (self.client_baseurls[0] + "uri/%s" % urllib.quote(n.get_uri())
               + "?" + "&".join(["%s=%s" % (k,v) for (k,v) in kwargs.items()]))
        d = getPage(url, method=method)
        d.addCallback(lambda data: (data,url))
        return d

    def wait_for_operation(self, ignored, ophandle):
        url = self.client_baseurls[0] + "operations/" + ophandle
        url += "?t=status&output=JSON"
        d = getPage(url)
        def _got(res):
            try:
                data = simplejson.loads(res)
            except ValueError:
                self.fail("%s: not JSON: '%s'" % (url, res))
            if not data["finished"]:
                d = self.stall(delay=1.0)
                d.addCallback(self.wait_for_operation, ophandle)
                return d
            return data
        d.addCallback(_got)
        return d

    def get_operation_results(self, ignored, ophandle, output=None):
        url = self.client_baseurls[0] + "operations/" + ophandle
        url += "?t=status"
        if output:
            url += "&output=" + output
        d = getPage(url)
        def _got(res):
            if output and output.lower() == "json":
                try:
                    return simplejson.loads(res)
                except ValueError:
                    self.fail("%s: not JSON: '%s'" % (url, res))
            return res
        d.addCallback(_got)
        return d

    def slow_web(self, n, output=None, **kwargs):
        # use ophandle=
        handle = base32.b2a(os.urandom(4))
        d = self.web(n, "POST", ophandle=handle, **kwargs)
        d.addCallback(self.wait_for_operation, handle)
        d.addCallback(self.get_operation_results, handle, output=output)
        return d


class DeepCheckWebGood(DeepCheckBase, unittest.TestCase):
    # construct a small directory tree (with one dir, one immutable file, one
    # mutable file, two LIT files, one DIR2:LIT empty dir, one DIR2:LIT tiny
    # dir, and a loop), and then check/examine it in various ways.

    def set_up_tree(self):
        # 2.9s

        c0 = self.g.clients[0]
        d = c0.create_dirnode()
        def _created_root(n):
            self.root = n
            self.root_uri = n.get_uri()
        d.addCallback(_created_root)
        d.addCallback(lambda ign:
            c0.create_mutable_file(MutableData("mutable file contents")))
        d.addCallback(lambda n: self.root.set_node(u"mutable", n))
        def _created_mutable(n):
            self.mutable = n
            self.mutable_uri = n.get_uri()
        d.addCallback(_created_mutable)

        large = upload.Data("Lots of data\n" * 1000, None)
        d.addCallback(lambda ign: self.root.add_file(u"large", large))
        def _created_large(n):
            self.large = n
            self.large_uri = n.get_uri()
        d.addCallback(_created_large)

        small = upload.Data("Small enough for a LIT", None)
        d.addCallback(lambda ign: self.root.add_file(u"small", small))
        def _created_small(n):
            self.small = n
            self.small_uri = n.get_uri()
        d.addCallback(_created_small)

        small2 = upload.Data("Small enough for a LIT too", None)
        d.addCallback(lambda ign: self.root.add_file(u"small2", small2))
        def _created_small2(n):
            self.small2 = n
            self.small2_uri = n.get_uri()
        d.addCallback(_created_small2)

        empty_litdir_uri = "URI:DIR2-LIT:"
        tiny_litdir_uri = "URI:DIR2-LIT:gqytunj2onug64tufqzdcosvkjetutcjkq5gw4tvm5vwszdgnz5hgyzufqydulbshj5x2lbm" # contains one child which is itself also LIT

        d.addCallback(lambda ign: self.root._create_and_validate_node(None, empty_litdir_uri, name=u"test_deepcheck empty_lit_dir"))
        def _created_empty_lit_dir(n):
            self.empty_lit_dir = n
            self.empty_lit_dir_uri = n.get_uri()
            self.root.set_node(u"empty_lit_dir", n)
        d.addCallback(_created_empty_lit_dir)

        d.addCallback(lambda ign: self.root._create_and_validate_node(None, tiny_litdir_uri, name=u"test_deepcheck tiny_lit_dir"))
        def _created_tiny_lit_dir(n):
            self.tiny_lit_dir = n
            self.tiny_lit_dir_uri = n.get_uri()
            self.root.set_node(u"tiny_lit_dir", n)
        d.addCallback(_created_tiny_lit_dir)

        d.addCallback(lambda ign: self.root.set_node(u"loop", self.root))
        return d

    def check_is_healthy(self, cr, n, where, incomplete=False):
        self.failUnless(ICheckResults.providedBy(cr), where)
        self.failUnless(cr.is_healthy(), where)
        self.failUnlessEqual(cr.get_storage_index(), n.get_storage_index(),
                             where)
        self.failUnlessEqual(cr.get_storage_index_string(),
                             base32.b2a(n.get_storage_index()), where)
        num_servers = len(self.g.all_servers)
        self.failUnlessEqual(num_servers, 10, where)

        self.failUnlessEqual(cr.get_happiness(), num_servers, where)
        self.failUnlessEqual(cr.get_share_counter_good(), num_servers, where)
        self.failUnlessEqual(cr.get_encoding_needed(), 3, where)
        self.failUnlessEqual(cr.get_encoding_expected(), num_servers, where)
        if not incomplete:
            self.failUnlessEqual(cr.get_host_counter_good_shares(),
                                 num_servers, where)
        self.failUnlessEqual(cr.get_corrupt_shares(), [], where)
        if not incomplete:
            self.failUnlessEqual(sorted([s.get_serverid()
                                         for s in cr.get_servers_responding()]),
                                 sorted(self.g.get_all_serverids()),
                                 where)
            all_serverids = set()
            for (shareid, servers) in cr.get_sharemap().items():
                all_serverids.update([s.get_serverid() for s in servers])
            self.failUnlessEqual(sorted(all_serverids),
                                 sorted(self.g.get_all_serverids()),
                                 where)

        self.failUnlessEqual(cr.get_share_counter_wrong(), 0, where)
        self.failUnlessEqual(cr.get_version_counter_recoverable(), 1, where)
        self.failUnlessEqual(cr.get_version_counter_unrecoverable(), 0, where)


    def check_and_repair_is_healthy(self, cr, n, where, incomplete=False):
        self.failUnless(ICheckAndRepairResults.providedBy(cr), (where, cr))
        self.failUnless(cr.get_pre_repair_results().is_healthy(), where)
        self.check_is_healthy(cr.get_pre_repair_results(), n, where, incomplete)
        self.failUnless(cr.get_post_repair_results().is_healthy(), where)
        self.check_is_healthy(cr.get_post_repair_results(), n, where, incomplete)
        self.failIf(cr.get_repair_attempted(), where)

    def deep_check_is_healthy(self, cr, num_healthy, where):
        self.failUnless(IDeepCheckResults.providedBy(cr))
        self.failUnlessEqual(cr.get_counters()["count-objects-healthy"],
                             num_healthy, where)

    def deep_check_and_repair_is_healthy(self, cr, num_healthy, where):
        self.failUnless(IDeepCheckAndRepairResults.providedBy(cr), where)
        c = cr.get_counters()
        self.failUnlessEqual(c["count-objects-healthy-pre-repair"],
                             num_healthy, where)
        self.failUnlessEqual(c["count-objects-healthy-post-repair"],
                             num_healthy, where)
        self.failUnlessEqual(c["count-repairs-attempted"], 0, where)

    def test_good(self):
        self.basedir = "deepcheck/DeepCheckWebGood/good"
        self.set_up_grid()
        d = self.set_up_tree()
        d.addCallback(self.do_stats)
        d.addCallback(self.do_web_stream_manifest)
        d.addCallback(self.do_web_stream_check)
        d.addCallback(self.do_test_check_good)
        d.addCallback(self.do_test_web_good)
        d.addCallback(self.do_test_cli_good)
        d.addErrback(self.explain_web_error)
        d.addErrback(self.explain_error)
        return d

    def do_stats(self, ignored):
        d = defer.succeed(None)
        d.addCallback(lambda ign: self.root.start_deep_stats().when_done())
        d.addCallback(self.check_stats_good)
        return d

    def check_stats_good(self, s):
        self.failUnlessEqual(s["count-directories"], 3)
        self.failUnlessEqual(s["count-files"], 5)
        self.failUnlessEqual(s["count-immutable-files"], 1)
        self.failUnlessEqual(s["count-literal-files"], 3)
        self.failUnlessEqual(s["count-mutable-files"], 1)
        # don't check directories: their size will vary
        # s["largest-directory"]
        # s["size-directories"]
        self.failUnlessEqual(s["largest-directory-children"], 7)
        self.failUnlessEqual(s["largest-immutable-file"], 13000)
        # to re-use this function for both the local
        # dirnode.start_deep_stats() and the webapi t=start-deep-stats, we
        # coerce the result into a list of tuples. dirnode.start_deep_stats()
        # returns a list of tuples, but JSON only knows about lists., so
        # t=start-deep-stats returns a list of lists.
        histogram = [tuple(stuff) for stuff in s["size-files-histogram"]]
        self.failUnlessEqual(histogram, [(4, 10, 1), (11, 31, 2),
                                         (10001, 31622, 1),
                                         ])
        self.failUnlessEqual(s["size-immutable-files"], 13000)
        self.failUnlessEqual(s["size-literal-files"], 56)

    def do_web_stream_manifest(self, ignored):
        d = self.web(self.root, method="POST", t="stream-manifest")
        d.addCallback(lambda (output,url):
                      self._check_streamed_manifest(output))
        return d

    def _check_streamed_manifest(self, output):
        units = list(self.parse_streamed_json(output))
        files = [u for u in units if u["type"] in ("file", "directory")]
        assert units[-1]["type"] == "stats"
        stats = units[-1]["stats"]
        self.failUnlessEqual(len(files), 8)
        # [root,mutable,large] are distributed, [small,small2,empty_litdir,tiny_litdir] are not
        self.failUnlessEqual(len([f for f in files
                                  if f["verifycap"] != ""]), 3)
        self.failUnlessEqual(len([f for f in files
                                  if f["verifycap"] == ""]), 5)
        self.failUnlessEqual(len([f for f in files
                                  if f["repaircap"] != ""]), 3)
        self.failUnlessEqual(len([f for f in files
                                  if f["repaircap"] == ""]), 5)
        self.failUnlessEqual(len([f for f in files
                                  if f["storage-index"] != ""]), 3)
        self.failUnlessEqual(len([f for f in files
                                  if f["storage-index"] == ""]), 5)
        # make sure that a mutable file has filecap==repaircap!=verifycap
        mutable = [f for f in files
                   if f["cap"] is not None
                   and f["cap"].startswith("URI:SSK:")][0]
        self.failUnlessEqual(mutable["cap"], self.mutable_uri)
        self.failIfEqual(mutable["cap"], mutable["verifycap"])
        self.failUnlessEqual(mutable["cap"], mutable["repaircap"])
        # for immutable file, verifycap==repaircap!=filecap
        large = [f for f in files
                   if f["cap"] is not None
                   and f["cap"].startswith("URI:CHK:")][0]
        self.failUnlessEqual(large["cap"], self.large_uri)
        self.failIfEqual(large["cap"], large["verifycap"])
        self.failUnlessEqual(large["verifycap"], large["repaircap"])
        self.check_stats_good(stats)

    def do_web_stream_check(self, ignored):
        # TODO
        return
        d = self.web(self.root, t="stream-deep-check")
        def _check(res):
            units = list(self.parse_streamed_json(res))
            #files = [u for u in units if u["type"] in ("file", "directory")]
            assert units[-1]["type"] == "stats"
            #stats = units[-1]["stats"]
            # ...
        d.addCallback(_check)
        return d

    def do_test_check_good(self, ignored):
        d = defer.succeed(None)
        # check the individual items
        d.addCallback(lambda ign: self.root.check(Monitor()))
        d.addCallback(self.check_is_healthy, self.root, "root")
        d.addCallback(lambda ign: self.mutable.check(Monitor()))
        d.addCallback(self.check_is_healthy, self.mutable, "mutable")
        d.addCallback(lambda ign: self.large.check(Monitor()))
        d.addCallback(self.check_is_healthy, self.large, "large")
        d.addCallback(lambda ign: self.small.check(Monitor()))
        d.addCallback(self.failUnlessEqual, None, "small")
        d.addCallback(lambda ign: self.small2.check(Monitor()))
        d.addCallback(self.failUnlessEqual, None, "small2")
        d.addCallback(lambda ign: self.empty_lit_dir.check(Monitor()))
        d.addCallback(self.failUnlessEqual, None, "empty_lit_dir")
        d.addCallback(lambda ign: self.tiny_lit_dir.check(Monitor()))
        d.addCallback(self.failUnlessEqual, None, "tiny_lit_dir")

        # and again with verify=True
        d.addCallback(lambda ign: self.root.check(Monitor(), verify=True))
        d.addCallback(self.check_is_healthy, self.root, "root")
        d.addCallback(lambda ign: self.mutable.check(Monitor(), verify=True))
        d.addCallback(self.check_is_healthy, self.mutable, "mutable")
        d.addCallback(lambda ign: self.large.check(Monitor(), verify=True))
        d.addCallback(self.check_is_healthy, self.large, "large", incomplete=True)
        d.addCallback(lambda ign: self.small.check(Monitor(), verify=True))
        d.addCallback(self.failUnlessEqual, None, "small")
        d.addCallback(lambda ign: self.small2.check(Monitor(), verify=True))
        d.addCallback(self.failUnlessEqual, None, "small2")
        d.addCallback(lambda ign: self.empty_lit_dir.check(Monitor(), verify=True))
        d.addCallback(self.failUnlessEqual, None, "empty_lit_dir")
        d.addCallback(lambda ign: self.tiny_lit_dir.check(Monitor(), verify=True))
        d.addCallback(self.failUnlessEqual, None, "tiny_lit_dir")

        # and check_and_repair(), which should be a nop
        d.addCallback(lambda ign: self.root.check_and_repair(Monitor()))
        d.addCallback(self.check_and_repair_is_healthy, self.root, "root")
        d.addCallback(lambda ign: self.mutable.check_and_repair(Monitor()))
        d.addCallback(self.check_and_repair_is_healthy, self.mutable, "mutable")
        d.addCallback(lambda ign: self.large.check_and_repair(Monitor()))
        d.addCallback(self.check_and_repair_is_healthy, self.large, "large")
        d.addCallback(lambda ign: self.small.check_and_repair(Monitor()))
        d.addCallback(self.failUnlessEqual, None, "small")
        d.addCallback(lambda ign: self.small2.check_and_repair(Monitor()))
        d.addCallback(self.failUnlessEqual, None, "small2")
        d.addCallback(lambda ign: self.empty_lit_dir.check_and_repair(Monitor()))
        d.addCallback(self.failUnlessEqual, None, "empty_lit_dir")
        d.addCallback(lambda ign: self.tiny_lit_dir.check_and_repair(Monitor()))

        # check_and_repair(verify=True)
        d.addCallback(lambda ign: self.root.check_and_repair(Monitor(), verify=True))
        d.addCallback(self.check_and_repair_is_healthy, self.root, "root")
        d.addCallback(lambda ign: self.mutable.check_and_repair(Monitor(), verify=True))
        d.addCallback(self.check_and_repair_is_healthy, self.mutable, "mutable")
        d.addCallback(lambda ign: self.large.check_and_repair(Monitor(), verify=True))
        d.addCallback(self.check_and_repair_is_healthy, self.large, "large", incomplete=True)
        d.addCallback(lambda ign: self.small.check_and_repair(Monitor(), verify=True))
        d.addCallback(self.failUnlessEqual, None, "small")
        d.addCallback(lambda ign: self.small2.check_and_repair(Monitor(), verify=True))
        d.addCallback(self.failUnlessEqual, None, "small2")
        d.addCallback(self.failUnlessEqual, None, "small2")
        d.addCallback(lambda ign: self.empty_lit_dir.check_and_repair(Monitor(), verify=True))
        d.addCallback(self.failUnlessEqual, None, "empty_lit_dir")
        d.addCallback(lambda ign: self.tiny_lit_dir.check_and_repair(Monitor(), verify=True))


        # now deep-check the root, with various verify= and repair= options
        d.addCallback(lambda ign:
                      self.root.start_deep_check().when_done())
        d.addCallback(self.deep_check_is_healthy, 3, "root")
        d.addCallback(lambda ign:
                      self.root.start_deep_check(verify=True).when_done())
        d.addCallback(self.deep_check_is_healthy, 3, "root")
        d.addCallback(lambda ign:
                      self.root.start_deep_check_and_repair().when_done())
        d.addCallback(self.deep_check_and_repair_is_healthy, 3, "root")
        d.addCallback(lambda ign:
                      self.root.start_deep_check_and_repair(verify=True).when_done())
        d.addCallback(self.deep_check_and_repair_is_healthy, 3, "root")

        # and finally, start a deep-check, but then cancel it.
        d.addCallback(lambda ign: self.root.start_deep_check())
        def _checking(monitor):
            monitor.cancel()
            d = monitor.when_done()
            # this should fire as soon as the next dirnode.list finishes.
            # TODO: add a counter to measure how many list() calls are made,
            # assert that no more than one gets to run before the cancel()
            # takes effect.
            def _finished_normally(res):
                self.fail("this was supposed to fail, not finish normally")
            def _cancelled(f):
                f.trap(OperationCancelledError)
            d.addCallbacks(_finished_normally, _cancelled)
            return d
        d.addCallback(_checking)

        return d

    def json_check_is_healthy(self, data, n, where, incomplete=False):

        self.failUnlessEqual(data["storage-index"],
                             base32.b2a(n.get_storage_index()), where)
        self.failUnless("summary" in data, (where, data))
        self.failUnlessEqual(data["summary"].lower(), "healthy",
                             "%s: '%s'" % (where, data["summary"]))
        r = data["results"]
        self.failUnlessEqual(r["healthy"], True, where)
        num_servers = len(self.g.all_servers)
        self.failUnlessEqual(num_servers, 10)

        self.failIfIn("needs-rebalancing", r)
        self.failUnlessEqual(r["count-happiness"], num_servers, where)
        self.failUnlessEqual(r["count-shares-good"], num_servers, where)
        self.failUnlessEqual(r["count-shares-needed"], 3, where)
        self.failUnlessEqual(r["count-shares-expected"], num_servers, where)
        if not incomplete:
            self.failUnlessEqual(r["count-good-share-hosts"], num_servers,
                                 where)
        self.failUnlessEqual(r["count-corrupt-shares"], 0, where)
        self.failUnlessEqual(r["list-corrupt-shares"], [], where)
        if not incomplete:
            self.failUnlessEqual(sorted(r["servers-responding"]),
                                 sorted([idlib.nodeid_b2a(sid)
                                         for sid in self.g.get_all_serverids()]),
                                 where)
            self.failUnless("sharemap" in r, where)
            all_serverids = set()
            for (shareid, serverids_s) in r["sharemap"].items():
                all_serverids.update(serverids_s)
            self.failUnlessEqual(sorted(all_serverids),
                                 sorted([idlib.nodeid_b2a(sid)
                                         for sid in self.g.get_all_serverids()]),
                                 where)
        self.failUnlessEqual(r["count-wrong-shares"], 0, where)
        self.failUnlessEqual(r["count-recoverable-versions"], 1, where)
        self.failUnlessEqual(r["count-unrecoverable-versions"], 0, where)

    def json_check_and_repair_is_healthy(self, data, n, where, incomplete=False):
        self.failUnlessEqual(data["storage-index"],
                             base32.b2a(n.get_storage_index()), where)
        self.failUnlessEqual(data["repair-attempted"], False, where)
        self.json_check_is_healthy(data["pre-repair-results"],
                                   n, where, incomplete)
        self.json_check_is_healthy(data["post-repair-results"],
                                   n, where, incomplete)

    def json_full_deepcheck_is_healthy(self, data, n, where):
        self.failUnlessEqual(data["root-storage-index"],
                             base32.b2a(n.get_storage_index()), where)
        self.failUnlessEqual(data["count-objects-checked"], 3, where)
        self.failUnlessEqual(data["count-objects-healthy"], 3, where)
        self.failUnlessEqual(data["count-objects-unhealthy"], 0, where)
        self.failUnlessEqual(data["count-corrupt-shares"], 0, where)
        self.failUnlessEqual(data["list-corrupt-shares"], [], where)
        self.failUnlessEqual(data["list-unhealthy-files"], [], where)
        self.json_check_stats_good(data["stats"], where)

    def json_full_deepcheck_and_repair_is_healthy(self, data, n, where):
        self.failUnlessEqual(data["root-storage-index"],
                             base32.b2a(n.get_storage_index()), where)
        self.failUnlessEqual(data["count-objects-checked"], 3, where)

        self.failUnlessEqual(data["count-objects-healthy-pre-repair"], 3, where)
        self.failUnlessEqual(data["count-objects-unhealthy-pre-repair"], 0, where)
        self.failUnlessEqual(data["count-corrupt-shares-pre-repair"], 0, where)

        self.failUnlessEqual(data["count-objects-healthy-post-repair"], 3, where)
        self.failUnlessEqual(data["count-objects-unhealthy-post-repair"], 0, where)
        self.failUnlessEqual(data["count-corrupt-shares-post-repair"], 0, where)

        self.failUnlessEqual(data["list-corrupt-shares"], [], where)
        self.failUnlessEqual(data["list-remaining-corrupt-shares"], [], where)
        self.failUnlessEqual(data["list-unhealthy-files"], [], where)

        self.failUnlessEqual(data["count-repairs-attempted"], 0, where)
        self.failUnlessEqual(data["count-repairs-successful"], 0, where)
        self.failUnlessEqual(data["count-repairs-unsuccessful"], 0, where)


    def json_check_lit(self, data, n, where):
        self.failUnlessEqual(data["storage-index"], "", where)
        self.failUnlessEqual(data["results"]["healthy"], True, where)

    def json_check_stats_good(self, data, where):
        self.check_stats_good(data)

    def do_test_web_good(self, ignored):
        d = defer.succeed(None)

        # stats
        d.addCallback(lambda ign:
                      self.slow_web(self.root,
                                    t="start-deep-stats", output="json"))
        d.addCallback(self.json_check_stats_good, "deep-stats")

        # check, no verify
        d.addCallback(lambda ign: self.web_json(self.root, t="check"))
        d.addCallback(self.json_check_is_healthy, self.root, "root")
        d.addCallback(lambda ign: self.web_json(self.mutable, t="check"))
        d.addCallback(self.json_check_is_healthy, self.mutable, "mutable")
        d.addCallback(lambda ign: self.web_json(self.large, t="check"))
        d.addCallback(self.json_check_is_healthy, self.large, "large")
        d.addCallback(lambda ign: self.web_json(self.small, t="check"))
        d.addCallback(self.json_check_lit, self.small, "small")
        d.addCallback(lambda ign: self.web_json(self.small2, t="check"))
        d.addCallback(self.json_check_lit, self.small2, "small2")
        d.addCallback(lambda ign: self.web_json(self.empty_lit_dir, t="check"))
        d.addCallback(self.json_check_lit, self.empty_lit_dir, "empty_lit_dir")
        d.addCallback(lambda ign: self.web_json(self.tiny_lit_dir, t="check"))
        d.addCallback(self.json_check_lit, self.tiny_lit_dir, "tiny_lit_dir")

        # check and verify
        d.addCallback(lambda ign:
                      self.web_json(self.root, t="check", verify="true"))
        d.addCallback(self.json_check_is_healthy, self.root, "root+v")
        d.addCallback(lambda ign:
                      self.web_json(self.mutable, t="check", verify="true"))
        d.addCallback(self.json_check_is_healthy, self.mutable, "mutable+v")
        d.addCallback(lambda ign:
                      self.web_json(self.large, t="check", verify="true"))
        d.addCallback(self.json_check_is_healthy, self.large, "large+v",
                      incomplete=True)
        d.addCallback(lambda ign:
                      self.web_json(self.small, t="check", verify="true"))
        d.addCallback(self.json_check_lit, self.small, "small+v")
        d.addCallback(lambda ign:
                      self.web_json(self.small2, t="check", verify="true"))
        d.addCallback(self.json_check_lit, self.small2, "small2+v")
        d.addCallback(lambda ign: self.web_json(self.empty_lit_dir, t="check", verify="true"))
        d.addCallback(self.json_check_lit, self.empty_lit_dir, "empty_lit_dir+v")
        d.addCallback(lambda ign: self.web_json(self.tiny_lit_dir, t="check", verify="true"))
        d.addCallback(self.json_check_lit, self.tiny_lit_dir, "tiny_lit_dir+v")

        # check and repair, no verify
        d.addCallback(lambda ign:
                      self.web_json(self.root, t="check", repair="true"))
        d.addCallback(self.json_check_and_repair_is_healthy, self.root, "root+r")
        d.addCallback(lambda ign:
                      self.web_json(self.mutable, t="check", repair="true"))
        d.addCallback(self.json_check_and_repair_is_healthy, self.mutable, "mutable+r")
        d.addCallback(lambda ign:
                      self.web_json(self.large, t="check", repair="true"))
        d.addCallback(self.json_check_and_repair_is_healthy, self.large, "large+r")
        d.addCallback(lambda ign:
                      self.web_json(self.small, t="check", repair="true"))
        d.addCallback(self.json_check_lit, self.small, "small+r")
        d.addCallback(lambda ign:
                      self.web_json(self.small2, t="check", repair="true"))
        d.addCallback(self.json_check_lit, self.small2, "small2+r")
        d.addCallback(lambda ign: self.web_json(self.empty_lit_dir, t="check", repair="true"))
        d.addCallback(self.json_check_lit, self.empty_lit_dir, "empty_lit_dir+r")
        d.addCallback(lambda ign: self.web_json(self.tiny_lit_dir, t="check", repair="true"))
        d.addCallback(self.json_check_lit, self.tiny_lit_dir, "tiny_lit_dir+r")

        # check+verify+repair
        d.addCallback(lambda ign:
                      self.web_json(self.root, t="check", repair="true", verify="true"))
        d.addCallback(self.json_check_and_repair_is_healthy, self.root, "root+vr")
        d.addCallback(lambda ign:
                      self.web_json(self.mutable, t="check", repair="true", verify="true"))
        d.addCallback(self.json_check_and_repair_is_healthy, self.mutable, "mutable+vr")
        d.addCallback(lambda ign:
                      self.web_json(self.large, t="check", repair="true", verify="true"))
        d.addCallback(self.json_check_and_repair_is_healthy, self.large, "large+vr", incomplete=True)
        d.addCallback(lambda ign:
                      self.web_json(self.small, t="check", repair="true", verify="true"))
        d.addCallback(self.json_check_lit, self.small, "small+vr")
        d.addCallback(lambda ign:
                      self.web_json(self.small2, t="check", repair="true", verify="true"))
        d.addCallback(self.json_check_lit, self.small2, "small2+vr")
        d.addCallback(lambda ign: self.web_json(self.empty_lit_dir, t="check", repair="true", verify=True))
        d.addCallback(self.json_check_lit, self.empty_lit_dir, "empty_lit_dir+vr")
        d.addCallback(lambda ign: self.web_json(self.tiny_lit_dir, t="check", repair="true", verify=True))
        d.addCallback(self.json_check_lit, self.tiny_lit_dir, "tiny_lit_dir+vr")

        # now run a deep-check, with various verify= and repair= flags
        d.addCallback(lambda ign:
                      self.slow_web(self.root, t="start-deep-check", output="json"))
        d.addCallback(self.json_full_deepcheck_is_healthy, self.root, "root+d")
        d.addCallback(lambda ign:
                      self.slow_web(self.root, t="start-deep-check", verify="true",
                                    output="json"))
        d.addCallback(self.json_full_deepcheck_is_healthy, self.root, "root+dv")
        d.addCallback(lambda ign:
                      self.slow_web(self.root, t="start-deep-check", repair="true",
                                    output="json"))
        d.addCallback(self.json_full_deepcheck_and_repair_is_healthy, self.root, "root+dr")
        d.addCallback(lambda ign:
                      self.slow_web(self.root, t="start-deep-check", verify="true", repair="true", output="json"))
        d.addCallback(self.json_full_deepcheck_and_repair_is_healthy, self.root, "root+dvr")

        # now look at t=info
        d.addCallback(lambda ign: self.web(self.root, t="info"))
        # TODO: examine the output
        d.addCallback(lambda ign: self.web(self.mutable, t="info"))
        d.addCallback(lambda ign: self.web(self.large, t="info"))
        d.addCallback(lambda ign: self.web(self.small, t="info"))
        d.addCallback(lambda ign: self.web(self.small2, t="info"))
        d.addCallback(lambda ign: self.web(self.empty_lit_dir, t="info"))
        d.addCallback(lambda ign: self.web(self.tiny_lit_dir, t="info"))

        return d

    def do_test_cli_good(self, ignored):
        d = defer.succeed(None)
        d.addCallback(lambda ign: self.do_cli_manifest_stream1())
        d.addCallback(lambda ign: self.do_cli_manifest_stream2())
        d.addCallback(lambda ign: self.do_cli_manifest_stream3())
        d.addCallback(lambda ign: self.do_cli_manifest_stream4())
        d.addCallback(lambda ign: self.do_cli_manifest_stream5())
        d.addCallback(lambda ign: self.do_cli_stats1())
        d.addCallback(lambda ign: self.do_cli_stats2())
        return d

    def _check_manifest_storage_index(self, out):
        lines = [l for l in out.split("\n") if l]
        self.failUnlessEqual(len(lines), 3)
        self.failUnless(base32.b2a(self.root.get_storage_index()) in lines)
        self.failUnless(base32.b2a(self.mutable.get_storage_index()) in lines)
        self.failUnless(base32.b2a(self.large.get_storage_index()) in lines)

    def do_cli_manifest_stream1(self):
        d = self.do_cli("manifest", self.root_uri)
        def _check((rc,out,err)):
            self.failUnlessEqual(err, "")
            lines = [l for l in out.split("\n") if l]
            self.failUnlessEqual(len(lines), 8)
            caps = {}
            for l in lines:
                try:
                    cap, path = l.split(None, 1)
                except ValueError:
                    cap = l.strip()
                    path = ""
                caps[cap] = path
            self.failUnless(self.root.get_uri() in caps)
            self.failUnlessEqual(caps[self.root.get_uri()], "")
            self.failUnlessEqual(caps[self.mutable.get_uri()], "mutable")
            self.failUnlessEqual(caps[self.large.get_uri()], "large")
            self.failUnlessEqual(caps[self.small.get_uri()], "small")
            self.failUnlessEqual(caps[self.small2.get_uri()], "small2")
            self.failUnlessEqual(caps[self.empty_lit_dir.get_uri()], "empty_lit_dir")
            self.failUnlessEqual(caps[self.tiny_lit_dir.get_uri()], "tiny_lit_dir")
        d.addCallback(_check)
        return d

    def do_cli_manifest_stream2(self):
        d = self.do_cli("manifest", "--raw", self.root_uri)
        def _check((rc,out,err)):
            self.failUnlessEqual(err, "")
            # this should be the same as the POST t=stream-manifest output
            self._check_streamed_manifest(out)
        d.addCallback(_check)
        return d

    def do_cli_manifest_stream3(self):
        d = self.do_cli("manifest", "--storage-index", self.root_uri)
        def _check((rc,out,err)):
            self.failUnlessEqual(err, "")
            self._check_manifest_storage_index(out)
        d.addCallback(_check)
        return d

    def do_cli_manifest_stream4(self):
        d = self.do_cli("manifest", "--verify-cap", self.root_uri)
        def _check((rc,out,err)):
            self.failUnlessEqual(err, "")
            lines = [l for l in out.split("\n") if l]
            self.failUnlessEqual(len(lines), 3)
            self.failUnless(self.root.get_verify_cap().to_string() in lines)
            self.failUnless(self.mutable.get_verify_cap().to_string() in lines)
            self.failUnless(self.large.get_verify_cap().to_string() in lines)
        d.addCallback(_check)
        return d

    def do_cli_manifest_stream5(self):
        d = self.do_cli("manifest", "--repair-cap", self.root_uri)
        def _check((rc,out,err)):
            self.failUnlessEqual(err, "")
            lines = [l for l in out.split("\n") if l]
            self.failUnlessEqual(len(lines), 3)
            self.failUnless(self.root.get_repair_cap().to_string() in lines)
            self.failUnless(self.mutable.get_repair_cap().to_string() in lines)
            self.failUnless(self.large.get_repair_cap().to_string() in lines)
        d.addCallback(_check)
        return d

    def do_cli_stats1(self):
        d = self.do_cli("stats", self.root_uri)
        def _check3((rc,out,err)):
            lines = [l.strip() for l in out.split("\n") if l]
            self.failUnless("count-immutable-files: 1" in lines)
            self.failUnless("count-mutable-files: 1" in lines)
            self.failUnless("count-literal-files: 3" in lines)
            self.failUnless("count-files: 5" in lines)
            self.failUnless("count-directories: 3" in lines)
            self.failUnless("size-immutable-files: 13000    (13.00 kB, 12.70 kiB)" in lines, lines)
            self.failUnless("size-literal-files: 56" in lines, lines)
            self.failUnless("    4-10    : 1    (10 B, 10 B)".strip() in lines, lines)
            self.failUnless("   11-31    : 2    (31 B, 31 B)".strip() in lines, lines)
            self.failUnless("10001-31622 : 1    (31.62 kB, 30.88 kiB)".strip() in lines, lines)
        d.addCallback(_check3)
        return d

    def do_cli_stats2(self):
        d = self.do_cli("stats", "--raw", self.root_uri)
        def _check4((rc,out,err)):
            data = simplejson.loads(out)
            self.failUnlessEqual(data["count-immutable-files"], 1)
            self.failUnlessEqual(data["count-immutable-files"], 1)
            self.failUnlessEqual(data["count-mutable-files"], 1)
            self.failUnlessEqual(data["count-literal-files"], 3)
            self.failUnlessEqual(data["count-files"], 5)
            self.failUnlessEqual(data["count-directories"], 3)
            self.failUnlessEqual(data["size-immutable-files"], 13000)
            self.failUnlessEqual(data["size-literal-files"], 56)
            self.failUnless([4,10,1] in data["size-files-histogram"])
            self.failUnless([11,31,2] in data["size-files-histogram"])
            self.failUnless([10001,31622,1] in data["size-files-histogram"])
        d.addCallback(_check4)
        return d


class DeepCheckWebBad(DeepCheckBase, unittest.TestCase):
    def test_bad(self):
        self.basedir = "deepcheck/DeepCheckWebBad/bad"
        self.set_up_grid()
        d = self.set_up_damaged_tree()
        d.addCallback(self.do_check)
        d.addCallback(self.do_deepcheck)
        d.addCallback(self.do_deepcheck_broken)
        d.addCallback(self.do_test_web_bad)
        d.addErrback(self.explain_web_error)
        d.addErrback(self.explain_error)
        return d

    def set_up_damaged_tree(self):
        # 6.4s

        # root
        #   mutable-good
        #   mutable-missing-shares
        #   mutable-corrupt-shares
        #   mutable-unrecoverable
        #   large-good
        #   large-missing-shares
        #   large-corrupt-shares
        #   large-unrecoverable
        # broken
        #   large1-good
        #   subdir-good
        #     large2-good
        #   subdir-unrecoverable
        #     large3-good

        self.nodes = {}

        c0 = self.g.clients[0]
        d = c0.create_dirnode()
        def _created_root(n):
            self.root = n
            self.root_uri = n.get_uri()
        d.addCallback(_created_root)
        d.addCallback(self.create_mangled, "mutable-good")
        d.addCallback(self.create_mangled, "mutable-missing-shares")
        d.addCallback(self.create_mangled, "mutable-corrupt-shares")
        d.addCallback(self.create_mangled, "mutable-unrecoverable")
        d.addCallback(self.create_mangled, "large-good")
        d.addCallback(self.create_mangled, "large-missing-shares")
        d.addCallback(self.create_mangled, "large-corrupt-shares")
        d.addCallback(self.create_mangled, "large-unrecoverable")
        d.addCallback(lambda ignored: c0.create_dirnode())
        d.addCallback(self._stash_node, "broken")
        large1 = upload.Data("Lots of data\n" * 1000 + "large1" + "\n", None)
        d.addCallback(lambda ignored:
                      self.nodes["broken"].add_file(u"large1", large1))
        d.addCallback(lambda ignored:
                      self.nodes["broken"].create_subdirectory(u"subdir-good"))
        large2 = upload.Data("Lots of data\n" * 1000 + "large2" + "\n", None)
        d.addCallback(lambda subdir: subdir.add_file(u"large2-good", large2))
        d.addCallback(lambda ignored:
                      self.nodes["broken"].create_subdirectory(u"subdir-unrecoverable"))
        d.addCallback(self._stash_node, "subdir-unrecoverable")
        large3 = upload.Data("Lots of data\n" * 1000 + "large3" + "\n", None)
        d.addCallback(lambda subdir: subdir.add_file(u"large3-good", large3))
        d.addCallback(lambda ignored:
                      self._delete_most_shares(self.nodes["broken"]))
        return d

    def _stash_node(self, node, name):
        self.nodes[name] = node
        return node

    def create_mangled(self, ignored, name):
        nodetype, mangletype = name.split("-", 1)
        if nodetype == "mutable":
            mutable_uploadable = MutableData("mutable file contents")
            d = self.g.clients[0].create_mutable_file(mutable_uploadable)
            d.addCallback(lambda n: self.root.set_node(unicode(name), n))
        elif nodetype == "large":
            large = upload.Data("Lots of data\n" * 1000 + name + "\n", None)
            d = self.root.add_file(unicode(name), large)
        elif nodetype == "small":
            small = upload.Data("Small enough for a LIT", None)
            d = self.root.add_file(unicode(name), small)

        d.addCallback(self._stash_node, name)

        if mangletype == "good":
            pass
        elif mangletype == "missing-shares":
            d.addCallback(self._delete_some_shares)
        elif mangletype == "corrupt-shares":
            d.addCallback(self._corrupt_some_shares)
        else:
            assert mangletype == "unrecoverable"
            d.addCallback(self._delete_most_shares)

        return d

    def _delete_some_shares(self, node):
        return self.delete_shares_numbered(node.get_uri(), [0,1])

    @defer.inlineCallbacks
    def _corrupt_some_shares(self, node):
<<<<<<< HEAD
        d = self.find_uri_shares(node.get_uri())
        def _got_shares(sharelist):
            for (shnum, serverid, sharefile) in sharelist:
                if shnum in (0,1):
                    debug.do_corrupt_share(StringIO(), sharefile)
        d.addCallback(_got_shares)
        return d
=======
        for (shnum, serverid, sharefile) in self.find_uri_shares(node.get_uri()):
            if shnum in (0,1):
                yield run_cli("debug", "corrupt-share", sharefile)
>>>>>>> dcec018c

    def _delete_most_shares(self, node):
        return self.delete_shares_numbered(node.get_uri(), range(1,10))

    def check_is_healthy(self, cr, where):
        try:
            self.failUnless(ICheckResults.providedBy(cr), (cr, type(cr), where))
            self.failUnless(cr.is_healthy(), (cr.get_report(), cr.is_healthy(), cr.get_summary(), where))
            self.failUnless(cr.is_recoverable(), where)
            self.failUnlessEqual(cr.get_version_counter_recoverable(), 1, where)
            self.failUnlessEqual(cr.get_version_counter_unrecoverable(), 0, where)
            return cr
        except Exception, le:
            le.args = tuple(le.args + (where,))
            raise

    def check_is_missing_shares(self, cr, where):
        self.failUnless(ICheckResults.providedBy(cr), where)
        self.failIf(cr.is_healthy(), where)
        self.failUnless(cr.is_recoverable(), where)
        self.failUnlessEqual(cr.get_version_counter_recoverable(), 1, where)
        self.failUnlessEqual(cr.get_version_counter_unrecoverable(), 0, where)
        return cr

    def check_has_corrupt_shares(self, cr, where):
        # by "corrupt-shares" we mean the file is still recoverable
        self.failUnless(ICheckResults.providedBy(cr), where)
        self.failIf(cr.is_healthy(), (where, cr))
        self.failUnless(cr.is_recoverable(), where)
        self.failUnless(cr.get_share_counter_good() < 10, where)
        self.failUnless(cr.get_corrupt_shares(), where)
        return cr

    def check_is_unrecoverable(self, cr, where):
        self.failUnless(ICheckResults.providedBy(cr), where)
        self.failIf(cr.is_healthy(), where)
        self.failIf(cr.is_recoverable(), where)
        self.failUnless(cr.get_share_counter_good() < cr.get_encoding_needed(),
                        (cr.get_share_counter_good(), cr.get_encoding_needed(),
                         where))
        self.failUnlessEqual(cr.get_version_counter_recoverable(), 0, where)
        self.failUnlessEqual(cr.get_version_counter_unrecoverable(), 1, where)
        return cr

    def do_check(self, ignored):
        d = defer.succeed(None)

        # check the individual items, without verification. This will not
        # detect corrupt shares.
        def _check(which, checker):
            d = self.nodes[which].check(Monitor())
            d.addCallback(checker, which + "--check")
            return d

        d.addCallback(lambda ign: _check("mutable-good", self.check_is_healthy))
        d.addCallback(lambda ign: _check("mutable-missing-shares",
                                         self.check_is_missing_shares))
        d.addCallback(lambda ign: _check("mutable-corrupt-shares",
                                         self.check_is_healthy))
        d.addCallback(lambda ign: _check("mutable-unrecoverable",
                                         self.check_is_unrecoverable))
        d.addCallback(lambda ign: _check("large-good", self.check_is_healthy))
        d.addCallback(lambda ign: _check("large-missing-shares",
                                         self.check_is_missing_shares))
        d.addCallback(lambda ign: _check("large-corrupt-shares",
                                         self.check_is_healthy))
        d.addCallback(lambda ign: _check("large-unrecoverable",
                                         self.check_is_unrecoverable))

        # and again with verify=True, which *does* detect corrupt shares.
        def _checkv(which, checker):
            d = self.nodes[which].check(Monitor(), verify=True)
            d.addCallback(checker, which + "--check-and-verify")
            return d

        d.addCallback(lambda ign: _checkv("mutable-good", self.check_is_healthy))
        d.addCallback(lambda ign: _checkv("mutable-missing-shares",
                                         self.check_is_missing_shares))
        d.addCallback(lambda ign: _checkv("mutable-corrupt-shares",
                                         self.check_has_corrupt_shares))
        d.addCallback(lambda ign: _checkv("mutable-unrecoverable",
                                         self.check_is_unrecoverable))
        d.addCallback(lambda ign: _checkv("large-good", self.check_is_healthy))
        d.addCallback(lambda ign: _checkv("large-missing-shares", self.check_is_missing_shares))
        d.addCallback(lambda ign: _checkv("large-corrupt-shares", self.check_has_corrupt_shares))
        d.addCallback(lambda ign: _checkv("large-unrecoverable",
                                         self.check_is_unrecoverable))

        return d

    def do_deepcheck(self, ignored):
        d = defer.succeed(None)

        # now deep-check the root, with various verify= and repair= options
        d.addCallback(lambda ign:
                      self.root.start_deep_check().when_done())
        def _check1(cr):
            self.failUnless(IDeepCheckResults.providedBy(cr))
            c = cr.get_counters()
            self.failUnlessEqual(c["count-objects-checked"], 9)
            self.failUnlessEqual(c["count-objects-healthy"], 5)
            self.failUnlessEqual(c["count-objects-unhealthy"], 4)
            self.failUnlessEqual(c["count-objects-unrecoverable"], 2)
        d.addCallback(_check1)

        d.addCallback(lambda ign:
                      self.root.start_deep_check(verify=True).when_done())
        def _check2(cr):
            self.failUnless(IDeepCheckResults.providedBy(cr))
            c = cr.get_counters()
            self.failUnlessEqual(c["count-objects-checked"], 9)
            self.failUnlessEqual(c["count-objects-healthy"], 3)
            self.failUnlessEqual(c["count-objects-unhealthy"], 6)
            self.failUnlessEqual(c["count-objects-healthy"], 3) # root, mutable good, large good
            self.failUnlessEqual(c["count-objects-unrecoverable"], 2) # mutable unrecoverable, large unrecoverable
        d.addCallback(_check2)

        return d

    def do_deepcheck_broken(self, ignored):
        # deep-check on the broken directory should fail, because of the
        # untraversable subdir
        def _do_deep_check():
            return self.nodes["broken"].start_deep_check().when_done()
        d = self.shouldFail(UnrecoverableFileError, "do_deep_check",
                            "no recoverable versions",
                            _do_deep_check)
        return d

    def json_is_healthy(self, data, where):
        r = data["results"]
        self.failUnless(r["healthy"], where)
        self.failUnless(r["recoverable"], where)
        self.failUnlessEqual(r["count-recoverable-versions"], 1, where)
        self.failUnlessEqual(r["count-unrecoverable-versions"], 0, where)

    def json_is_missing_shares(self, data, where):
        r = data["results"]
        self.failIf(r["healthy"], where)
        self.failUnless(r["recoverable"], where)
        self.failUnlessEqual(r["count-recoverable-versions"], 1, where)
        self.failUnlessEqual(r["count-unrecoverable-versions"], 0, where)

    def json_has_corrupt_shares(self, data, where):
        # by "corrupt-shares" we mean the file is still recoverable
        r = data["results"]
        self.failIf(r["healthy"], where)
        self.failUnless(r["recoverable"], where)
        self.failUnless(r["count-shares-good"] < 10, where)
        self.failUnless(r["count-corrupt-shares"], where)
        self.failUnless(r["list-corrupt-shares"], where)

    def json_is_unrecoverable(self, data, where):
        r = data["results"]
        self.failIf(r["healthy"], where)
        self.failIf(r["recoverable"], where)
        self.failUnless(r["count-shares-good"] < r["count-shares-needed"],
                        where)
        self.failUnlessEqual(r["count-recoverable-versions"], 0, where)
        self.failUnlessEqual(r["count-unrecoverable-versions"], 1, where)

    def do_test_web_bad(self, ignored):
        d = defer.succeed(None)

        # check, no verify
        def _check(which, checker):
            d = self.web_json(self.nodes[which], t="check")
            d.addCallback(checker, which + "--webcheck")
            return d

        d.addCallback(lambda ign: _check("mutable-good",
                                         self.json_is_healthy))
        d.addCallback(lambda ign: _check("mutable-missing-shares",
                                         self.json_is_missing_shares))
        d.addCallback(lambda ign: _check("mutable-corrupt-shares",
                                         self.json_is_healthy))
        d.addCallback(lambda ign: _check("mutable-unrecoverable",
                                         self.json_is_unrecoverable))
        d.addCallback(lambda ign: _check("large-good",
                                         self.json_is_healthy))
        d.addCallback(lambda ign: _check("large-missing-shares",
                                         self.json_is_missing_shares))
        d.addCallback(lambda ign: _check("large-corrupt-shares",
                                         self.json_is_healthy))
        d.addCallback(lambda ign: _check("large-unrecoverable",
                                         self.json_is_unrecoverable))

        # check and verify
        def _checkv(which, checker):
            d = self.web_json(self.nodes[which], t="check", verify="true")
            d.addCallback(checker, which + "--webcheck-and-verify")
            return d

        d.addCallback(lambda ign: _checkv("mutable-good",
                                          self.json_is_healthy))
        d.addCallback(lambda ign: _checkv("mutable-missing-shares",
                                         self.json_is_missing_shares))
        d.addCallback(lambda ign: _checkv("mutable-corrupt-shares",
                                         self.json_has_corrupt_shares))
        d.addCallback(lambda ign: _checkv("mutable-unrecoverable",
                                         self.json_is_unrecoverable))
        d.addCallback(lambda ign: _checkv("large-good",
                                          self.json_is_healthy))
        d.addCallback(lambda ign: _checkv("large-missing-shares", self.json_is_missing_shares))
        d.addCallback(lambda ign: _checkv("large-corrupt-shares", self.json_has_corrupt_shares))
        d.addCallback(lambda ign: _checkv("large-unrecoverable",
                                         self.json_is_unrecoverable))

        return d

class Large(DeepCheckBase, unittest.TestCase):
    def test_lots_of_lits(self):
        self.basedir = "deepcheck/Large/lots_of_lits"
        self.set_up_grid()
        # create the following directory structure:
        #  root/
        #   subdir/
        #    000-large (CHK)
        #    001-small (LIT)
        #    002-small
        #    ...
        #    399-small
        # then do a deepcheck and make sure it doesn't cause a
        # Deferred-tail-recursion stack overflow

        COUNT = 400
        c0 = self.g.clients[0]
        d = c0.create_dirnode()
        self.stash = {}
        def _created_root(n):
            self.root = n
            return n
        d.addCallback(_created_root)
        d.addCallback(lambda root: root.create_subdirectory(u"subdir"))
        def _add_children(subdir_node):
            self.subdir_node = subdir_node
            kids = {}
            for i in range(1, COUNT):
                litcap = LiteralFileURI("%03d-data" % i).to_string()
                kids[u"%03d-small" % i] = (litcap, litcap)
            return subdir_node.set_children(kids)
        d.addCallback(_add_children)
        up = upload.Data("large enough for CHK" * 100, "")
        d.addCallback(lambda ign: self.subdir_node.add_file(u"0000-large", up))

        def _start_deepcheck(ignored):
            return self.web(self.root, method="POST", t="stream-deep-check")
        d.addCallback(_start_deepcheck)
        def _check( (output, url) ):
            units = list(self.parse_streamed_json(output))
            self.failUnlessEqual(len(units), 2+COUNT+1)
        d.addCallback(_check)

        return d<|MERGE_RESOLUTION|>--- conflicted
+++ resolved
@@ -17,12 +17,9 @@
      ShouldFailMixin
 from .common_util import StallMixin, run_cli
 from allmydata.test.no_network import GridTestMixin
-<<<<<<< HEAD
 from allmydata.scripts import debug
 
-=======
 from .cli.common import CLITestMixin
->>>>>>> dcec018c
 
 timeout = 2400 # One of these took 1046.091s on Zandr's ARM box.
 
@@ -946,7 +943,6 @@
 
     @defer.inlineCallbacks
     def _corrupt_some_shares(self, node):
-<<<<<<< HEAD
         d = self.find_uri_shares(node.get_uri())
         def _got_shares(sharelist):
             for (shnum, serverid, sharefile) in sharelist:
@@ -954,11 +950,6 @@
                     debug.do_corrupt_share(StringIO(), sharefile)
         d.addCallback(_got_shares)
         return d
-=======
-        for (shnum, serverid, sharefile) in self.find_uri_shares(node.get_uri()):
-            if shnum in (0,1):
-                yield run_cli("debug", "corrupt-share", sharefile)
->>>>>>> dcec018c
 
     def _delete_most_shares(self, node):
         return self.delete_shares_numbered(node.get_uri(), range(1,10))
