--- conflicted
+++ resolved
@@ -68,21 +68,17 @@
         might change across calls.
         """
         version = yield self.client.get_version()
-<<<<<<< HEAD
-        expected_version = self.storage_server.get_version()
-=======
         version[b"http://allmydata.org/tahoe/protocols/storage/v1"].pop(
             b"available-space"
         )
         version[b"http://allmydata.org/tahoe/protocols/storage/v1"].pop(
             b"maximum-immutable-share-size"
         )
-        expected_version = self.storage_server.remote_get_version()
+        expected_version = self.storage_server.get_version()
         expected_version[b"http://allmydata.org/tahoe/protocols/storage/v1"].pop(
             b"available-space"
         )
         expected_version[b"http://allmydata.org/tahoe/protocols/storage/v1"].pop(
             b"maximum-immutable-share-size"
         )
->>>>>>> c3e574b2
         self.assertEqual(version, expected_version)