--- conflicted
+++ resolved
@@ -1,12 +1,8 @@
 
 def foo(): pass # keep the line number constant
 
-<<<<<<< HEAD
-import os, time, sys
+import os, time, sys, yaml
 from collections import deque
-=======
-import os, time, sys, yaml
->>>>>>> dcec018c
 from StringIO import StringIO
 from datetime import timedelta
 
@@ -19,11 +15,7 @@
 from allmydata.util import base32, idlib, humanreadable, mathutil, hashutil
 from allmydata.util import assertutil, fileutil, deferredutil, abbreviate
 from allmydata.util import limiter, time_format, pollmixin, cachedir
-<<<<<<< HEAD
-from allmydata.util import statistics, dictutil, listutil, pipeline
-=======
-from allmydata.util import statistics, dictutil, pipeline, yamlutil
->>>>>>> dcec018c
+from allmydata.util import statistics, dictutil, pipeline, yamlutil, listutil
 from allmydata.util import log as tahoe_log
 from allmydata.util.spans import Spans, overlap, DataSpans
 from allmydata.test.common_util import ReallyEqualMixin, TimezoneMixin
