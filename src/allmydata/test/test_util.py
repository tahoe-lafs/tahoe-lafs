
def foo(): pass # keep the line number constant

import os, time, sys
from StringIO import StringIO
from twisted.trial import unittest
from twisted.internet import defer, reactor
from twisted.python.failure import Failure
from twisted.python import log
from pycryptopp.hash.sha256 import SHA256 as _hash

from allmydata.util import base32, idlib, humanreadable, mathutil, hashutil
from allmydata.util import assertutil, fileutil, deferredutil, abbreviate
from allmydata.util import limiter, time_format, pollmixin, cachedir
from allmydata.util import statistics, dictutil, pipeline
from allmydata.util import log as tahoe_log
from allmydata.util.spans import Spans, overlap, DataSpans
from allmydata.test.common_util import ReallyEqualMixin


class Base32(unittest.TestCase):
    def test_b2a_matches_Pythons(self):
        import base64
        y = "\x12\x34\x45\x67\x89\x0a\xbc\xde\xf0"
        x = base64.b32encode(y)
        while x and x[-1] == '=':
            x = x[:-1]
        x = x.lower()
        self.failUnlessEqual(base32.b2a(y), x)
    def test_b2a(self):
        self.failUnlessEqual(base32.b2a("\x12\x34"), "ci2a")
    def test_b2a_or_none(self):
        self.failUnlessEqual(base32.b2a_or_none(None), None)
        self.failUnlessEqual(base32.b2a_or_none("\x12\x34"), "ci2a")
    def test_a2b(self):
        self.failUnlessEqual(base32.a2b("ci2a"), "\x12\x34")
        self.failUnlessRaises(AssertionError, base32.a2b, "b0gus")

class IDLib(unittest.TestCase):
    def test_nodeid_b2a(self):
        self.failUnlessEqual(idlib.nodeid_b2a("\x00"*20), "a"*32)

class NoArgumentException(Exception):
    def __init__(self):
        pass

class HumanReadable(unittest.TestCase):
    def test_repr(self):
        hr = humanreadable.hr
        self.failUnlessEqual(hr(foo), "<foo() at test_util.py:2>")
        self.failUnlessEqual(hr(self.test_repr),
                             "<bound method HumanReadable.test_repr of <allmydata.test.test_util.HumanReadable testMethod=test_repr>>")
        self.failUnlessEqual(hr(1L), "1")
        self.failUnlessEqual(hr(10**40),
                             "100000000000000000...000000000000000000")
        self.failUnlessEqual(hr(self), "<allmydata.test.test_util.HumanReadable testMethod=test_repr>")
        self.failUnlessEqual(hr([1,2]), "[1, 2]")
        self.failUnlessEqual(hr({1:2}), "{1:2}")
        try:
            raise ValueError
        except Exception, e:
            self.failUnless(
                hr(e) == "<ValueError: ()>" # python-2.4
                or hr(e) == "ValueError()") # python-2.5
        try:
            raise ValueError("oops")
        except Exception, e:
            self.failUnless(
                hr(e) == "<ValueError: 'oops'>" # python-2.4
                or hr(e) == "ValueError('oops',)") # python-2.5
        try:
            raise NoArgumentException
        except Exception, e:
            self.failUnless(
                hr(e) == "<NoArgumentException>" # python-2.4
                or hr(e) == "NoArgumentException()") # python-2.5


class MyList(list):
    pass

class Math(unittest.TestCase):
    def test_div_ceil(self):
        f = mathutil.div_ceil
        self.failUnlessEqual(f(0, 1), 0)
        self.failUnlessEqual(f(0, 2), 0)
        self.failUnlessEqual(f(0, 3), 0)
        self.failUnlessEqual(f(1, 3), 1)
        self.failUnlessEqual(f(2, 3), 1)
        self.failUnlessEqual(f(3, 3), 1)
        self.failUnlessEqual(f(4, 3), 2)
        self.failUnlessEqual(f(5, 3), 2)
        self.failUnlessEqual(f(6, 3), 2)
        self.failUnlessEqual(f(7, 3), 3)

    def test_next_multiple(self):
        f = mathutil.next_multiple
        self.failUnlessEqual(f(5, 1), 5)
        self.failUnlessEqual(f(5, 2), 6)
        self.failUnlessEqual(f(5, 3), 6)
        self.failUnlessEqual(f(5, 4), 8)
        self.failUnlessEqual(f(5, 5), 5)
        self.failUnlessEqual(f(5, 6), 6)
        self.failUnlessEqual(f(32, 1), 32)
        self.failUnlessEqual(f(32, 2), 32)
        self.failUnlessEqual(f(32, 3), 33)
        self.failUnlessEqual(f(32, 4), 32)
        self.failUnlessEqual(f(32, 5), 35)
        self.failUnlessEqual(f(32, 6), 36)
        self.failUnlessEqual(f(32, 7), 35)
        self.failUnlessEqual(f(32, 8), 32)
        self.failUnlessEqual(f(32, 9), 36)
        self.failUnlessEqual(f(32, 10), 40)
        self.failUnlessEqual(f(32, 11), 33)
        self.failUnlessEqual(f(32, 12), 36)
        self.failUnlessEqual(f(32, 13), 39)
        self.failUnlessEqual(f(32, 14), 42)
        self.failUnlessEqual(f(32, 15), 45)
        self.failUnlessEqual(f(32, 16), 32)
        self.failUnlessEqual(f(32, 17), 34)
        self.failUnlessEqual(f(32, 18), 36)
        self.failUnlessEqual(f(32, 589), 589)

    def test_pad_size(self):
        f = mathutil.pad_size
        self.failUnlessEqual(f(0, 4), 0)
        self.failUnlessEqual(f(1, 4), 3)
        self.failUnlessEqual(f(2, 4), 2)
        self.failUnlessEqual(f(3, 4), 1)
        self.failUnlessEqual(f(4, 4), 0)
        self.failUnlessEqual(f(5, 4), 3)

    def test_is_power_of_k(self):
        f = mathutil.is_power_of_k
        for i in range(1, 100):
            if i in (1, 2, 4, 8, 16, 32, 64):
                self.failUnless(f(i, 2), "but %d *is* a power of 2" % i)
            else:
                self.failIf(f(i, 2), "but %d is *not* a power of 2" % i)
        for i in range(1, 100):
            if i in (1, 3, 9, 27, 81):
                self.failUnless(f(i, 3), "but %d *is* a power of 3" % i)
            else:
                self.failIf(f(i, 3), "but %d is *not* a power of 3" % i)

    def test_next_power_of_k(self):
        f = mathutil.next_power_of_k
        self.failUnlessEqual(f(0,2), 1)
        self.failUnlessEqual(f(1,2), 1)
        self.failUnlessEqual(f(2,2), 2)
        self.failUnlessEqual(f(3,2), 4)
        self.failUnlessEqual(f(4,2), 4)
        for i in range(5, 8): self.failUnlessEqual(f(i,2), 8, "%d" % i)
        for i in range(9, 16): self.failUnlessEqual(f(i,2), 16, "%d" % i)
        for i in range(17, 32): self.failUnlessEqual(f(i,2), 32, "%d" % i)
        for i in range(33, 64): self.failUnlessEqual(f(i,2), 64, "%d" % i)
        for i in range(65, 100): self.failUnlessEqual(f(i,2), 128, "%d" % i)

        self.failUnlessEqual(f(0,3), 1)
        self.failUnlessEqual(f(1,3), 1)
        self.failUnlessEqual(f(2,3), 3)
        self.failUnlessEqual(f(3,3), 3)
        for i in range(4, 9): self.failUnlessEqual(f(i,3), 9, "%d" % i)
        for i in range(10, 27): self.failUnlessEqual(f(i,3), 27, "%d" % i)
        for i in range(28, 81): self.failUnlessEqual(f(i,3), 81, "%d" % i)
        for i in range(82, 200): self.failUnlessEqual(f(i,3), 243, "%d" % i)

    def test_ave(self):
        f = mathutil.ave
        self.failUnlessEqual(f([1,2,3]), 2)
        self.failUnlessEqual(f([0,0,0,4]), 1)
        self.failUnlessAlmostEqual(f([0.0, 1.0, 1.0]), .666666666666)

    def test_round_sigfigs(self):
        f = mathutil.round_sigfigs
        self.failUnlessEqual(f(22.0/3, 4), 7.3330000000000002)

class Statistics(unittest.TestCase):
    def should_assert(self, msg, func, *args, **kwargs):
        try:
            func(*args, **kwargs)
            self.fail(msg)
        except AssertionError:
            pass

    def failUnlessListEqual(self, a, b, msg = None):
        self.failUnlessEqual(len(a), len(b))
        for i in range(len(a)):
            self.failUnlessEqual(a[i], b[i], msg)

    def failUnlessListAlmostEqual(self, a, b, places = 7, msg = None):
        self.failUnlessEqual(len(a), len(b))
        for i in range(len(a)):
            self.failUnlessAlmostEqual(a[i], b[i], places, msg)

    def test_binomial_coeff(self):
        f = statistics.binomial_coeff
        self.failUnlessEqual(f(20, 0), 1)
        self.failUnlessEqual(f(20, 1), 20)
        self.failUnlessEqual(f(20, 2), 190)
        self.failUnlessEqual(f(20, 8), f(20, 12))
        self.should_assert("Should assert if n < k", f, 2, 3)

    def test_binomial_distribution_pmf(self):
        f = statistics.binomial_distribution_pmf

        pmf_comp = f(2, .1)
        pmf_stat = [0.81, 0.18, 0.01]
        self.failUnlessListAlmostEqual(pmf_comp, pmf_stat)

        # Summing across a PMF should give the total probability 1
        self.failUnlessAlmostEqual(sum(pmf_comp), 1)
        self.should_assert("Should assert if not 0<=p<=1", f, 1, -1)
        self.should_assert("Should assert if n < 1", f, 0, .1)

        out = StringIO()
        statistics.print_pmf(pmf_comp, out=out)
        lines = out.getvalue().splitlines()
        self.failUnlessEqual(lines[0], "i=0: 0.81")
        self.failUnlessEqual(lines[1], "i=1: 0.18")
        self.failUnlessEqual(lines[2], "i=2: 0.01")

    def test_survival_pmf(self):
        f = statistics.survival_pmf
        # Cross-check binomial-distribution method against convolution
        # method.
        p_list = [.9999] * 100 + [.99] * 50 + [.8] * 20
        pmf1 = statistics.survival_pmf_via_conv(p_list)
        pmf2 = statistics.survival_pmf_via_bd(p_list)
        self.failUnlessListAlmostEqual(pmf1, pmf2)
        self.failUnlessTrue(statistics.valid_pmf(pmf1))
        self.should_assert("Should assert if p_i > 1", f, [1.1]);
        self.should_assert("Should assert if p_i < 0", f, [-.1]);

    def test_repair_count_pmf(self):
        survival_pmf = statistics.binomial_distribution_pmf(5, .9)
        repair_pmf = statistics.repair_count_pmf(survival_pmf, 3)
        # repair_pmf[0] == sum(survival_pmf[0,1,2,5])
        # repair_pmf[1] == survival_pmf[4]
        # repair_pmf[2] = survival_pmf[3]
        self.failUnlessListAlmostEqual(repair_pmf,
                                       [0.00001 + 0.00045 + 0.0081 + 0.59049,
                                        .32805,
                                        .0729,
                                        0, 0, 0])

    def test_repair_cost(self):
        survival_pmf = statistics.binomial_distribution_pmf(5, .9)
        bwcost = statistics.bandwidth_cost_function
        cost = statistics.mean_repair_cost(bwcost, 1000,
                                           survival_pmf, 3, ul_dl_ratio=1.0)
        self.failUnlessAlmostEqual(cost, 558.90)
        cost = statistics.mean_repair_cost(bwcost, 1000,
                                           survival_pmf, 3, ul_dl_ratio=8.0)
        self.failUnlessAlmostEqual(cost, 1664.55)

        # I haven't manually checked the math beyond here -warner
        cost = statistics.eternal_repair_cost(bwcost, 1000,
                                              survival_pmf, 3,
                                              discount_rate=0, ul_dl_ratio=1.0)
        self.failUnlessAlmostEqual(cost, 65292.056074766246)
        cost = statistics.eternal_repair_cost(bwcost, 1000,
                                              survival_pmf, 3,
                                              discount_rate=0.05,
                                              ul_dl_ratio=1.0)
        self.failUnlessAlmostEqual(cost, 9133.6097158191551)

    def test_convolve(self):
        f = statistics.convolve
        v1 = [ 1, 2, 3 ]
        v2 = [ 4, 5, 6 ]
        v3 = [ 7, 8 ]
        v1v2result = [ 4, 13, 28, 27, 18 ]
        # Convolution is commutative
        r1 = f(v1, v2)
        r2 = f(v2, v1)
        self.failUnlessListEqual(r1, r2, "Convolution should be commutative")
        self.failUnlessListEqual(r1, v1v2result, "Didn't match known result")
        # Convolution is associative
        r1 = f(f(v1, v2), v3)
        r2 = f(v1, f(v2, v3))
        self.failUnlessListEqual(r1, r2, "Convolution should be associative")
        # Convolution is distributive
        r1 = f(v3, [ a + b for a, b in zip(v1, v2) ])
        tmp1 = f(v3, v1)
        tmp2 = f(v3, v2)
        r2 = [ a + b for a, b in zip(tmp1, tmp2) ]
        self.failUnlessListEqual(r1, r2, "Convolution should be distributive")
        # Convolution is scalar multiplication associative
        tmp1 = f(v1, v2)
        r1 = [ a * 4 for a in tmp1 ]
        tmp2 = [ a * 4 for a in v1 ]
        r2 = f(tmp2, v2)
        self.failUnlessListEqual(r1, r2, "Convolution should be scalar multiplication associative")

    def test_find_k(self):
        f = statistics.find_k
        g = statistics.pr_file_loss
        plist = [.9] * 10 + [.8] * 10 # N=20
        t = .0001
        k = f(plist, t)
        self.failUnlessEqual(k, 10)
        self.failUnless(g(plist, k) < t)

    def test_pr_file_loss(self):
        f = statistics.pr_file_loss
        plist = [.5] * 10
        self.failUnlessEqual(f(plist, 3), .0546875)

    def test_pr_backup_file_loss(self):
        f = statistics.pr_backup_file_loss
        plist = [.5] * 10
        self.failUnlessEqual(f(plist, .5, 3), .02734375)


class Asserts(unittest.TestCase):
    def should_assert(self, func, *args, **kwargs):
        try:
            func(*args, **kwargs)
        except AssertionError, e:
            return str(e)
        except Exception, e:
            self.fail("assert failed with non-AssertionError: %s" % e)
        self.fail("assert was not caught")

    def should_not_assert(self, func, *args, **kwargs):
        try:
            func(*args, **kwargs)
        except AssertionError, e:
            self.fail("assertion fired when it should not have: %s" % e)
        except Exception, e:
            self.fail("assertion (which shouldn't have failed) failed with non-AssertionError: %s" % e)
        return # we're happy


    def test_assert(self):
        f = assertutil._assert
        self.should_assert(f)
        self.should_assert(f, False)
        self.should_not_assert(f, True)

        m = self.should_assert(f, False, "message")
        self.failUnlessEqual(m, "'message' <type 'str'>", m)
        m = self.should_assert(f, False, "message1", othermsg=12)
        self.failUnlessEqual("'message1' <type 'str'>, othermsg: 12 <type 'int'>", m)
        m = self.should_assert(f, False, othermsg="message2")
        self.failUnlessEqual("othermsg: 'message2' <type 'str'>", m)

    def test_precondition(self):
        f = assertutil.precondition
        self.should_assert(f)
        self.should_assert(f, False)
        self.should_not_assert(f, True)

        m = self.should_assert(f, False, "message")
        self.failUnlessEqual("precondition: 'message' <type 'str'>", m)
        m = self.should_assert(f, False, "message1", othermsg=12)
        self.failUnlessEqual("precondition: 'message1' <type 'str'>, othermsg: 12 <type 'int'>", m)
        m = self.should_assert(f, False, othermsg="message2")
        self.failUnlessEqual("precondition: othermsg: 'message2' <type 'str'>", m)

    def test_postcondition(self):
        f = assertutil.postcondition
        self.should_assert(f)
        self.should_assert(f, False)
        self.should_not_assert(f, True)

        m = self.should_assert(f, False, "message")
        self.failUnlessEqual("postcondition: 'message' <type 'str'>", m)
        m = self.should_assert(f, False, "message1", othermsg=12)
        self.failUnlessEqual("postcondition: 'message1' <type 'str'>, othermsg: 12 <type 'int'>", m)
        m = self.should_assert(f, False, othermsg="message2")
        self.failUnlessEqual("postcondition: othermsg: 'message2' <type 'str'>", m)

class FileUtil(ReallyEqualMixin, unittest.TestCase):
    def mkdir(self, basedir, path, mode=0777):
        fn = os.path.join(basedir, path)
        fileutil.make_dirs(fn, mode)

    def touch(self, basedir, path, mode=None, data="touch\n"):
        fn = os.path.join(basedir, path)
        f = open(fn, "w")
        f.write(data)
        f.close()
        if mode is not None:
            os.chmod(fn, mode)

    def test_rm_dir(self):
        basedir = "util/FileUtil/test_rm_dir"
        fileutil.make_dirs(basedir)
        # create it again to test idempotency
        fileutil.make_dirs(basedir)
        d = os.path.join(basedir, "doomed")
        self.mkdir(d, "a/b")
        self.touch(d, "a/b/1.txt")
        self.touch(d, "a/b/2.txt", 0444)
        self.touch(d, "a/b/3.txt", 0)
        self.mkdir(d, "a/c")
        self.touch(d, "a/c/1.txt")
        self.touch(d, "a/c/2.txt", 0444)
        self.touch(d, "a/c/3.txt", 0)
        os.chmod(os.path.join(d, "a/c"), 0444)
        self.mkdir(d, "a/d")
        self.touch(d, "a/d/1.txt")
        self.touch(d, "a/d/2.txt", 0444)
        self.touch(d, "a/d/3.txt", 0)
        os.chmod(os.path.join(d, "a/d"), 0)

        fileutil.rm_dir(d)
        self.failIf(os.path.exists(d))
        # remove it again to test idempotency
        fileutil.rm_dir(d)

    def test_remove_if_possible(self):
        basedir = "util/FileUtil/test_remove_if_possible"
        fileutil.make_dirs(basedir)
        self.touch(basedir, "here")
        fn = os.path.join(basedir, "here")
        fileutil.remove_if_possible(fn)
        self.failIf(os.path.exists(fn))
        fileutil.remove_if_possible(fn) # should be idempotent
        fileutil.rm_dir(basedir)
        fileutil.remove_if_possible(fn) # should survive errors

    def test_write_atomically(self):
        basedir = "util/FileUtil/test_write_atomically"
        fileutil.make_dirs(basedir)
        fn = os.path.join(basedir, "here")
        fileutil.write_atomically(fn, "one")
        self.failUnlessEqual(fileutil.read(fn), "one")
        fileutil.write_atomically(fn, "two", mode="") # non-binary
        self.failUnlessEqual(fileutil.read(fn), "two")

    def test_rename(self):
        basedir = "util/FileUtil/test_rename"
        fileutil.make_dirs(basedir)
        self.touch(basedir, "here")
        fn = os.path.join(basedir, "here")
        fn2 = os.path.join(basedir, "there")
        fileutil.rename(fn, fn2)
        self.failIf(os.path.exists(fn))
        self.failUnless(os.path.exists(fn2))

    def test_du(self):
        basedir = "util/FileUtil/test_du"
        fileutil.make_dirs(basedir)
        d = os.path.join(basedir, "space-consuming")
        self.mkdir(d, "a/b")
        self.touch(d, "a/b/1.txt", data="a"*10)
        self.touch(d, "a/b/2.txt", data="b"*11)
        self.mkdir(d, "a/c")
        self.touch(d, "a/c/1.txt", data="c"*12)
        self.touch(d, "a/c/2.txt", data="d"*13)

        used = fileutil.du(basedir)
        self.failUnlessEqual(10+11+12+13, used)

    def test_abspath_expanduser_unicode(self):
        self.failUnlessRaises(AssertionError, fileutil.abspath_expanduser_unicode, "bytestring")

        saved_cwd = os.path.normpath(os.getcwdu())
        abspath_cwd = fileutil.abspath_expanduser_unicode(u".")
        self.failUnless(isinstance(saved_cwd, unicode), saved_cwd)
        self.failUnless(isinstance(abspath_cwd, unicode), abspath_cwd)
        if sys.platform == "win32":
            self.failUnlessReallyEqual(abspath_cwd, fileutil.to_windows_long_path(saved_cwd))
        else:
            self.failUnlessReallyEqual(abspath_cwd, saved_cwd)

        self.failUnlessReallyEqual(fileutil.to_windows_long_path(u"\\\\?\\foo"), u"\\\\?\\foo")
        self.failUnlessReallyEqual(fileutil.to_windows_long_path(u"\\\\.\\foo"), u"\\\\.\\foo")
        self.failUnlessReallyEqual(fileutil.to_windows_long_path(u"\\\\server\\foo"), u"\\\\?\\UNC\\server\\foo")
        self.failUnlessReallyEqual(fileutil.to_windows_long_path(u"C:\\foo"), u"\\\\?\\C:\\foo")
        self.failUnlessReallyEqual(fileutil.to_windows_long_path(u"C:\\foo/bar"), u"\\\\?\\C:\\foo\\bar")

        # adapted from <http://svn.python.org/view/python/branches/release26-maint/Lib/test/test_posixpath.py?view=markup&pathrev=78279#test_abspath>

        foo = fileutil.abspath_expanduser_unicode(u"foo")
        self.failUnless(foo.endswith(u"%sfoo" % (os.path.sep,)), foo)

        foobar = fileutil.abspath_expanduser_unicode(u"bar", base=foo)
        self.failUnless(foobar.endswith(u"%sfoo%sbar" % (os.path.sep, os.path.sep)), foobar)

        if sys.platform == "win32":
            # This is checking that a drive letter is added for a path without one.
            baz = fileutil.abspath_expanduser_unicode(u"\\baz")
            self.failUnless(baz.startswith(u"\\\\?\\"), baz)
            self.failUnlessReallyEqual(baz[5 :], u":\\baz")

            bar = fileutil.abspath_expanduser_unicode(u"\\bar", base=baz)
            self.failUnless(bar.startswith(u"\\\\?\\"), bar)
            self.failUnlessReallyEqual(bar[5 :], u":\\bar")
            # not u":\\baz\\bar", because \bar is absolute on the current drive.

            self.failUnlessReallyEqual(baz[4], bar[4])  # same drive

        self.failIfIn(u"~", fileutil.abspath_expanduser_unicode(u"~"))

        cwds = ['cwd']
        try:
            cwds.append(u'\xe7w\xf0'.encode(sys.getfilesystemencoding()
                                            or 'ascii'))
        except UnicodeEncodeError:
            pass # the cwd can't be encoded -- test with ascii cwd only

        for cwd in cwds:
            try:
                os.mkdir(cwd)
                os.chdir(cwd)
                for upath in (u'', u'fuu', u'f\xf9\xf9', u'/fuu', u'U:\\', u'~'):
                    uabspath = fileutil.abspath_expanduser_unicode(upath)
                    self.failUnless(isinstance(uabspath, unicode), uabspath)
            finally:
                os.chdir(saved_cwd)

    def test_create_long_path(self):
        workdir = u"test_create_long_path"
        fileutil.make_dirs(workdir)
        long_path = fileutil.abspath_expanduser_unicode(os.path.join(workdir, u'x'*255))
        def _cleanup():
            fileutil.remove(long_path)
        self.addCleanup(_cleanup)

        fileutil.write(long_path, "test")
        self.failUnless(os.path.exists(long_path))
        self.failUnlessEqual(fileutil.read(long_path), "test")
        _cleanup()
        self.failIf(os.path.exists(long_path))

    def _test_windows_expanduser(self, userprofile=None, homedrive=None, homepath=None):
        def call_windows_getenv(name):
            if name == u"USERPROFILE": return userprofile
            if name == u"HOMEDRIVE":   return homedrive
            if name == u"HOMEPATH":    return homepath
            self.fail("unexpected argument to call_windows_getenv")
        self.patch(fileutil, 'windows_getenv', call_windows_getenv)

        self.failUnlessReallyEqual(fileutil.windows_expanduser(u"~"), os.path.join(u"C:", u"\\Documents and Settings\\\u0100"))
        self.failUnlessReallyEqual(fileutil.windows_expanduser(u"~\\foo"), os.path.join(u"C:", u"\\Documents and Settings\\\u0100", u"foo"))
        self.failUnlessReallyEqual(fileutil.windows_expanduser(u"~/foo"), os.path.join(u"C:", u"\\Documents and Settings\\\u0100", u"foo"))
        self.failUnlessReallyEqual(fileutil.windows_expanduser(u"a"), u"a")
        self.failUnlessReallyEqual(fileutil.windows_expanduser(u"a~"), u"a~")
        self.failUnlessReallyEqual(fileutil.windows_expanduser(u"a\\~\\foo"), u"a\\~\\foo")

    def test_windows_expanduser_xp(self):
        return self._test_windows_expanduser(homedrive=u"C:", homepath=u"\\Documents and Settings\\\u0100")

    def test_windows_expanduser_win7(self):
        return self._test_windows_expanduser(userprofile=os.path.join(u"C:", u"\\Documents and Settings\\\u0100"))

    def test_disk_stats(self):
        avail = fileutil.get_available_space('.', 2**14)
        if avail == 0:
            raise unittest.SkipTest("This test will spuriously fail there is no disk space left.")

        disk = fileutil.get_disk_stats('.', 2**13)
        self.failUnless(disk['total'] > 0, disk['total'])
        # we tolerate used==0 for a Travis-CI bug, see #2290
        self.failUnless(disk['used'] >= 0, disk['used'])
        self.failUnless(disk['free_for_root'] > 0, disk['free_for_root'])
        self.failUnless(disk['free_for_nonroot'] > 0, disk['free_for_nonroot'])
        self.failUnless(disk['avail'] > 0, disk['avail'])

    def test_disk_stats_avail_nonnegative(self):
        # This test will spuriously fail if you have more than 2^128
        # bytes of available space on your filesystem.
        disk = fileutil.get_disk_stats('.', 2**128)
        self.failUnlessEqual(disk['avail'], 0)

class PollMixinTests(unittest.TestCase):
    def setUp(self):
        self.pm = pollmixin.PollMixin()

    def test_PollMixin_True(self):
        d = self.pm.poll(check_f=lambda : True,
                         pollinterval=0.1)
        return d

    def test_PollMixin_False_then_True(self):
        i = iter([False, True])
        d = self.pm.poll(check_f=i.next,
                         pollinterval=0.1)
        return d

    def test_timeout(self):
        d = self.pm.poll(check_f=lambda: False,
                         pollinterval=0.01,
                         timeout=1)
        def _suc(res):
            self.fail("poll should have failed, not returned %s" % (res,))
        def _err(f):
            f.trap(pollmixin.TimeoutError)
            return None # success
        d.addCallbacks(_suc, _err)
        return d

class DeferredUtilTests(unittest.TestCase, deferredutil.WaitForDelayedCallsMixin):
    def test_gather_results(self):
        d1 = defer.Deferred()
        d2 = defer.Deferred()
        res = deferredutil.gatherResults([d1, d2])
        d1.errback(ValueError("BAD"))
        def _callb(res):
            self.fail("Should have errbacked, not resulted in %s" % (res,))
        def _errb(thef):
            thef.trap(ValueError)
        res.addCallbacks(_callb, _errb)
        return res

    def test_success(self):
        d1, d2 = defer.Deferred(), defer.Deferred()
        good = []
        bad = []
        dlss = deferredutil.DeferredListShouldSucceed([d1,d2])
        dlss.addCallbacks(good.append, bad.append)
        d1.callback(1)
        d2.callback(2)
        self.failUnlessEqual(good, [[1,2]])
        self.failUnlessEqual(bad, [])

    def test_failure(self):
        d1, d2 = defer.Deferred(), defer.Deferred()
        good = []
        bad = []
        dlss = deferredutil.DeferredListShouldSucceed([d1,d2])
        dlss.addCallbacks(good.append, bad.append)
        d1.addErrback(lambda _ignore: None)
        d2.addErrback(lambda _ignore: None)
        d1.callback(1)
        d2.errback(ValueError())
        self.failUnlessEqual(good, [])
        self.failUnlessEqual(len(bad), 1)
        f = bad[0]
        self.failUnless(isinstance(f, Failure))
        self.failUnless(f.check(ValueError))

    def test_wait_for_delayed_calls(self):
        """
        This tests that 'wait_for_delayed_calls' does in fact wait for a
        delayed call that is active when the test returns. If it didn't,
        Trial would report an unclean reactor error for this test.
        """
        def _trigger():
            #print "trigger"
            pass
        reactor.callLater(0.1, _trigger)

        d = defer.succeed(None)
        d.addBoth(self.wait_for_delayed_calls)
        return d

class HashUtilTests(unittest.TestCase):

    def test_random_key(self):
        k = hashutil.random_key()
        self.failUnlessEqual(len(k), hashutil.KEYLEN)

    def test_sha256d(self):
        h1 = hashutil.tagged_hash("tag1", "value")
        h2 = hashutil.tagged_hasher("tag1")
        h2.update("value")
        h2a = h2.digest()
        h2b = h2.digest()
        self.failUnlessEqual(h1, h2a)
        self.failUnlessEqual(h2a, h2b)

    def test_sha256d_truncated(self):
        h1 = hashutil.tagged_hash("tag1", "value", 16)
        h2 = hashutil.tagged_hasher("tag1", 16)
        h2.update("value")
        h2 = h2.digest()
        self.failUnlessEqual(len(h1), 16)
        self.failUnlessEqual(len(h2), 16)
        self.failUnlessEqual(h1, h2)

    def test_chk(self):
        h1 = hashutil.convergence_hash(3, 10, 1000, "data", "secret")
        h2 = hashutil.convergence_hasher(3, 10, 1000, "secret")
        h2.update("data")
        h2 = h2.digest()
        self.failUnlessEqual(h1, h2)

    def test_hashers(self):
        h1 = hashutil.block_hash("foo")
        h2 = hashutil.block_hasher()
        h2.update("foo")
        self.failUnlessEqual(h1, h2.digest())

        h1 = hashutil.uri_extension_hash("foo")
        h2 = hashutil.uri_extension_hasher()
        h2.update("foo")
        self.failUnlessEqual(h1, h2.digest())

        h1 = hashutil.plaintext_hash("foo")
        h2 = hashutil.plaintext_hasher()
        h2.update("foo")
        self.failUnlessEqual(h1, h2.digest())

        h1 = hashutil.crypttext_hash("foo")
        h2 = hashutil.crypttext_hasher()
        h2.update("foo")
        self.failUnlessEqual(h1, h2.digest())

        h1 = hashutil.crypttext_segment_hash("foo")
        h2 = hashutil.crypttext_segment_hasher()
        h2.update("foo")
        self.failUnlessEqual(h1, h2.digest())

        h1 = hashutil.plaintext_segment_hash("foo")
        h2 = hashutil.plaintext_segment_hasher()
        h2.update("foo")
        self.failUnlessEqual(h1, h2.digest())

    def test_timing_safe_compare(self):
        self.failUnless(hashutil.timing_safe_compare("a", "a"))
        self.failUnless(hashutil.timing_safe_compare("ab", "ab"))
        self.failIf(hashutil.timing_safe_compare("a", "b"))
        self.failIf(hashutil.timing_safe_compare("a", "aa"))

    def _testknown(self, hashf, expected_a, *args):
        got = hashf(*args)
        got_a = base32.b2a(got)
        self.failUnlessEqual(got_a, expected_a)

    def test_known_answers(self):
        # assert backwards compatibility
        self._testknown(hashutil.storage_index_hash, "qb5igbhcc5esa6lwqorsy7e6am", "")
        self._testknown(hashutil.block_hash, "msjr5bh4evuh7fa3zw7uovixfbvlnstr5b65mrerwfnvjxig2jvq", "")
        self._testknown(hashutil.uri_extension_hash, "wthsu45q7zewac2mnivoaa4ulh5xvbzdmsbuyztq2a5fzxdrnkka", "")
        self._testknown(hashutil.plaintext_hash, "5lz5hwz3qj3af7n6e3arblw7xzutvnd3p3fjsngqjcb7utf3x3da", "")
        self._testknown(hashutil.crypttext_hash, "itdj6e4njtkoiavlrmxkvpreosscssklunhwtvxn6ggho4rkqwga", "")
        self._testknown(hashutil.crypttext_segment_hash, "aovy5aa7jej6ym5ikgwyoi4pxawnoj3wtaludjz7e2nb5xijb7aa", "")
        self._testknown(hashutil.plaintext_segment_hash, "4fdgf6qruaisyukhqcmoth4t3li6bkolbxvjy4awwcpprdtva7za", "")
        self._testknown(hashutil.convergence_hash, "3mo6ni7xweplycin6nowynw2we", 3, 10, 100, "", "converge")
        self._testknown(hashutil.my_renewal_secret_hash, "ujhr5k5f7ypkp67jkpx6jl4p47pyta7hu5m527cpcgvkafsefm6q", "")
        self._testknown(hashutil.my_cancel_secret_hash, "rjwzmafe2duixvqy6h47f5wfrokdziry6zhx4smew4cj6iocsfaa", "")
        self._testknown(hashutil.file_renewal_secret_hash, "hzshk2kf33gzbd5n3a6eszkf6q6o6kixmnag25pniusyaulqjnia", "", "si")
        self._testknown(hashutil.file_cancel_secret_hash, "bfciwvr6w7wcavsngxzxsxxaszj72dej54n4tu2idzp6b74g255q", "", "si")
        self._testknown(hashutil.bucket_renewal_secret_hash, "e7imrzgzaoashsncacvy3oysdd2m5yvtooo4gmj4mjlopsazmvuq", "", "\x00"*20)
        self._testknown(hashutil.bucket_cancel_secret_hash, "dvdujeyxeirj6uux6g7xcf4lvesk632aulwkzjar7srildvtqwma", "", "\x00"*20)
        self._testknown(hashutil.hmac, "c54ypfi6pevb3nvo6ba42jtglpkry2kbdopqsi7dgrm4r7tw5sra", "tag", "")
        self._testknown(hashutil.mutable_rwcap_key_hash, "6rvn2iqrghii5n4jbbwwqqsnqu", "iv", "wk")
        self._testknown(hashutil.ssk_writekey_hash, "ykpgmdbpgbb6yqz5oluw2q26ye", "")
        self._testknown(hashutil.ssk_write_enabler_master_hash, "izbfbfkoait4dummruol3gy2bnixrrrslgye6ycmkuyujnenzpia", "")
        self._testknown(hashutil.ssk_write_enabler_hash, "fuu2dvx7g6gqu5x22vfhtyed7p4pd47y5hgxbqzgrlyvxoev62tq", "wk", "\x00"*20)
        self._testknown(hashutil.ssk_pubkey_fingerprint_hash, "3opzw4hhm2sgncjx224qmt5ipqgagn7h5zivnfzqycvgqgmgz35q", "")
        self._testknown(hashutil.ssk_readkey_hash, "vugid4as6qbqgeq2xczvvcedai", "")
        self._testknown(hashutil.ssk_readkey_data_hash, "73wsaldnvdzqaf7v4pzbr2ae5a", "iv", "rk")
        self._testknown(hashutil.ssk_storage_index_hash, "j7icz6kigb6hxrej3tv4z7ayym", "")


class Abbreviate(unittest.TestCase):
    def test_time(self):
        a = abbreviate.abbreviate_time
        self.failUnlessEqual(a(None), "unknown")
        self.failUnlessEqual(a(0), "0 seconds")
        self.failUnlessEqual(a(1), "1 second")
        self.failUnlessEqual(a(2), "2 seconds")
        self.failUnlessEqual(a(119), "119 seconds")
        MIN = 60
        self.failUnlessEqual(a(2*MIN), "2 minutes")
        self.failUnlessEqual(a(60*MIN), "60 minutes")
        self.failUnlessEqual(a(179*MIN), "179 minutes")
        HOUR = 60*MIN
        self.failUnlessEqual(a(180*MIN), "3 hours")
        self.failUnlessEqual(a(4*HOUR), "4 hours")
        DAY = 24*HOUR
        MONTH = 30*DAY
        self.failUnlessEqual(a(2*DAY), "2 days")
        self.failUnlessEqual(a(2*MONTH), "2 months")
        YEAR = 365*DAY
        self.failUnlessEqual(a(5*YEAR), "5 years")

    def test_space(self):
        tests_si = [(None, "unknown"),
                    (0, "0 B"),
                    (1, "1 B"),
                    (999, "999 B"),
                    (1000, "1000 B"),
                    (1023, "1023 B"),
                    (1024, "1.02 kB"),
                    (20*1000, "20.00 kB"),
                    (1024*1024, "1.05 MB"),
                    (1000*1000, "1.00 MB"),
                    (1000*1000*1000, "1.00 GB"),
                    (1000*1000*1000*1000, "1.00 TB"),
                    (1000*1000*1000*1000*1000, "1.00 PB"),
                    (1000*1000*1000*1000*1000*1000, "1.00 EB"),
                    (1234567890123456789, "1.23 EB"),
                    ]
        for (x, expected) in tests_si:
            got = abbreviate.abbreviate_space(x, SI=True)
            self.failUnlessEqual(got, expected)

        tests_base1024 = [(None, "unknown"),
                          (0, "0 B"),
                          (1, "1 B"),
                          (999, "999 B"),
                          (1000, "1000 B"),
                          (1023, "1023 B"),
                          (1024, "1.00 kiB"),
                          (20*1024, "20.00 kiB"),
                          (1000*1000, "976.56 kiB"),
                          (1024*1024, "1.00 MiB"),
                          (1024*1024*1024, "1.00 GiB"),
                          (1024*1024*1024*1024, "1.00 TiB"),
                          (1000*1000*1000*1000*1000, "909.49 TiB"),
                          (1024*1024*1024*1024*1024, "1.00 PiB"),
                          (1024*1024*1024*1024*1024*1024, "1.00 EiB"),
                          (1234567890123456789, "1.07 EiB"),
                    ]
        for (x, expected) in tests_base1024:
            got = abbreviate.abbreviate_space(x, SI=False)
            self.failUnlessEqual(got, expected)

        self.failUnlessEqual(abbreviate.abbreviate_space_both(1234567),
                             "(1.23 MB, 1.18 MiB)")

    def test_parse_space(self):
        p = abbreviate.parse_abbreviated_size
        self.failUnlessEqual(p(""), None)
        self.failUnlessEqual(p(None), None)
        self.failUnlessEqual(p("123"), 123)
        self.failUnlessEqual(p("123B"), 123)
        self.failUnlessEqual(p("2K"), 2000)
        self.failUnlessEqual(p("2kb"), 2000)
        self.failUnlessEqual(p("2KiB"), 2048)
        self.failUnlessEqual(p("10MB"), 10*1000*1000)
        self.failUnlessEqual(p("10MiB"), 10*1024*1024)
        self.failUnlessEqual(p("5G"), 5*1000*1000*1000)
        self.failUnlessEqual(p("4GiB"), 4*1024*1024*1024)
        self.failUnlessEqual(p("3TB"), 3*1000*1000*1000*1000)
        self.failUnlessEqual(p("3TiB"), 3*1024*1024*1024*1024)
        self.failUnlessEqual(p("6PB"), 6*1000*1000*1000*1000*1000)
        self.failUnlessEqual(p("6PiB"), 6*1024*1024*1024*1024*1024)
        self.failUnlessEqual(p("9EB"), 9*1000*1000*1000*1000*1000*1000)
        self.failUnlessEqual(p("9EiB"), 9*1024*1024*1024*1024*1024*1024)

        e = self.failUnlessRaises(ValueError, p, "12 cubits")
        self.failUnlessIn("12 cubits", str(e))
        e = self.failUnlessRaises(ValueError, p, "1 BB")
        self.failUnlessIn("1 BB", str(e))
        e = self.failUnlessRaises(ValueError, p, "fhtagn")
        self.failUnlessIn("fhtagn", str(e))

class Limiter(unittest.TestCase):
    timeout = 480 # This takes longer than 240 seconds on Francois's arm box.

    def job(self, i, foo):
        self.calls.append( (i, foo) )
        self.simultaneous += 1
        self.peak_simultaneous = max(self.simultaneous, self.peak_simultaneous)
        d = defer.Deferred()
        def _done():
            self.simultaneous -= 1
            d.callback("done %d" % i)
        reactor.callLater(1.0, _done)
        return d

    def bad_job(self, i, foo):
        raise ValueError("bad_job %d" % i)

    def test_limiter(self):
        self.calls = []
        self.simultaneous = 0
        self.peak_simultaneous = 0
        l = limiter.ConcurrencyLimiter()
        dl = []
        for i in range(20):
            dl.append(l.add(self.job, i, foo=str(i)))
        d = defer.DeferredList(dl, fireOnOneErrback=True)
        def _done(res):
            self.failUnlessEqual(self.simultaneous, 0)
            self.failUnless(self.peak_simultaneous <= 10)
            self.failUnlessEqual(len(self.calls), 20)
            for i in range(20):
                self.failUnless( (i, str(i)) in self.calls)
        d.addCallback(_done)
        return d

    def test_errors(self):
        self.calls = []
        self.simultaneous = 0
        self.peak_simultaneous = 0
        l = limiter.ConcurrencyLimiter()
        dl = []
        for i in range(20):
            dl.append(l.add(self.job, i, foo=str(i)))
        d2 = l.add(self.bad_job, 21, "21")
        d = defer.DeferredList(dl, fireOnOneErrback=True)
        def _most_done(res):
            results = []
            for (success, result) in res:
                self.failUnlessEqual(success, True)
                results.append(result)
            results.sort()
            expected_results = ["done %d" % i for i in range(20)]
            expected_results.sort()
            self.failUnlessEqual(results, expected_results)
            self.failUnless(self.peak_simultaneous <= 10)
            self.failUnlessEqual(len(self.calls), 20)
            for i in range(20):
                self.failUnless( (i, str(i)) in self.calls)
            def _good(res):
                self.fail("should have failed, not got %s" % (res,))
            def _err(f):
                f.trap(ValueError)
                self.failUnless("bad_job 21" in str(f))
            d2.addCallbacks(_good, _err)
            return d2
        d.addCallback(_most_done)
        def _all_done(res):
            self.failUnlessEqual(self.simultaneous, 0)
            self.failUnless(self.peak_simultaneous <= 10)
            self.failUnlessEqual(len(self.calls), 20)
            for i in range(20):
                self.failUnless( (i, str(i)) in self.calls)
        d.addCallback(_all_done)
        return d

class TimeFormat(unittest.TestCase):
    def test_epoch(self):
        return self._help_test_epoch()

    def test_epoch_in_London(self):
        # Europe/London is a particularly troublesome timezone.  Nowadays, its
        # offset from GMT is 0.  But in 1970, its offset from GMT was 1.
        # (Apparently in 1970 Britain had redefined standard time to be GMT+1
        # and stayed in standard time all year round, whereas today
        # Europe/London standard time is GMT and Europe/London Daylight
        # Savings Time is GMT+1.)  The current implementation of
        # time_format.iso_utc_time_to_localseconds() breaks if the timezone is
        # Europe/London.  (As soon as this unit test is done then I'll change
        # that implementation to something that works even in this case...)
        origtz = os.environ.get('TZ')
        os.environ['TZ'] = "Europe/London"
        if hasattr(time, 'tzset'):
            time.tzset()
        try:
            return self._help_test_epoch()
        finally:
            if origtz is None:
                del os.environ['TZ']
            else:
                os.environ['TZ'] = origtz
            if hasattr(time, 'tzset'):
                time.tzset()

    def _help_test_epoch(self):
        origtzname = time.tzname
        s = time_format.iso_utc_time_to_seconds("1970-01-01T00:00:01")
        self.failUnlessEqual(s, 1.0)
        s = time_format.iso_utc_time_to_seconds("1970-01-01_00:00:01")
        self.failUnlessEqual(s, 1.0)
        s = time_format.iso_utc_time_to_seconds("1970-01-01 00:00:01")
        self.failUnlessEqual(s, 1.0)

        self.failUnlessEqual(time_format.iso_utc(1.0), "1970-01-01_00:00:01")
        self.failUnlessEqual(time_format.iso_utc(1.0, sep=" "),
                             "1970-01-01 00:00:01")

        now = time.time()
        isostr = time_format.iso_utc(now)
        timestamp = time_format.iso_utc_time_to_seconds(isostr)
        self.failUnlessEqual(int(timestamp), int(now))

        def my_time():
            return 1.0
        self.failUnlessEqual(time_format.iso_utc(t=my_time),
                             "1970-01-01_00:00:01")
        e = self.failUnlessRaises(ValueError,
                                  time_format.iso_utc_time_to_seconds,
                                  "invalid timestring")
        self.failUnless("not a complete ISO8601 timestamp" in str(e))
        s = time_format.iso_utc_time_to_seconds("1970-01-01_00:00:01.500")
        self.failUnlessEqual(s, 1.5)

        # Look for daylight-savings-related errors.
        thatmomentinmarch = time_format.iso_utc_time_to_seconds("2009-03-20 21:49:02.226536")
        self.failUnlessEqual(thatmomentinmarch, 1237585742.226536)
        self.failUnlessEqual(origtzname, time.tzname)

    def test_iso_utc(self):
        when = 1266760143.7841301
        out = time_format.iso_utc_date(when)
        self.failUnlessEqual(out, "2010-02-21")
        out = time_format.iso_utc_date(t=lambda: when)
        self.failUnlessEqual(out, "2010-02-21")
        out = time_format.iso_utc(when)
        self.failUnlessEqual(out, "2010-02-21_13:49:03.784130")
        out = time_format.iso_utc(when, sep="-")
        self.failUnlessEqual(out, "2010-02-21-13:49:03.784130")

    def test_parse_duration(self):
        p = time_format.parse_duration
        DAY = 24*60*60
        self.failUnlessEqual(p("1 day"), DAY)
        self.failUnlessEqual(p("2 days"), 2*DAY)
        self.failUnlessEqual(p("3 months"), 3*31*DAY)
        self.failUnlessEqual(p("4 mo"), 4*31*DAY)
        self.failUnlessEqual(p("5 years"), 5*365*DAY)
        e = self.failUnlessRaises(ValueError, p, "123")
        self.failUnlessIn("no unit (like day, month, or year) in '123'",
                          str(e))

    def test_parse_date(self):
        self.failUnlessEqual(time_format.parse_date("2010-02-21"), 1266710400)

<<<<<<< HEAD
=======
    def test_format_time(self):
        self.failUnlessEqual(time_format.format_time(time.gmtime(0)), '1970-01-01 00:00:00')
        self.failUnlessEqual(time_format.format_time(time.gmtime(60)), '1970-01-01 00:01:00')
        self.failUnlessEqual(time_format.format_time(time.gmtime(60*60)), '1970-01-01 01:00:00')
        seconds_per_day = 60*60*24
        leap_years_1970_to_2014_inclusive = ((2012 - 1968) // 4)
        self.failUnlessEqual(time_format.format_time(time.gmtime(seconds_per_day*((2015 - 1970)*365+leap_years_1970_to_2014_inclusive))), '2015-01-01 00:00:00')

    def test_format_time_y2038(self):
        seconds_per_day = 60*60*24
        leap_years_1970_to_2047_inclusive = ((2044 - 1968) // 4)
        self.failUnlessEqual(time_format.format_time(time.gmtime(seconds_per_day*((2048 - 1970)*365+leap_years_1970_to_2047_inclusive))), '2048-01-01 00:00:00')

    test_format_time_y2038.todo = "one day we'll move beyond 32-bit time"

>>>>>>> 6d6386e7
    def test_format_delta(self):
        time_1 = 1389812723
        time_5s_delta = 1389812728
        time_28m7s_delta = 1389814410
        time_1h_delta = 1389816323
        time_1d21h46m49s_delta = 1389977532
<<<<<<< HEAD
        TIME_FORMAT = "%H:%M:%S %d-%b-%Y"
        time_1_isostr = time.strftime(TIME_FORMAT, time.localtime(time_1))

        self.failUnlessEqual(
            time_format.format_delta(time_1, time_5s_delta),
            (time_1_isostr, '5s'))
        self.failUnlessEqual(
            time_format.format_delta(time_1, time_28m7s_delta),
            (time_1_isostr, '28m7s'))
        self.failUnlessEqual(
            time_format.format_delta(time_1, time_1h_delta),
            (time_1_isostr, '1h0m0s'))
        self.failUnlessEqual(
            time_format.format_delta(time_1, time_1d21h46m49s_delta),
            (time_1_isostr, '1d21h46m49s'))
=======

        self.failUnlessEqual(
            time_format.format_delta(time_1, time_1), '0s')

        self.failUnlessEqual(
            time_format.format_delta(time_1, time_5s_delta), '5s')
        self.failUnlessEqual(
            time_format.format_delta(time_1, time_28m7s_delta), '28m 7s')
        self.failUnlessEqual(
            time_format.format_delta(time_1, time_1h_delta), '1h 0m 0s')
        self.failUnlessEqual(
            time_format.format_delta(time_1, time_1d21h46m49s_delta), '1d 21h 46m 49s')

        self.failUnlessEqual(
            time_format.format_delta(time_1d21h46m49s_delta, time_1), '-')
>>>>>>> 6d6386e7

        # time_1 with a decimal fraction will make the delta 1s less
        time_1decimal = 1389812723.383963

        self.failUnlessEqual(
<<<<<<< HEAD
            time_format.format_delta(time_1decimal, time_5s_delta),
            (time_1_isostr, '4s'))
        self.failUnlessEqual(
            time_format.format_delta(time_1decimal, time_28m7s_delta),
            (time_1_isostr, '28m6s'))
        self.failUnlessEqual(
            time_format.format_delta(time_1decimal, time_1h_delta),
            (time_1_isostr, '59m59s'))
        self.failUnlessEqual(
            time_format.format_delta(time_1decimal, time_1d21h46m49s_delta),
            (time_1_isostr, '1d21h46m48s'))
=======
            time_format.format_delta(time_1decimal, time_5s_delta), '4s')
        self.failUnlessEqual(
            time_format.format_delta(time_1decimal, time_28m7s_delta), '28m 6s')
        self.failUnlessEqual(
            time_format.format_delta(time_1decimal, time_1h_delta), '59m 59s')
        self.failUnlessEqual(
            time_format.format_delta(time_1decimal, time_1d21h46m49s_delta), '1d 21h 46m 48s')
>>>>>>> 6d6386e7

class CacheDir(unittest.TestCase):
    def test_basic(self):
        basedir = "test_util/CacheDir/test_basic"

        def _failIfExists(name):
            absfn = os.path.join(basedir, name)
            self.failIf(os.path.exists(absfn),
                        "%s exists but it shouldn't" % absfn)

        def _failUnlessExists(name):
            absfn = os.path.join(basedir, name)
            self.failUnless(os.path.exists(absfn),
                            "%s doesn't exist but it should" % absfn)

        cdm = cachedir.CacheDirectoryManager(basedir)
        a = cdm.get_file("a")
        b = cdm.get_file("b")
        c = cdm.get_file("c")
        f = open(a.get_filename(), "wb"); f.write("hi"); f.close(); del f
        f = open(b.get_filename(), "wb"); f.write("hi"); f.close(); del f
        f = open(c.get_filename(), "wb"); f.write("hi"); f.close(); del f

        _failUnlessExists("a")
        _failUnlessExists("b")
        _failUnlessExists("c")

        cdm.check()

        _failUnlessExists("a")
        _failUnlessExists("b")
        _failUnlessExists("c")

        del a
        # this file won't be deleted yet, because it isn't old enough
        cdm.check()
        _failUnlessExists("a")
        _failUnlessExists("b")
        _failUnlessExists("c")

        # we change the definition of "old" to make everything old
        cdm.old = -10

        cdm.check()
        _failIfExists("a")
        _failUnlessExists("b")
        _failUnlessExists("c")

        cdm.old = 60*60

        del b

        cdm.check()
        _failIfExists("a")
        _failUnlessExists("b")
        _failUnlessExists("c")

        b2 = cdm.get_file("b")

        cdm.check()
        _failIfExists("a")
        _failUnlessExists("b")
        _failUnlessExists("c")
        del b2

ctr = [0]
class EqButNotIs:
    def __init__(self, x):
        self.x = x
        self.hash = ctr[0]
        ctr[0] += 1
    def __repr__(self):
        return "<%s %s>" % (self.__class__.__name__, self.x,)
    def __hash__(self):
        return self.hash
    def __le__(self, other):
        return self.x <= other
    def __lt__(self, other):
        return self.x < other
    def __ge__(self, other):
        return self.x >= other
    def __gt__(self, other):
        return self.x > other
    def __ne__(self, other):
        return self.x != other
    def __eq__(self, other):
        return self.x == other

class DictUtil(unittest.TestCase):
    def _help_test_empty_dict(self, klass):
        d1 = klass()
        d2 = klass({})

        self.failUnless(d1 == d2, "d1: %r, d2: %r" % (d1, d2,))
        self.failUnless(len(d1) == 0)
        self.failUnless(len(d2) == 0)

    def _help_test_nonempty_dict(self, klass):
        d1 = klass({'a': 1, 'b': "eggs", 3: "spam",})
        d2 = klass({'a': 1, 'b': "eggs", 3: "spam",})

        self.failUnless(d1 == d2)
        self.failUnless(len(d1) == 3, "%s, %s" % (len(d1), d1,))
        self.failUnless(len(d2) == 3)

    def _help_test_eq_but_notis(self, klass):
        d = klass({'a': 3, 'b': EqButNotIs(3), 'c': 3})
        d.pop('b')

        d.clear()
        d['a'] = 3
        d['b'] = EqButNotIs(3)
        d['c'] = 3
        d.pop('b')

        d.clear()
        d['b'] = EqButNotIs(3)
        d['a'] = 3
        d['c'] = 3
        d.pop('b')

        d.clear()
        d['a'] = EqButNotIs(3)
        d['c'] = 3
        d['a'] = 3

        d.clear()
        fake3 = EqButNotIs(3)
        fake7 = EqButNotIs(7)
        d[fake3] = fake7
        d[3] = 7
        d[3] = 8
        self.failUnless(filter(lambda x: x is 8,  d.itervalues()))
        self.failUnless(filter(lambda x: x is fake7,  d.itervalues()))
        # The real 7 should have been ejected by the d[3] = 8.
        self.failUnless(not filter(lambda x: x is 7,  d.itervalues()))
        self.failUnless(filter(lambda x: x is fake3,  d.iterkeys()))
        self.failUnless(filter(lambda x: x is 3,  d.iterkeys()))
        d[fake3] = 8

        d.clear()
        d[3] = 7
        fake3 = EqButNotIs(3)
        fake7 = EqButNotIs(7)
        d[fake3] = fake7
        d[3] = 8
        self.failUnless(filter(lambda x: x is 8,  d.itervalues()))
        self.failUnless(filter(lambda x: x is fake7,  d.itervalues()))
        # The real 7 should have been ejected by the d[3] = 8.
        self.failUnless(not filter(lambda x: x is 7,  d.itervalues()))
        self.failUnless(filter(lambda x: x is fake3,  d.iterkeys()))
        self.failUnless(filter(lambda x: x is 3,  d.iterkeys()))
        d[fake3] = 8

    def test_all(self):
        self._help_test_eq_but_notis(dictutil.UtilDict)
        self._help_test_eq_but_notis(dictutil.NumDict)
        self._help_test_eq_but_notis(dictutil.ValueOrderedDict)
        self._help_test_nonempty_dict(dictutil.UtilDict)
        self._help_test_nonempty_dict(dictutil.NumDict)
        self._help_test_nonempty_dict(dictutil.ValueOrderedDict)
        self._help_test_eq_but_notis(dictutil.UtilDict)
        self._help_test_eq_but_notis(dictutil.NumDict)
        self._help_test_eq_but_notis(dictutil.ValueOrderedDict)

    def test_dict_of_sets(self):
        ds = dictutil.DictOfSets()
        ds.add(1, "a")
        ds.add(2, "b")
        ds.add(2, "b")
        ds.add(2, "c")
        self.failUnlessEqual(ds[1], set(["a"]))
        self.failUnlessEqual(ds[2], set(["b", "c"]))
        ds.discard(3, "d") # should not raise an exception
        ds.discard(2, "b")
        self.failUnlessEqual(ds[2], set(["c"]))
        ds.discard(2, "c")
        self.failIf(2 in ds)

        ds.add(3, "f")
        ds2 = dictutil.DictOfSets()
        ds2.add(3, "f")
        ds2.add(3, "g")
        ds2.add(4, "h")
        ds.update(ds2)
        self.failUnlessEqual(ds[1], set(["a"]))
        self.failUnlessEqual(ds[3], set(["f", "g"]))
        self.failUnlessEqual(ds[4], set(["h"]))

    def test_move(self):
        d1 = {1: "a", 2: "b"}
        d2 = {2: "c", 3: "d"}
        dictutil.move(1, d1, d2)
        self.failUnlessEqual(d1, {2: "b"})
        self.failUnlessEqual(d2, {1: "a", 2: "c", 3: "d"})

        d1 = {1: "a", 2: "b"}
        d2 = {2: "c", 3: "d"}
        dictutil.move(2, d1, d2)
        self.failUnlessEqual(d1, {1: "a"})
        self.failUnlessEqual(d2, {2: "b", 3: "d"})

        d1 = {1: "a", 2: "b"}
        d2 = {2: "c", 3: "d"}
        self.failUnlessRaises(KeyError, dictutil.move, 5, d1, d2, strict=True)

    def test_subtract(self):
        d1 = {1: "a", 2: "b"}
        d2 = {2: "c", 3: "d"}
        d3 = dictutil.subtract(d1, d2)
        self.failUnlessEqual(d3, {1: "a"})

        d1 = {1: "a", 2: "b"}
        d2 = {2: "c"}
        d3 = dictutil.subtract(d1, d2)
        self.failUnlessEqual(d3, {1: "a"})

    def test_utildict(self):
        d = dictutil.UtilDict({1: "a", 2: "b"})
        d.del_if_present(1)
        d.del_if_present(3)
        self.failUnlessEqual(d, {2: "b"})
        def eq(a, b):
            return a == b
        self.failUnlessRaises(TypeError, eq, d, "not a dict")

        d = dictutil.UtilDict({1: "b", 2: "a"})
        self.failUnlessEqual(d.items_sorted_by_value(),
                             [(2, "a"), (1, "b")])
        self.failUnlessEqual(d.items_sorted_by_key(),
                             [(1, "b"), (2, "a")])
        self.failUnlessEqual(repr(d), "{1: 'b', 2: 'a'}")
        self.failUnless(1 in d)

        d2 = dictutil.UtilDict({3: "c", 4: "d"})
        self.failUnless(d != d2)
        self.failUnless(d2 > d)
        self.failUnless(d2 >= d)
        self.failUnless(d <= d2)
        self.failUnless(d < d2)
        self.failUnlessEqual(d[1], "b")
        self.failUnlessEqual(sorted(list([k for k in d])), [1,2])

        d3 = d.copy()
        self.failUnlessEqual(d, d3)
        self.failUnless(isinstance(d3, dictutil.UtilDict))

        d4 = d.fromkeys([3,4], "e")
        self.failUnlessEqual(d4, {3: "e", 4: "e"})

        self.failUnlessEqual(d.get(1), "b")
        self.failUnlessEqual(d.get(3), None)
        self.failUnlessEqual(d.get(3, "default"), "default")
        self.failUnlessEqual(sorted(list(d.items())),
                             [(1, "b"), (2, "a")])
        self.failUnlessEqual(sorted(list(d.iteritems())),
                             [(1, "b"), (2, "a")])
        self.failUnlessEqual(sorted(d.keys()), [1, 2])
        self.failUnlessEqual(sorted(d.values()), ["a", "b"])
        x = d.setdefault(1, "new")
        self.failUnlessEqual(x, "b")
        self.failUnlessEqual(d[1], "b")
        x = d.setdefault(3, "new")
        self.failUnlessEqual(x, "new")
        self.failUnlessEqual(d[3], "new")
        del d[3]

        x = d.popitem()
        self.failUnless(x in [(1, "b"), (2, "a")])
        x = d.popitem()
        self.failUnless(x in [(1, "b"), (2, "a")])
        self.failUnlessRaises(KeyError, d.popitem)

    def test_numdict(self):
        d = dictutil.NumDict({"a": 1, "b": 2})

        d.add_num("a", 10, 5)
        d.add_num("c", 20, 5)
        d.add_num("d", 30)
        self.failUnlessEqual(d, {"a": 11, "b": 2, "c": 25, "d": 30})

        d.subtract_num("a", 10)
        d.subtract_num("e", 10)
        d.subtract_num("f", 10, 15)
        self.failUnlessEqual(d, {"a": 1, "b": 2, "c": 25, "d": 30,
                                 "e": -10, "f": 5})

        self.failUnlessEqual(d.sum(), sum([1, 2, 25, 30, -10, 5]))

        d = dictutil.NumDict()
        d.inc("a")
        d.inc("a")
        d.inc("b", 5)
        self.failUnlessEqual(d, {"a": 2, "b": 6})
        d.dec("a")
        d.dec("c")
        d.dec("d", 5)
        self.failUnlessEqual(d, {"a": 1, "b": 6, "c": -1, "d": 4})
        self.failUnlessEqual(d.items_sorted_by_key(),
                             [("a", 1), ("b", 6), ("c", -1), ("d", 4)])
        self.failUnlessEqual(d.items_sorted_by_value(),
                             [("c", -1), ("a", 1), ("d", 4), ("b", 6)])
        self.failUnlessEqual(d.item_with_largest_value(), ("b", 6))

        d = dictutil.NumDict({"a": 1, "b": 2})
        self.failUnlessEqual(repr(d), "{'a': 1, 'b': 2}")
        self.failUnless("a" in d)

        d2 = dictutil.NumDict({"c": 3, "d": 4})
        self.failUnless(d != d2)
        self.failUnless(d2 > d)
        self.failUnless(d2 >= d)
        self.failUnless(d <= d2)
        self.failUnless(d < d2)
        self.failUnlessEqual(d["a"], 1)
        self.failUnlessEqual(sorted(list([k for k in d])), ["a","b"])
        def eq(a, b):
            return a == b
        self.failUnlessRaises(TypeError, eq, d, "not a dict")

        d3 = d.copy()
        self.failUnlessEqual(d, d3)
        self.failUnless(isinstance(d3, dictutil.NumDict))

        d4 = d.fromkeys(["a","b"], 5)
        self.failUnlessEqual(d4, {"a": 5, "b": 5})

        self.failUnlessEqual(d.get("a"), 1)
        self.failUnlessEqual(d.get("c"), 0)
        self.failUnlessEqual(d.get("c", 5), 5)
        self.failUnlessEqual(sorted(list(d.items())),
                             [("a", 1), ("b", 2)])
        self.failUnlessEqual(sorted(list(d.iteritems())),
                             [("a", 1), ("b", 2)])
        self.failUnlessEqual(sorted(d.keys()), ["a", "b"])
        self.failUnlessEqual(sorted(d.values()), [1, 2])
        self.failUnless(d.has_key("a"))
        self.failIf(d.has_key("c"))

        x = d.setdefault("c", 3)
        self.failUnlessEqual(x, 3)
        self.failUnlessEqual(d["c"], 3)
        x = d.setdefault("c", 5)
        self.failUnlessEqual(x, 3)
        self.failUnlessEqual(d["c"], 3)
        del d["c"]

        x = d.popitem()
        self.failUnless(x in [("a", 1), ("b", 2)])
        x = d.popitem()
        self.failUnless(x in [("a", 1), ("b", 2)])
        self.failUnlessRaises(KeyError, d.popitem)

        d.update({"c": 3})
        d.update({"c": 4, "d": 5})
        self.failUnlessEqual(d, {"c": 4, "d": 5})

    def test_del_if_present(self):
        d = {1: "a", 2: "b"}
        dictutil.del_if_present(d, 1)
        dictutil.del_if_present(d, 3)
        self.failUnlessEqual(d, {2: "b"})

    def test_valueordereddict(self):
        d = dictutil.ValueOrderedDict()
        d["a"] = 3
        d["b"] = 2
        d["c"] = 1

        self.failUnlessEqual(d, {"a": 3, "b": 2, "c": 1})
        self.failUnlessEqual(d.items(), [("c", 1), ("b", 2), ("a", 3)])
        self.failUnlessEqual(d.values(), [1, 2, 3])
        self.failUnlessEqual(d.keys(), ["c", "b", "a"])
        self.failUnlessEqual(repr(d), "<ValueOrderedDict {c: 1, b: 2, a: 3}>")
        def eq(a, b):
            return a == b
        self.failIf(d == {"a": 4})
        self.failUnless(d != {"a": 4})

        x = d.setdefault("d", 0)
        self.failUnlessEqual(x, 0)
        self.failUnlessEqual(d["d"], 0)
        x = d.setdefault("d", -1)
        self.failUnlessEqual(x, 0)
        self.failUnlessEqual(d["d"], 0)

        x = d.remove("e", "default", False)
        self.failUnlessEqual(x, "default")
        self.failUnlessRaises(KeyError, d.remove, "e", "default", True)
        x = d.remove("d", 5)
        self.failUnlessEqual(x, 0)

        x = d.__getitem__("c")
        self.failUnlessEqual(x, 1)
        x = d.__getitem__("e", "default", False)
        self.failUnlessEqual(x, "default")
        self.failUnlessRaises(KeyError, d.__getitem__, "e", "default", True)

        self.failUnlessEqual(d.popitem(), ("c", 1))
        self.failUnlessEqual(d.popitem(), ("b", 2))
        self.failUnlessEqual(d.popitem(), ("a", 3))
        self.failUnlessRaises(KeyError, d.popitem)

        d = dictutil.ValueOrderedDict({"a": 3, "b": 2, "c": 1})
        x = d.pop("d", "default", False)
        self.failUnlessEqual(x, "default")
        self.failUnlessRaises(KeyError, d.pop, "d", "default", True)
        x = d.pop("b")
        self.failUnlessEqual(x, 2)
        self.failUnlessEqual(d.items(), [("c", 1), ("a", 3)])

        d = dictutil.ValueOrderedDict({"a": 3, "b": 2, "c": 1})
        x = d.pop_from_list(1) # pop the second item, b/2
        self.failUnlessEqual(x, "b")
        self.failUnlessEqual(d.items(), [("c", 1), ("a", 3)])

    def test_auxdict(self):
        d = dictutil.AuxValueDict()
        # we put the serialized form in the auxdata
        d.set_with_aux("key", ("filecap", "metadata"), "serialized")

        self.failUnlessEqual(d.keys(), ["key"])
        self.failUnlessEqual(d["key"], ("filecap", "metadata"))
        self.failUnlessEqual(d.get_aux("key"), "serialized")
        def _get_missing(key):
            return d[key]
        self.failUnlessRaises(KeyError, _get_missing, "nonkey")
        self.failUnlessEqual(d.get("nonkey"), None)
        self.failUnlessEqual(d.get("nonkey", "nonvalue"), "nonvalue")
        self.failUnlessEqual(d.get_aux("nonkey"), None)
        self.failUnlessEqual(d.get_aux("nonkey", "nonvalue"), "nonvalue")

        d["key"] = ("filecap2", "metadata2")
        self.failUnlessEqual(d["key"], ("filecap2", "metadata2"))
        self.failUnlessEqual(d.get_aux("key"), None)

        d.set_with_aux("key2", "value2", "aux2")
        self.failUnlessEqual(sorted(d.keys()), ["key", "key2"])
        del d["key2"]
        self.failUnlessEqual(d.keys(), ["key"])
        self.failIf("key2" in d)
        self.failUnlessRaises(KeyError, _get_missing, "key2")
        self.failUnlessEqual(d.get("key2"), None)
        self.failUnlessEqual(d.get_aux("key2"), None)
        d["key2"] = "newvalue2"
        self.failUnlessEqual(d.get("key2"), "newvalue2")
        self.failUnlessEqual(d.get_aux("key2"), None)

        d = dictutil.AuxValueDict({1:2,3:4})
        self.failUnlessEqual(sorted(d.keys()), [1,3])
        self.failUnlessEqual(d[1], 2)
        self.failUnlessEqual(d.get_aux(1), None)

        d = dictutil.AuxValueDict([ (1,2), (3,4) ])
        self.failUnlessEqual(sorted(d.keys()), [1,3])
        self.failUnlessEqual(d[1], 2)
        self.failUnlessEqual(d.get_aux(1), None)

        d = dictutil.AuxValueDict(one=1, two=2)
        self.failUnlessEqual(sorted(d.keys()), ["one","two"])
        self.failUnlessEqual(d["one"], 1)
        self.failUnlessEqual(d.get_aux("one"), None)

class Pipeline(unittest.TestCase):
    def pause(self, *args, **kwargs):
        d = defer.Deferred()
        self.calls.append( (d, args, kwargs) )
        return d

    def failUnlessCallsAre(self, expected):
        #print self.calls
        #print expected
        self.failUnlessEqual(len(self.calls), len(expected), self.calls)
        for i,c in enumerate(self.calls):
            self.failUnlessEqual(c[1:], expected[i], str(i))

    def test_basic(self):
        self.calls = []
        finished = []
        p = pipeline.Pipeline(100)

        d = p.flush() # fires immediately
        d.addCallbacks(finished.append, log.err)
        self.failUnlessEqual(len(finished), 1)
        finished = []

        d = p.add(10, self.pause, "one")
        # the call should start right away, and our return Deferred should
        # fire right away
        d.addCallbacks(finished.append, log.err)
        self.failUnlessEqual(len(finished), 1)
        self.failUnlessEqual(finished[0], None)
        self.failUnlessCallsAre([ ( ("one",) , {} ) ])
        self.failUnlessEqual(p.gauge, 10)

        # pipeline: [one]

        finished = []
        d = p.add(20, self.pause, "two", kw=2)
        # pipeline: [one, two]

        # the call and the Deferred should fire right away
        d.addCallbacks(finished.append, log.err)
        self.failUnlessEqual(len(finished), 1)
        self.failUnlessEqual(finished[0], None)
        self.failUnlessCallsAre([ ( ("one",) , {} ),
                                  ( ("two",) , {"kw": 2} ),
                                  ])
        self.failUnlessEqual(p.gauge, 30)

        self.calls[0][0].callback("one-result")
        # pipeline: [two]
        self.failUnlessEqual(p.gauge, 20)

        finished = []
        d = p.add(90, self.pause, "three", "posarg1")
        # pipeline: [two, three]
        flushed = []
        fd = p.flush()
        fd.addCallbacks(flushed.append, log.err)
        self.failUnlessEqual(flushed, [])

        # the call will be made right away, but the return Deferred will not,
        # because the pipeline is now full.
        d.addCallbacks(finished.append, log.err)
        self.failUnlessEqual(len(finished), 0)
        self.failUnlessCallsAre([ ( ("one",) , {} ),
                                  ( ("two",) , {"kw": 2} ),
                                  ( ("three", "posarg1"), {} ),
                                  ])
        self.failUnlessEqual(p.gauge, 110)

        self.failUnlessRaises(pipeline.SingleFileError, p.add, 10, self.pause)

        # retiring either call will unblock the pipeline, causing the #3
        # Deferred to fire
        self.calls[2][0].callback("three-result")
        # pipeline: [two]

        self.failUnlessEqual(len(finished), 1)
        self.failUnlessEqual(finished[0], None)
        self.failUnlessEqual(flushed, [])

        # retiring call#2 will finally allow the flush() Deferred to fire
        self.calls[1][0].callback("two-result")
        self.failUnlessEqual(len(flushed), 1)

    def test_errors(self):
        self.calls = []
        p = pipeline.Pipeline(100)

        d1 = p.add(200, self.pause, "one")
        d2 = p.flush()

        finished = []
        d1.addBoth(finished.append)
        self.failUnlessEqual(finished, [])

        flushed = []
        d2.addBoth(flushed.append)
        self.failUnlessEqual(flushed, [])

        self.calls[0][0].errback(ValueError("oops"))

        self.failUnlessEqual(len(finished), 1)
        f = finished[0]
        self.failUnless(isinstance(f, Failure))
        self.failUnless(f.check(pipeline.PipelineError))
        self.failUnlessIn("PipelineError", str(f.value))
        self.failUnlessIn("ValueError", str(f.value))
        r = repr(f.value)
        self.failUnless("ValueError" in r, r)
        f2 = f.value.error
        self.failUnless(f2.check(ValueError))

        self.failUnlessEqual(len(flushed), 1)
        f = flushed[0]
        self.failUnless(isinstance(f, Failure))
        self.failUnless(f.check(pipeline.PipelineError))
        f2 = f.value.error
        self.failUnless(f2.check(ValueError))

        # now that the pipeline is in the failed state, any new calls will
        # fail immediately

        d3 = p.add(20, self.pause, "two")

        finished = []
        d3.addBoth(finished.append)
        self.failUnlessEqual(len(finished), 1)
        f = finished[0]
        self.failUnless(isinstance(f, Failure))
        self.failUnless(f.check(pipeline.PipelineError))
        r = repr(f.value)
        self.failUnless("ValueError" in r, r)
        f2 = f.value.error
        self.failUnless(f2.check(ValueError))

        d4 = p.flush()
        flushed = []
        d4.addBoth(flushed.append)
        self.failUnlessEqual(len(flushed), 1)
        f = flushed[0]
        self.failUnless(isinstance(f, Failure))
        self.failUnless(f.check(pipeline.PipelineError))
        f2 = f.value.error
        self.failUnless(f2.check(ValueError))

    def test_errors2(self):
        self.calls = []
        p = pipeline.Pipeline(100)

        d1 = p.add(10, self.pause, "one")
        d2 = p.add(20, self.pause, "two")
        d3 = p.add(30, self.pause, "three")
        d4 = p.flush()

        # one call fails, then the second one succeeds: make sure
        # ExpandableDeferredList tolerates the second one

        flushed = []
        d4.addBoth(flushed.append)
        self.failUnlessEqual(flushed, [])

        self.calls[0][0].errback(ValueError("oops"))
        self.failUnlessEqual(len(flushed), 1)
        f = flushed[0]
        self.failUnless(isinstance(f, Failure))
        self.failUnless(f.check(pipeline.PipelineError))
        f2 = f.value.error
        self.failUnless(f2.check(ValueError))

        self.calls[1][0].callback("two-result")
        self.calls[2][0].errback(ValueError("three-error"))

        del d1,d2,d3,d4

class SampleError(Exception):
    pass

class Log(unittest.TestCase):
    def test_err(self):
        if not hasattr(self, "flushLoggedErrors"):
            # without flushLoggedErrors, we can't get rid of the
            # twisted.log.err that tahoe_log records, so we can't keep this
            # test from [ERROR]ing
            raise unittest.SkipTest("needs flushLoggedErrors from Twisted-2.5.0")
        try:
            raise SampleError("simple sample")
        except:
            f = Failure()
        tahoe_log.err(format="intentional sample error",
                      failure=f, level=tahoe_log.OPERATIONAL, umid="wO9UoQ")
        self.flushLoggedErrors(SampleError)


class SimpleSpans:
    # this is a simple+inefficient form of util.spans.Spans . We compare the
    # behavior of this reference model against the real (efficient) form.

    def __init__(self, _span_or_start=None, length=None):
        self._have = set()
        if length is not None:
            for i in range(_span_or_start, _span_or_start+length):
                self._have.add(i)
        elif _span_or_start:
            for (start,length) in _span_or_start:
                self.add(start, length)

    def add(self, start, length):
        for i in range(start, start+length):
            self._have.add(i)
        return self

    def remove(self, start, length):
        for i in range(start, start+length):
            self._have.discard(i)
        return self

    def each(self):
        return sorted(self._have)

    def __iter__(self):
        items = sorted(self._have)
        prevstart = None
        prevend = None
        for i in items:
            if prevstart is None:
                prevstart = prevend = i
                continue
            if i == prevend+1:
                prevend = i
                continue
            yield (prevstart, prevend-prevstart+1)
            prevstart = prevend = i
        if prevstart is not None:
            yield (prevstart, prevend-prevstart+1)

    def __nonzero__(self): # this gets us bool()
        return self.len()

    def len(self):
        return len(self._have)

    def __add__(self, other):
        s = self.__class__(self)
        for (start, length) in other:
            s.add(start, length)
        return s

    def __sub__(self, other):
        s = self.__class__(self)
        for (start, length) in other:
            s.remove(start, length)
        return s

    def __iadd__(self, other):
        for (start, length) in other:
            self.add(start, length)
        return self

    def __isub__(self, other):
        for (start, length) in other:
            self.remove(start, length)
        return self

    def __and__(self, other):
        s = self.__class__()
        for i in other.each():
            if i in self._have:
                s.add(i, 1)
        return s

    def __contains__(self, (start,length)):
        for i in range(start, start+length):
            if i not in self._have:
                return False
        return True

class ByteSpans(unittest.TestCase):
    def test_basic(self):
        s = Spans()
        self.failUnlessEqual(list(s), [])
        self.failIf(s)
        self.failIf((0,1) in s)
        self.failUnlessEqual(s.len(), 0)

        s1 = Spans(3, 4) # 3,4,5,6
        self._check1(s1)

        s1 = Spans(3L, 4L) # 3,4,5,6
        self._check1(s1)

        s2 = Spans(s1)
        self._check1(s2)

        s2.add(10,2) # 10,11
        self._check1(s1)
        self.failUnless((10,1) in s2)
        self.failIf((10,1) in s1)
        self.failUnlessEqual(list(s2.each()), [3,4,5,6,10,11])
        self.failUnlessEqual(s2.len(), 6)

        s2.add(15,2).add(20,2)
        self.failUnlessEqual(list(s2.each()), [3,4,5,6,10,11,15,16,20,21])
        self.failUnlessEqual(s2.len(), 10)

        s2.remove(4,3).remove(15,1)
        self.failUnlessEqual(list(s2.each()), [3,10,11,16,20,21])
        self.failUnlessEqual(s2.len(), 6)

        s1 = SimpleSpans(3, 4) # 3 4 5 6
        s2 = SimpleSpans(5, 4) # 5 6 7 8
        i = s1 & s2
        self.failUnlessEqual(list(i.each()), [5, 6])

    def _check1(self, s):
        self.failUnlessEqual(list(s), [(3,4)])
        self.failUnless(s)
        self.failUnlessEqual(s.len(), 4)
        self.failIf((0,1) in s)
        self.failUnless((3,4) in s)
        self.failUnless((3,1) in s)
        self.failUnless((5,2) in s)
        self.failUnless((6,1) in s)
        self.failIf((6,2) in s)
        self.failIf((7,1) in s)
        self.failUnlessEqual(list(s.each()), [3,4,5,6])

    def test_large(self):
        s = Spans(4, 2**65) # don't do this with a SimpleSpans
        self.failUnlessEqual(list(s), [(4, 2**65)])
        self.failUnless(s)
        self.failUnlessEqual(s.len(), 2**65)
        self.failIf((0,1) in s)
        self.failUnless((4,2) in s)
        self.failUnless((2**65,2) in s)

    def test_math(self):
        s1 = Spans(0, 10) # 0,1,2,3,4,5,6,7,8,9
        s2 = Spans(5, 3) # 5,6,7
        s3 = Spans(8, 4) # 8,9,10,11

        s = s1 - s2
        self.failUnlessEqual(list(s.each()), [0,1,2,3,4,8,9])
        s = s1 - s3
        self.failUnlessEqual(list(s.each()), [0,1,2,3,4,5,6,7])
        s = s2 - s3
        self.failUnlessEqual(list(s.each()), [5,6,7])
        s = s1 & s2
        self.failUnlessEqual(list(s.each()), [5,6,7])
        s = s2 & s1
        self.failUnlessEqual(list(s.each()), [5,6,7])
        s = s1 & s3
        self.failUnlessEqual(list(s.each()), [8,9])
        s = s3 & s1
        self.failUnlessEqual(list(s.each()), [8,9])
        s = s2 & s3
        self.failUnlessEqual(list(s.each()), [])
        s = s3 & s2
        self.failUnlessEqual(list(s.each()), [])
        s = Spans() & s3
        self.failUnlessEqual(list(s.each()), [])
        s = s3 & Spans()
        self.failUnlessEqual(list(s.each()), [])

        s = s1 + s2
        self.failUnlessEqual(list(s.each()), [0,1,2,3,4,5,6,7,8,9])
        s = s1 + s3
        self.failUnlessEqual(list(s.each()), [0,1,2,3,4,5,6,7,8,9,10,11])
        s = s2 + s3
        self.failUnlessEqual(list(s.each()), [5,6,7,8,9,10,11])

        s = Spans(s1)
        s -= s2
        self.failUnlessEqual(list(s.each()), [0,1,2,3,4,8,9])
        s = Spans(s1)
        s -= s3
        self.failUnlessEqual(list(s.each()), [0,1,2,3,4,5,6,7])
        s = Spans(s2)
        s -= s3
        self.failUnlessEqual(list(s.each()), [5,6,7])

        s = Spans(s1)
        s += s2
        self.failUnlessEqual(list(s.each()), [0,1,2,3,4,5,6,7,8,9])
        s = Spans(s1)
        s += s3
        self.failUnlessEqual(list(s.each()), [0,1,2,3,4,5,6,7,8,9,10,11])
        s = Spans(s2)
        s += s3
        self.failUnlessEqual(list(s.each()), [5,6,7,8,9,10,11])

    def test_random(self):
        # attempt to increase coverage of corner cases by comparing behavior
        # of a simple-but-slow model implementation against the
        # complex-but-fast actual implementation, in a large number of random
        # operations
        S1 = SimpleSpans
        S2 = Spans
        s1 = S1(); s2 = S2()
        seed = ""
        def _create(subseed):
            ns1 = S1(); ns2 = S2()
            for i in range(10):
                what = _hash(subseed+str(i)).hexdigest()
                start = int(what[2:4], 16)
                length = max(1,int(what[5:6], 16))
                ns1.add(start, length); ns2.add(start, length)
            return ns1, ns2

        #print
        for i in range(1000):
            what = _hash(seed+str(i)).hexdigest()
            op = what[0]
            subop = what[1]
            start = int(what[2:4], 16)
            length = max(1,int(what[5:6], 16))
            #print what
            if op in "0":
                if subop in "01234":
                    s1 = S1(); s2 = S2()
                elif subop in "5678":
                    s1 = S1(start, length); s2 = S2(start, length)
                else:
                    s1 = S1(s1); s2 = S2(s2)
                #print "s2 = %s" % s2.dump()
            elif op in "123":
                #print "s2.add(%d,%d)" % (start, length)
                s1.add(start, length); s2.add(start, length)
            elif op in "456":
                #print "s2.remove(%d,%d)" % (start, length)
                s1.remove(start, length); s2.remove(start, length)
            elif op in "78":
                ns1, ns2 = _create(what[7:11])
                #print "s2 + %s" % ns2.dump()
                s1 = s1 + ns1; s2 = s2 + ns2
            elif op in "9a":
                ns1, ns2 = _create(what[7:11])
                #print "%s - %s" % (s2.dump(), ns2.dump())
                s1 = s1 - ns1; s2 = s2 - ns2
            elif op in "bc":
                ns1, ns2 = _create(what[7:11])
                #print "s2 += %s" % ns2.dump()
                s1 += ns1; s2 += ns2
            elif op in "de":
                ns1, ns2 = _create(what[7:11])
                #print "%s -= %s" % (s2.dump(), ns2.dump())
                s1 -= ns1; s2 -= ns2
            else:
                ns1, ns2 = _create(what[7:11])
                #print "%s &= %s" % (s2.dump(), ns2.dump())
                s1 = s1 & ns1; s2 = s2 & ns2
            #print "s2 now %s" % s2.dump()
            self.failUnlessEqual(list(s1.each()), list(s2.each()))
            self.failUnlessEqual(s1.len(), s2.len())
            self.failUnlessEqual(bool(s1), bool(s2))
            self.failUnlessEqual(list(s1), list(s2))
            for j in range(10):
                what = _hash(what[12:14]+str(j)).hexdigest()
                start = int(what[2:4], 16)
                length = max(1, int(what[5:6], 16))
                span = (start, length)
                self.failUnlessEqual(bool(span in s1), bool(span in s2))


    # s()
    # s(start,length)
    # s(s0)
    # s.add(start,length) : returns s
    # s.remove(start,length)
    # s.each() -> list of byte offsets, mostly for testing
    # list(s) -> list of (start,length) tuples, one per span
    # (start,length) in s -> True if (start..start+length-1) are all members
    #  NOT equivalent to x in list(s)
    # s.len() -> number of bytes, for testing, bool(), and accounting/limiting
    # bool(s)  (__nonzeron__)
    # s = s1+s2, s1-s2, +=s1, -=s1

    def test_overlap(self):
        for a in range(20):
            for b in range(10):
                for c in range(20):
                    for d in range(10):
                        self._test_overlap(a,b,c,d)

    def _test_overlap(self, a, b, c, d):
        s1 = set(range(a,a+b))
        s2 = set(range(c,c+d))
        #print "---"
        #self._show_overlap(s1, "1")
        #self._show_overlap(s2, "2")
        o = overlap(a,b,c,d)
        expected = s1.intersection(s2)
        if not expected:
            self.failUnlessEqual(o, None)
        else:
            start,length = o
            so = set(range(start,start+length))
            #self._show(so, "o")
            self.failUnlessEqual(so, expected)

    def _show_overlap(self, s, c):
        import sys
        out = sys.stdout
        if s:
            for i in range(max(s)):
                if i in s:
                    out.write(c)
                else:
                    out.write(" ")
        out.write("\n")

def extend(s, start, length, fill):
    if len(s) >= start+length:
        return s
    assert len(fill) == 1
    return s + fill*(start+length-len(s))

def replace(s, start, data):
    assert len(s) >= start+len(data)
    return s[:start] + data + s[start+len(data):]

class SimpleDataSpans:
    def __init__(self, other=None):
        self.missing = "" # "1" where missing, "0" where found
        self.data = ""
        if other:
            for (start, data) in other.get_chunks():
                self.add(start, data)

    def __nonzero__(self): # this gets us bool()
        return self.len()
    def len(self):
        return len(self.missing.replace("1", ""))
    def _dump(self):
        return [i for (i,c) in enumerate(self.missing) if c == "0"]
    def _have(self, start, length):
        m = self.missing[start:start+length]
        if not m or len(m)<length or int(m):
            return False
        return True
    def get_chunks(self):
        for i in self._dump():
            yield (i, self.data[i])
    def get_spans(self):
        return SimpleSpans([(start,len(data))
                            for (start,data) in self.get_chunks()])
    def get(self, start, length):
        if self._have(start, length):
            return self.data[start:start+length]
        return None
    def pop(self, start, length):
        data = self.get(start, length)
        if data:
            self.remove(start, length)
        return data
    def remove(self, start, length):
        self.missing = replace(extend(self.missing, start, length, "1"),
                               start, "1"*length)
    def add(self, start, data):
        self.missing = replace(extend(self.missing, start, len(data), "1"),
                               start, "0"*len(data))
        self.data = replace(extend(self.data, start, len(data), " "),
                            start, data)


class StringSpans(unittest.TestCase):
    def do_basic(self, klass):
        ds = klass()
        self.failUnlessEqual(ds.len(), 0)
        self.failUnlessEqual(list(ds._dump()), [])
        self.failUnlessEqual(sum([len(d) for (s,d) in ds.get_chunks()]), 0)
        s1 = ds.get_spans()
        self.failUnlessEqual(ds.get(0, 4), None)
        self.failUnlessEqual(ds.pop(0, 4), None)
        ds.remove(0, 4)

        ds.add(2, "four")
        self.failUnlessEqual(ds.len(), 4)
        self.failUnlessEqual(list(ds._dump()), [2,3,4,5])
        self.failUnlessEqual(sum([len(d) for (s,d) in ds.get_chunks()]), 4)
        s1 = ds.get_spans()
        self.failUnless((2,2) in s1)
        self.failUnlessEqual(ds.get(0, 4), None)
        self.failUnlessEqual(ds.pop(0, 4), None)
        self.failUnlessEqual(ds.get(4, 4), None)

        ds2 = klass(ds)
        self.failUnlessEqual(ds2.len(), 4)
        self.failUnlessEqual(list(ds2._dump()), [2,3,4,5])
        self.failUnlessEqual(sum([len(d) for (s,d) in ds2.get_chunks()]), 4)
        self.failUnlessEqual(ds2.get(0, 4), None)
        self.failUnlessEqual(ds2.pop(0, 4), None)
        self.failUnlessEqual(ds2.pop(2, 3), "fou")
        self.failUnlessEqual(sum([len(d) for (s,d) in ds2.get_chunks()]), 1)
        self.failUnlessEqual(ds2.get(2, 3), None)
        self.failUnlessEqual(ds2.get(5, 1), "r")
        self.failUnlessEqual(ds.get(2, 3), "fou")
        self.failUnlessEqual(sum([len(d) for (s,d) in ds.get_chunks()]), 4)

        ds.add(0, "23")
        self.failUnlessEqual(ds.len(), 6)
        self.failUnlessEqual(list(ds._dump()), [0,1,2,3,4,5])
        self.failUnlessEqual(sum([len(d) for (s,d) in ds.get_chunks()]), 6)
        self.failUnlessEqual(ds.get(0, 4), "23fo")
        self.failUnlessEqual(ds.pop(0, 4), "23fo")
        self.failUnlessEqual(sum([len(d) for (s,d) in ds.get_chunks()]), 2)
        self.failUnlessEqual(ds.get(0, 4), None)
        self.failUnlessEqual(ds.pop(0, 4), None)

        ds = klass()
        ds.add(2, "four")
        ds.add(3, "ea")
        self.failUnlessEqual(ds.get(2, 4), "fear")

        ds = klass()
        ds.add(2L, "four")
        ds.add(3L, "ea")
        self.failUnlessEqual(ds.get(2L, 4L), "fear")


    def do_scan(self, klass):
        # do a test with gaps and spans of size 1 and 2
        #  left=(1,11) * right=(1,11) * gapsize=(1,2)
        # 111, 112, 121, 122, 211, 212, 221, 222
        #    211
        #      121
        #         112
        #            212
        #               222
        #                   221
        #                      111
        #                        122
        #  11 1  1 11 11  11  1 1  111
        # 0123456789012345678901234567
        # abcdefghijklmnopqrstuvwxyz-=
        pieces = [(1, "bc"),
                  (4, "e"),
                  (7, "h"),
                  (9, "jk"),
                  (12, "mn"),
                  (16, "qr"),
                  (20, "u"),
                  (22, "w"),
                  (25, "z-="),
                  ]
        p_elements = set([1,2,4,7,9,10,12,13,16,17,20,22,25,26,27])
        S = "abcdefghijklmnopqrstuvwxyz-="
        # TODO: when adding data, add capital letters, to make sure we aren't
        # just leaving the old data in place
        l = len(S)
        def base():
            ds = klass()
            for start, data in pieces:
                ds.add(start, data)
            return ds
        def dump(s):
            p = set(s._dump())
            d = "".join([((i not in p) and " " or S[i]) for i in range(l)])
            assert len(d) == l
            return d
        DEBUG = False
        for start in range(0, l):
            for end in range(start+1, l):
                # add [start-end) to the baseline
                which = "%d-%d" % (start, end-1)
                p_added = set(range(start, end))
                b = base()
                if DEBUG:
                    print
                    print dump(b), which
                    add = klass(); add.add(start, S[start:end])
                    print dump(add)
                b.add(start, S[start:end])
                if DEBUG:
                    print dump(b)
                # check that the new span is there
                d = b.get(start, end-start)
                self.failUnlessEqual(d, S[start:end], which)
                # check that all the original pieces are still there
                for t_start, t_data in pieces:
                    t_len = len(t_data)
                    self.failUnlessEqual(b.get(t_start, t_len),
                                         S[t_start:t_start+t_len],
                                         "%s %d+%d" % (which, t_start, t_len))
                # check that a lot of subspans are mostly correct
                for t_start in range(l):
                    for t_len in range(1,4):
                        d = b.get(t_start, t_len)
                        if d is not None:
                            which2 = "%s+(%d-%d)" % (which, t_start,
                                                     t_start+t_len-1)
                            self.failUnlessEqual(d, S[t_start:t_start+t_len],
                                                 which2)
                        # check that removing a subspan gives the right value
                        b2 = klass(b)
                        b2.remove(t_start, t_len)
                        removed = set(range(t_start, t_start+t_len))
                        for i in range(l):
                            exp = (((i in p_elements) or (i in p_added))
                                   and (i not in removed))
                            which2 = "%s-(%d-%d)" % (which, t_start,
                                                     t_start+t_len-1)
                            self.failUnlessEqual(bool(b2.get(i, 1)), exp,
                                                 which2+" %d" % i)

    def test_test(self):
        self.do_basic(SimpleDataSpans)
        self.do_scan(SimpleDataSpans)

    def test_basic(self):
        self.do_basic(DataSpans)
        self.do_scan(DataSpans)

    def test_random(self):
        # attempt to increase coverage of corner cases by comparing behavior
        # of a simple-but-slow model implementation against the
        # complex-but-fast actual implementation, in a large number of random
        # operations
        S1 = SimpleDataSpans
        S2 = DataSpans
        s1 = S1(); s2 = S2()
        seed = ""
        def _randstr(length, seed):
            created = 0
            pieces = []
            while created < length:
                piece = _hash(seed + str(created)).hexdigest()
                pieces.append(piece)
                created += len(piece)
            return "".join(pieces)[:length]
        def _create(subseed):
            ns1 = S1(); ns2 = S2()
            for i in range(10):
                what = _hash(subseed+str(i)).hexdigest()
                start = int(what[2:4], 16)
                length = max(1,int(what[5:6], 16))
                ns1.add(start, _randstr(length, what[7:9]));
                ns2.add(start, _randstr(length, what[7:9]))
            return ns1, ns2

        #print
        for i in range(1000):
            what = _hash(seed+str(i)).hexdigest()
            op = what[0]
            subop = what[1]
            start = int(what[2:4], 16)
            length = max(1,int(what[5:6], 16))
            #print what
            if op in "0":
                if subop in "0123456":
                    s1 = S1(); s2 = S2()
                else:
                    s1, s2 = _create(what[7:11])
                #print "s2 = %s" % list(s2._dump())
            elif op in "123456":
                #print "s2.add(%d,%d)" % (start, length)
                s1.add(start, _randstr(length, what[7:9]));
                s2.add(start, _randstr(length, what[7:9]))
            elif op in "789abc":
                #print "s2.remove(%d,%d)" % (start, length)
                s1.remove(start, length); s2.remove(start, length)
            else:
                #print "s2.pop(%d,%d)" % (start, length)
                d1 = s1.pop(start, length); d2 = s2.pop(start, length)
                self.failUnlessEqual(d1, d2)
            #print "s1 now %s" % list(s1._dump())
            #print "s2 now %s" % list(s2._dump())
            self.failUnlessEqual(s1.len(), s2.len())
            self.failUnlessEqual(list(s1._dump()), list(s2._dump()))
            for j in range(100):
                what = _hash(what[12:14]+str(j)).hexdigest()
                start = int(what[2:4], 16)
                length = max(1, int(what[5:6], 16))
                d1 = s1.get(start, length); d2 = s2.get(start, length)
                self.failUnlessEqual(d1, d2, "%d+%d" % (start, length))<|MERGE_RESOLUTION|>--- conflicted
+++ resolved
@@ -1006,8 +1006,6 @@
     def test_parse_date(self):
         self.failUnlessEqual(time_format.parse_date("2010-02-21"), 1266710400)
 
-<<<<<<< HEAD
-=======
     def test_format_time(self):
         self.failUnlessEqual(time_format.format_time(time.gmtime(0)), '1970-01-01 00:00:00')
         self.failUnlessEqual(time_format.format_time(time.gmtime(60)), '1970-01-01 00:01:00')
@@ -1023,30 +1021,12 @@
 
     test_format_time_y2038.todo = "one day we'll move beyond 32-bit time"
 
->>>>>>> 6d6386e7
     def test_format_delta(self):
         time_1 = 1389812723
         time_5s_delta = 1389812728
         time_28m7s_delta = 1389814410
         time_1h_delta = 1389816323
         time_1d21h46m49s_delta = 1389977532
-<<<<<<< HEAD
-        TIME_FORMAT = "%H:%M:%S %d-%b-%Y"
-        time_1_isostr = time.strftime(TIME_FORMAT, time.localtime(time_1))
-
-        self.failUnlessEqual(
-            time_format.format_delta(time_1, time_5s_delta),
-            (time_1_isostr, '5s'))
-        self.failUnlessEqual(
-            time_format.format_delta(time_1, time_28m7s_delta),
-            (time_1_isostr, '28m7s'))
-        self.failUnlessEqual(
-            time_format.format_delta(time_1, time_1h_delta),
-            (time_1_isostr, '1h0m0s'))
-        self.failUnlessEqual(
-            time_format.format_delta(time_1, time_1d21h46m49s_delta),
-            (time_1_isostr, '1d21h46m49s'))
-=======
 
         self.failUnlessEqual(
             time_format.format_delta(time_1, time_1), '0s')
@@ -1062,25 +1042,11 @@
 
         self.failUnlessEqual(
             time_format.format_delta(time_1d21h46m49s_delta, time_1), '-')
->>>>>>> 6d6386e7
 
         # time_1 with a decimal fraction will make the delta 1s less
         time_1decimal = 1389812723.383963
 
         self.failUnlessEqual(
-<<<<<<< HEAD
-            time_format.format_delta(time_1decimal, time_5s_delta),
-            (time_1_isostr, '4s'))
-        self.failUnlessEqual(
-            time_format.format_delta(time_1decimal, time_28m7s_delta),
-            (time_1_isostr, '28m6s'))
-        self.failUnlessEqual(
-            time_format.format_delta(time_1decimal, time_1h_delta),
-            (time_1_isostr, '59m59s'))
-        self.failUnlessEqual(
-            time_format.format_delta(time_1decimal, time_1d21h46m49s_delta),
-            (time_1_isostr, '1d21h46m48s'))
-=======
             time_format.format_delta(time_1decimal, time_5s_delta), '4s')
         self.failUnlessEqual(
             time_format.format_delta(time_1decimal, time_28m7s_delta), '28m 6s')
@@ -1088,7 +1054,6 @@
             time_format.format_delta(time_1decimal, time_1h_delta), '59m 59s')
         self.failUnlessEqual(
             time_format.format_delta(time_1decimal, time_1d21h46m49s_delta), '1d 21h 46m 48s')
->>>>>>> 6d6386e7
 
 class CacheDir(unittest.TestCase):
     def test_basic(self):
