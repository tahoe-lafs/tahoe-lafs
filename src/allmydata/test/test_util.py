from __future__ import print_function

import binascii
import six
import hashlib
import os, time, sys
import yaml
import gc  # support PyPy

from six.moves import StringIO
from datetime import timedelta
from twisted.trial import unittest
from twisted.internet import defer, reactor
from twisted.python.failure import Failure
from twisted.python import log

from allmydata.util import base32, idlib, mathutil, hashutil
<<<<<<< HEAD
from allmydata.util import assertutil, fileutil, abbreviate
=======
from allmydata.util import fileutil, deferredutil, abbreviate
>>>>>>> 15f01c93
from allmydata.util import limiter, time_format, pollmixin
from allmydata.util import statistics, dictutil, pipeline, yamlutil
from allmydata.util import log as tahoe_log
from allmydata.util.spans import Spans, overlap, DataSpans
from allmydata.util.fileutil import EncryptedTemporaryFile
from allmydata.test.common_util import ReallyEqualMixin, TimezoneMixin

if six.PY3:
    long = int


def sha256(data):
    """
    :param bytes data: data to hash

    :returns: a hex-encoded SHA256 hash of the data
    """
    return binascii.hexlify(hashlib.sha256(data).digest())


class Base32(unittest.TestCase):
    def test_b2a_matches_Pythons(self):
        import base64
        y = "\x12\x34\x45\x67\x89\x0a\xbc\xde\xf0"
        x = base64.b32encode(y)
        while x and x[-1] == '=':
            x = x[:-1]
        x = x.lower()
        self.failUnlessEqual(base32.b2a(y), x)
    def test_b2a(self):
        self.failUnlessEqual(base32.b2a("\x12\x34"), "ci2a")
    def test_b2a_or_none(self):
        self.failUnlessEqual(base32.b2a_or_none(None), None)
        self.failUnlessEqual(base32.b2a_or_none("\x12\x34"), "ci2a")
    def test_a2b(self):
        self.failUnlessEqual(base32.a2b("ci2a"), "\x12\x34")
        self.failUnlessRaises(AssertionError, base32.a2b, "b0gus")


class IDLib(unittest.TestCase):
    def test_nodeid_b2a(self):
        self.failUnlessEqual(idlib.nodeid_b2a("\x00"*20), "a"*32)


class MyList(list):
    pass

class Math(unittest.TestCase):
    def test_round_sigfigs(self):
        f = mathutil.round_sigfigs
        self.failUnlessEqual(f(22.0/3, 4), 7.3330000000000002)

class Statistics(unittest.TestCase):
    def should_assert(self, msg, func, *args, **kwargs):
        try:
            func(*args, **kwargs)
            self.fail(msg)
        except AssertionError:
            pass

    def failUnlessListEqual(self, a, b, msg = None):
        self.failUnlessEqual(len(a), len(b))
        for i in range(len(a)):
            self.failUnlessEqual(a[i], b[i], msg)

    def failUnlessListAlmostEqual(self, a, b, places = 7, msg = None):
        self.failUnlessEqual(len(a), len(b))
        for i in range(len(a)):
            self.failUnlessAlmostEqual(a[i], b[i], places, msg)

    def test_binomial_coeff(self):
        f = statistics.binomial_coeff
        self.failUnlessEqual(f(20, 0), 1)
        self.failUnlessEqual(f(20, 1), 20)
        self.failUnlessEqual(f(20, 2), 190)
        self.failUnlessEqual(f(20, 8), f(20, 12))
        self.should_assert("Should assert if n < k", f, 2, 3)

    def test_binomial_distribution_pmf(self):
        f = statistics.binomial_distribution_pmf

        pmf_comp = f(2, .1)
        pmf_stat = [0.81, 0.18, 0.01]
        self.failUnlessListAlmostEqual(pmf_comp, pmf_stat)

        # Summing across a PMF should give the total probability 1
        self.failUnlessAlmostEqual(sum(pmf_comp), 1)
        self.should_assert("Should assert if not 0<=p<=1", f, 1, -1)
        self.should_assert("Should assert if n < 1", f, 0, .1)

        out = StringIO()
        statistics.print_pmf(pmf_comp, out=out)
        lines = out.getvalue().splitlines()
        self.failUnlessEqual(lines[0], "i=0: 0.81")
        self.failUnlessEqual(lines[1], "i=1: 0.18")
        self.failUnlessEqual(lines[2], "i=2: 0.01")

    def test_survival_pmf(self):
        f = statistics.survival_pmf
        # Cross-check binomial-distribution method against convolution
        # method.
        p_list = [.9999] * 100 + [.99] * 50 + [.8] * 20
        pmf1 = statistics.survival_pmf_via_conv(p_list)
        pmf2 = statistics.survival_pmf_via_bd(p_list)
        self.failUnlessListAlmostEqual(pmf1, pmf2)
        self.failUnlessTrue(statistics.valid_pmf(pmf1))
        self.should_assert("Should assert if p_i > 1", f, [1.1]);
        self.should_assert("Should assert if p_i < 0", f, [-.1]);

    def test_repair_count_pmf(self):
        survival_pmf = statistics.binomial_distribution_pmf(5, .9)
        repair_pmf = statistics.repair_count_pmf(survival_pmf, 3)
        # repair_pmf[0] == sum(survival_pmf[0,1,2,5])
        # repair_pmf[1] == survival_pmf[4]
        # repair_pmf[2] = survival_pmf[3]
        self.failUnlessListAlmostEqual(repair_pmf,
                                       [0.00001 + 0.00045 + 0.0081 + 0.59049,
                                        .32805,
                                        .0729,
                                        0, 0, 0])

    def test_repair_cost(self):
        survival_pmf = statistics.binomial_distribution_pmf(5, .9)
        bwcost = statistics.bandwidth_cost_function
        cost = statistics.mean_repair_cost(bwcost, 1000,
                                           survival_pmf, 3, ul_dl_ratio=1.0)
        self.failUnlessAlmostEqual(cost, 558.90)
        cost = statistics.mean_repair_cost(bwcost, 1000,
                                           survival_pmf, 3, ul_dl_ratio=8.0)
        self.failUnlessAlmostEqual(cost, 1664.55)

        # I haven't manually checked the math beyond here -warner
        cost = statistics.eternal_repair_cost(bwcost, 1000,
                                              survival_pmf, 3,
                                              discount_rate=0, ul_dl_ratio=1.0)
        self.failUnlessAlmostEqual(cost, 65292.056074766246)
        cost = statistics.eternal_repair_cost(bwcost, 1000,
                                              survival_pmf, 3,
                                              discount_rate=0.05,
                                              ul_dl_ratio=1.0)
        self.failUnlessAlmostEqual(cost, 9133.6097158191551)

    def test_convolve(self):
        f = statistics.convolve
        v1 = [ 1, 2, 3 ]
        v2 = [ 4, 5, 6 ]
        v3 = [ 7, 8 ]
        v1v2result = [ 4, 13, 28, 27, 18 ]
        # Convolution is commutative
        r1 = f(v1, v2)
        r2 = f(v2, v1)
        self.failUnlessListEqual(r1, r2, "Convolution should be commutative")
        self.failUnlessListEqual(r1, v1v2result, "Didn't match known result")
        # Convolution is associative
        r1 = f(f(v1, v2), v3)
        r2 = f(v1, f(v2, v3))
        self.failUnlessListEqual(r1, r2, "Convolution should be associative")
        # Convolution is distributive
        r1 = f(v3, [ a + b for a, b in zip(v1, v2) ])
        tmp1 = f(v3, v1)
        tmp2 = f(v3, v2)
        r2 = [ a + b for a, b in zip(tmp1, tmp2) ]
        self.failUnlessListEqual(r1, r2, "Convolution should be distributive")
        # Convolution is scalar multiplication associative
        tmp1 = f(v1, v2)
        r1 = [ a * 4 for a in tmp1 ]
        tmp2 = [ a * 4 for a in v1 ]
        r2 = f(tmp2, v2)
        self.failUnlessListEqual(r1, r2, "Convolution should be scalar multiplication associative")

    def test_find_k(self):
        f = statistics.find_k
        g = statistics.pr_file_loss
        plist = [.9] * 10 + [.8] * 10 # N=20
        t = .0001
        k = f(plist, t)
        self.failUnlessEqual(k, 10)
        self.failUnless(g(plist, k) < t)

    def test_pr_file_loss(self):
        f = statistics.pr_file_loss
        plist = [.5] * 10
        self.failUnlessEqual(f(plist, 3), .0546875)

    def test_pr_backup_file_loss(self):
        f = statistics.pr_backup_file_loss
        plist = [.5] * 10
        self.failUnlessEqual(f(plist, .5, 3), .02734375)


class FileUtil(ReallyEqualMixin, unittest.TestCase):
    def mkdir(self, basedir, path, mode=0o777):
        fn = os.path.join(basedir, path)
        fileutil.make_dirs(fn, mode)

    def touch(self, basedir, path, mode=None, data="touch\n"):
        fn = os.path.join(basedir, path)
        f = open(fn, "w")
        f.write(data)
        f.close()
        if mode is not None:
            os.chmod(fn, mode)

    def test_rm_dir(self):
        basedir = "util/FileUtil/test_rm_dir"
        fileutil.make_dirs(basedir)
        # create it again to test idempotency
        fileutil.make_dirs(basedir)
        d = os.path.join(basedir, "doomed")
        self.mkdir(d, "a/b")
        self.touch(d, "a/b/1.txt")
        self.touch(d, "a/b/2.txt", 0o444)
        self.touch(d, "a/b/3.txt", 0)
        self.mkdir(d, "a/c")
        self.touch(d, "a/c/1.txt")
        self.touch(d, "a/c/2.txt", 0o444)
        self.touch(d, "a/c/3.txt", 0)
        os.chmod(os.path.join(d, "a/c"), 0o444)
        self.mkdir(d, "a/d")
        self.touch(d, "a/d/1.txt")
        self.touch(d, "a/d/2.txt", 0o444)
        self.touch(d, "a/d/3.txt", 0)
        os.chmod(os.path.join(d, "a/d"), 0)

        fileutil.rm_dir(d)
        self.failIf(os.path.exists(d))
        # remove it again to test idempotency
        fileutil.rm_dir(d)

    def test_remove_if_possible(self):
        basedir = "util/FileUtil/test_remove_if_possible"
        fileutil.make_dirs(basedir)
        self.touch(basedir, "here")
        fn = os.path.join(basedir, "here")
        fileutil.remove_if_possible(fn)
        self.failIf(os.path.exists(fn))
        fileutil.remove_if_possible(fn) # should be idempotent
        fileutil.rm_dir(basedir)
        fileutil.remove_if_possible(fn) # should survive errors

    def test_write_atomically(self):
        basedir = "util/FileUtil/test_write_atomically"
        fileutil.make_dirs(basedir)
        fn = os.path.join(basedir, "here")
        fileutil.write_atomically(fn, "one")
        self.failUnlessEqual(fileutil.read(fn), "one")
        fileutil.write_atomically(fn, "two", mode="") # non-binary
        self.failUnlessEqual(fileutil.read(fn), "two")

    def test_rename(self):
        basedir = "util/FileUtil/test_rename"
        fileutil.make_dirs(basedir)
        self.touch(basedir, "here")
        fn = os.path.join(basedir, "here")
        fn2 = os.path.join(basedir, "there")
        fileutil.rename(fn, fn2)
        self.failIf(os.path.exists(fn))
        self.failUnless(os.path.exists(fn2))

    def test_rename_no_overwrite(self):
        workdir = fileutil.abspath_expanduser_unicode(u"test_rename_no_overwrite")
        fileutil.make_dirs(workdir)

        source_path = os.path.join(workdir, "source")
        dest_path   = os.path.join(workdir, "dest")

        # when neither file exists
        self.failUnlessRaises(OSError, fileutil.rename_no_overwrite, source_path, dest_path)

        # when only dest exists
        fileutil.write(dest_path,   "dest")
        self.failUnlessRaises(OSError, fileutil.rename_no_overwrite, source_path, dest_path)
        self.failUnlessEqual(fileutil.read(dest_path),   "dest")

        # when both exist
        fileutil.write(source_path, "source")
        self.failUnlessRaises(OSError, fileutil.rename_no_overwrite, source_path, dest_path)
        self.failUnlessEqual(fileutil.read(source_path), "source")
        self.failUnlessEqual(fileutil.read(dest_path),   "dest")

        # when only source exists
        os.remove(dest_path)
        fileutil.rename_no_overwrite(source_path, dest_path)
        self.failUnlessEqual(fileutil.read(dest_path), "source")
        self.failIf(os.path.exists(source_path))

    def test_replace_file(self):
        workdir = fileutil.abspath_expanduser_unicode(u"test_replace_file")
        fileutil.make_dirs(workdir)

        replaced_path    = os.path.join(workdir, "replaced")
        replacement_path = os.path.join(workdir, "replacement")

        # when none of the files exist
        self.failUnlessRaises(fileutil.ConflictError, fileutil.replace_file, replaced_path, replacement_path)

        # when only replaced exists
        fileutil.write(replaced_path,    "foo")
        self.failUnlessRaises(fileutil.ConflictError, fileutil.replace_file, replaced_path, replacement_path)
        self.failUnlessEqual(fileutil.read(replaced_path), "foo")

        # when both replaced and replacement exist
        fileutil.write(replacement_path, "bar")
        fileutil.replace_file(replaced_path, replacement_path)
        self.failUnlessEqual(fileutil.read(replaced_path), "bar")
        self.failIf(os.path.exists(replacement_path))

        # when only replacement exists
        os.remove(replaced_path)
        fileutil.write(replacement_path, "bar")
        fileutil.replace_file(replaced_path, replacement_path)
        self.failUnlessEqual(fileutil.read(replaced_path), "bar")
        self.failIf(os.path.exists(replacement_path))

    def test_du(self):
        basedir = "util/FileUtil/test_du"
        fileutil.make_dirs(basedir)
        d = os.path.join(basedir, "space-consuming")
        self.mkdir(d, "a/b")
        self.touch(d, "a/b/1.txt", data="a"*10)
        self.touch(d, "a/b/2.txt", data="b"*11)
        self.mkdir(d, "a/c")
        self.touch(d, "a/c/1.txt", data="c"*12)
        self.touch(d, "a/c/2.txt", data="d"*13)

        used = fileutil.du(basedir)
        self.failUnlessEqual(10+11+12+13, used)

    def test_abspath_expanduser_unicode(self):
        self.failUnlessRaises(AssertionError, fileutil.abspath_expanduser_unicode, "bytestring")

        saved_cwd = os.path.normpath(os.getcwdu())
        abspath_cwd = fileutil.abspath_expanduser_unicode(u".")
        abspath_cwd_notlong = fileutil.abspath_expanduser_unicode(u".", long_path=False)
        self.failUnless(isinstance(saved_cwd, unicode), saved_cwd)
        self.failUnless(isinstance(abspath_cwd, unicode), abspath_cwd)
        if sys.platform == "win32":
            self.failUnlessReallyEqual(abspath_cwd, fileutil.to_windows_long_path(saved_cwd))
        else:
            self.failUnlessReallyEqual(abspath_cwd, saved_cwd)
        self.failUnlessReallyEqual(abspath_cwd_notlong, saved_cwd)

        self.failUnlessReallyEqual(fileutil.to_windows_long_path(u"\\\\?\\foo"), u"\\\\?\\foo")
        self.failUnlessReallyEqual(fileutil.to_windows_long_path(u"\\\\.\\foo"), u"\\\\.\\foo")
        self.failUnlessReallyEqual(fileutil.to_windows_long_path(u"\\\\server\\foo"), u"\\\\?\\UNC\\server\\foo")
        self.failUnlessReallyEqual(fileutil.to_windows_long_path(u"C:\\foo"), u"\\\\?\\C:\\foo")
        self.failUnlessReallyEqual(fileutil.to_windows_long_path(u"C:\\foo/bar"), u"\\\\?\\C:\\foo\\bar")

        # adapted from <http://svn.python.org/view/python/branches/release26-maint/Lib/test/test_posixpath.py?view=markup&pathrev=78279#test_abspath>

        foo = fileutil.abspath_expanduser_unicode(u"foo")
        self.failUnless(foo.endswith(u"%sfoo" % (os.path.sep,)), foo)

        foobar = fileutil.abspath_expanduser_unicode(u"bar", base=foo)
        self.failUnless(foobar.endswith(u"%sfoo%sbar" % (os.path.sep, os.path.sep)), foobar)

        if sys.platform == "win32":
            # This is checking that a drive letter is added for a path without one.
            baz = fileutil.abspath_expanduser_unicode(u"\\baz")
            self.failUnless(baz.startswith(u"\\\\?\\"), baz)
            self.failUnlessReallyEqual(baz[5 :], u":\\baz")

            bar = fileutil.abspath_expanduser_unicode(u"\\bar", base=baz)
            self.failUnless(bar.startswith(u"\\\\?\\"), bar)
            self.failUnlessReallyEqual(bar[5 :], u":\\bar")
            # not u":\\baz\\bar", because \bar is absolute on the current drive.

            self.failUnlessReallyEqual(baz[4], bar[4])  # same drive

            baz_notlong = fileutil.abspath_expanduser_unicode(u"\\baz", long_path=False)
            self.failIf(baz_notlong.startswith(u"\\\\?\\"), baz_notlong)
            self.failUnlessReallyEqual(baz_notlong[1 :], u":\\baz")

            bar_notlong = fileutil.abspath_expanduser_unicode(u"\\bar", base=baz_notlong, long_path=False)
            self.failIf(bar_notlong.startswith(u"\\\\?\\"), bar_notlong)
            self.failUnlessReallyEqual(bar_notlong[1 :], u":\\bar")
            # not u":\\baz\\bar", because \bar is absolute on the current drive.

            self.failUnlessReallyEqual(baz_notlong[0], bar_notlong[0])  # same drive

        self.failIfIn(u"~", fileutil.abspath_expanduser_unicode(u"~"))
        self.failIfIn(u"~", fileutil.abspath_expanduser_unicode(u"~", long_path=False))

        cwds = ['cwd']
        try:
            cwds.append(u'\xe7w\xf0'.encode(sys.getfilesystemencoding()
                                            or 'ascii'))
        except UnicodeEncodeError:
            pass # the cwd can't be encoded -- test with ascii cwd only

        for cwd in cwds:
            try:
                os.mkdir(cwd)
                os.chdir(cwd)
                for upath in (u'', u'fuu', u'f\xf9\xf9', u'/fuu', u'U:\\', u'~'):
                    uabspath = fileutil.abspath_expanduser_unicode(upath)
                    self.failUnless(isinstance(uabspath, unicode), uabspath)

                    uabspath_notlong = fileutil.abspath_expanduser_unicode(upath, long_path=False)
                    self.failUnless(isinstance(uabspath_notlong, unicode), uabspath_notlong)
            finally:
                os.chdir(saved_cwd)

    def test_make_dirs_with_absolute_mode(self):
        if sys.platform == 'win32':
            raise unittest.SkipTest("Permissions don't work the same on windows.")

        workdir = fileutil.abspath_expanduser_unicode(u"test_make_dirs_with_absolute_mode")
        fileutil.make_dirs(workdir)
        abspath = fileutil.abspath_expanduser_unicode(u"a/b/c/d", base=workdir)
        fileutil.make_dirs_with_absolute_mode(workdir, abspath, 0o766)
        new_mode = os.stat(os.path.join(workdir, "a", "b", "c", "d")).st_mode & 0o777
        self.failUnlessEqual(new_mode, 0o766)
        new_mode = os.stat(os.path.join(workdir, "a", "b", "c")).st_mode & 0o777
        self.failUnlessEqual(new_mode, 0o766)
        new_mode = os.stat(os.path.join(workdir, "a", "b")).st_mode & 0o777
        self.failUnlessEqual(new_mode, 0o766)
        new_mode = os.stat(os.path.join(workdir, "a")).st_mode & 0o777
        self.failUnlessEqual(new_mode, 0o766)
        new_mode = os.stat(workdir).st_mode & 0o777
        self.failIfEqual(new_mode, 0o766)

    def test_create_long_path(self):
        """
        Even for paths with total length greater than 260 bytes,
        ``fileutil.abspath_expanduser_unicode`` produces a path on which other
        path-related APIs can operate.

        https://msdn.microsoft.com/en-us/library/windows/desktop/aa365247(v=vs.85).aspx
        documents certain Windows-specific path length limitations this test
        is specifically intended to demonstrate can be overcome.
        """
        workdir = u"test_create_long_path"
        fileutil.make_dirs(workdir)
        base_path = fileutil.abspath_expanduser_unicode(workdir)
        base_length = len(base_path)

        # Construct a path /just/ long enough to exercise the important case.
        # It would be nice if we could just use a seemingly globally valid
        # long file name (the `x...` portion) here - for example, a name 255
        # bytes long- and a previous version of this test did just that.
        # However, aufs imposes a 242 byte length limit on file names.  Most
        # other POSIX filesystems do allow names up to 255 bytes.  It's not
        # clear there's anything we can *do* about lower limits, though, and
        # POSIX.1-2017 (and earlier) only requires that the maximum be at
        # least 14 (!!!)  bytes.
        long_path = os.path.join(base_path, u'x' * (261 - base_length))

        def _cleanup():
            fileutil.remove(long_path)
        self.addCleanup(_cleanup)

        fileutil.write(long_path, "test")
        self.failUnless(os.path.exists(long_path))
        self.failUnlessEqual(fileutil.read(long_path), "test")
        _cleanup()
        self.failIf(os.path.exists(long_path))

    def _test_windows_expanduser(self, userprofile=None, homedrive=None, homepath=None):
        def call_windows_getenv(name):
            if name == u"USERPROFILE": return userprofile
            if name == u"HOMEDRIVE":   return homedrive
            if name == u"HOMEPATH":    return homepath
            self.fail("unexpected argument to call_windows_getenv")
        self.patch(fileutil, 'windows_getenv', call_windows_getenv)

        self.failUnlessReallyEqual(fileutil.windows_expanduser(u"~"), os.path.join(u"C:", u"\\Documents and Settings\\\u0100"))
        self.failUnlessReallyEqual(fileutil.windows_expanduser(u"~\\foo"), os.path.join(u"C:", u"\\Documents and Settings\\\u0100", u"foo"))
        self.failUnlessReallyEqual(fileutil.windows_expanduser(u"~/foo"), os.path.join(u"C:", u"\\Documents and Settings\\\u0100", u"foo"))
        self.failUnlessReallyEqual(fileutil.windows_expanduser(u"a"), u"a")
        self.failUnlessReallyEqual(fileutil.windows_expanduser(u"a~"), u"a~")
        self.failUnlessReallyEqual(fileutil.windows_expanduser(u"a\\~\\foo"), u"a\\~\\foo")

    def test_windows_expanduser_xp(self):
        return self._test_windows_expanduser(homedrive=u"C:", homepath=u"\\Documents and Settings\\\u0100")

    def test_windows_expanduser_win7(self):
        return self._test_windows_expanduser(userprofile=os.path.join(u"C:", u"\\Documents and Settings\\\u0100"))

    def test_disk_stats(self):
        avail = fileutil.get_available_space('.', 2**14)
        if avail == 0:
            raise unittest.SkipTest("This test will spuriously fail there is no disk space left.")

        disk = fileutil.get_disk_stats('.', 2**13)
        self.failUnless(disk['total'] > 0, disk['total'])
        # we tolerate used==0 for a Travis-CI bug, see #2290
        self.failUnless(disk['used'] >= 0, disk['used'])
        self.failUnless(disk['free_for_root'] > 0, disk['free_for_root'])
        self.failUnless(disk['free_for_nonroot'] > 0, disk['free_for_nonroot'])
        self.failUnless(disk['avail'] > 0, disk['avail'])

    def test_disk_stats_avail_nonnegative(self):
        # This test will spuriously fail if you have more than 2^128
        # bytes of available space on your filesystem.
        disk = fileutil.get_disk_stats('.', 2**128)
        self.failUnlessEqual(disk['avail'], 0)

    def test_get_pathinfo(self):
        basedir = "util/FileUtil/test_get_pathinfo"
        fileutil.make_dirs(basedir)

        # create a directory
        self.mkdir(basedir, "a")
        dirinfo = fileutil.get_pathinfo(basedir)
        self.failUnlessTrue(dirinfo.isdir)
        self.failUnlessTrue(dirinfo.exists)
        self.failUnlessFalse(dirinfo.isfile)
        self.failUnlessFalse(dirinfo.islink)

        # create a file
        f = os.path.join(basedir, "1.txt")
        fileutil.write(f, "a"*10)
        fileinfo = fileutil.get_pathinfo(f)
        self.failUnlessTrue(fileinfo.isfile)
        self.failUnlessTrue(fileinfo.exists)
        self.failUnlessFalse(fileinfo.isdir)
        self.failUnlessFalse(fileinfo.islink)
        self.failUnlessEqual(fileinfo.size, 10)

        # path at which nothing exists
        dnename = os.path.join(basedir, "doesnotexist")
        now_ns = fileutil.seconds_to_ns(time.time())
        dneinfo = fileutil.get_pathinfo(dnename, now_ns=now_ns)
        self.failUnlessFalse(dneinfo.exists)
        self.failUnlessFalse(dneinfo.isfile)
        self.failUnlessFalse(dneinfo.isdir)
        self.failUnlessFalse(dneinfo.islink)
        self.failUnlessEqual(dneinfo.size, None)
        self.failUnlessEqual(dneinfo.mtime_ns, now_ns)
        self.failUnlessEqual(dneinfo.ctime_ns, now_ns)

    def test_get_pathinfo_symlink(self):
        if not hasattr(os, 'symlink'):
            raise unittest.SkipTest("can't create symlinks on this platform")

        basedir = "util/FileUtil/test_get_pathinfo"
        fileutil.make_dirs(basedir)

        f = os.path.join(basedir, "1.txt")
        fileutil.write(f, "a"*10)

        # create a symlink pointing to 1.txt
        slname = os.path.join(basedir, "linkto1.txt")
        os.symlink(f, slname)
        symlinkinfo = fileutil.get_pathinfo(slname)
        self.failUnlessTrue(symlinkinfo.islink)
        self.failUnlessTrue(symlinkinfo.exists)
        self.failUnlessFalse(symlinkinfo.isfile)
        self.failUnlessFalse(symlinkinfo.isdir)

    def test_encrypted_tempfile(self):
        f = EncryptedTemporaryFile()
        f.write("foobar")
        f.close()


class PollMixinTests(unittest.TestCase):
    def setUp(self):
        self.pm = pollmixin.PollMixin()

    def test_PollMixin_True(self):
        d = self.pm.poll(check_f=lambda : True,
                         pollinterval=0.1)
        return d

    def test_PollMixin_False_then_True(self):
        i = iter([False, True])
        d = self.pm.poll(check_f=i.next,
                         pollinterval=0.1)
        return d

    def test_timeout(self):
        d = self.pm.poll(check_f=lambda: False,
                         pollinterval=0.01,
                         timeout=1)
        def _suc(res):
            self.fail("poll should have failed, not returned %s" % (res,))
        def _err(f):
            f.trap(pollmixin.TimeoutError)
            return None # success
        d.addCallbacks(_suc, _err)
        return d


class HashUtilTests(unittest.TestCase):

    def test_random_key(self):
        k = hashutil.random_key()
        self.failUnlessEqual(len(k), hashutil.KEYLEN)

    def test_sha256d(self):
        h1 = hashutil.tagged_hash("tag1", "value")
        h2 = hashutil.tagged_hasher("tag1")
        h2.update("value")
        h2a = h2.digest()
        h2b = h2.digest()
        self.failUnlessEqual(h1, h2a)
        self.failUnlessEqual(h2a, h2b)

    def test_sha256d_truncated(self):
        h1 = hashutil.tagged_hash("tag1", "value", 16)
        h2 = hashutil.tagged_hasher("tag1", 16)
        h2.update("value")
        h2 = h2.digest()
        self.failUnlessEqual(len(h1), 16)
        self.failUnlessEqual(len(h2), 16)
        self.failUnlessEqual(h1, h2)

    def test_chk(self):
        h1 = hashutil.convergence_hash(3, 10, 1000, "data", "secret")
        h2 = hashutil.convergence_hasher(3, 10, 1000, "secret")
        h2.update("data")
        h2 = h2.digest()
        self.failUnlessEqual(h1, h2)

    def test_hashers(self):
        h1 = hashutil.block_hash("foo")
        h2 = hashutil.block_hasher()
        h2.update("foo")
        self.failUnlessEqual(h1, h2.digest())

        h1 = hashutil.uri_extension_hash("foo")
        h2 = hashutil.uri_extension_hasher()
        h2.update("foo")
        self.failUnlessEqual(h1, h2.digest())

        h1 = hashutil.plaintext_hash("foo")
        h2 = hashutil.plaintext_hasher()
        h2.update("foo")
        self.failUnlessEqual(h1, h2.digest())

        h1 = hashutil.crypttext_hash("foo")
        h2 = hashutil.crypttext_hasher()
        h2.update("foo")
        self.failUnlessEqual(h1, h2.digest())

        h1 = hashutil.crypttext_segment_hash("foo")
        h2 = hashutil.crypttext_segment_hasher()
        h2.update("foo")
        self.failUnlessEqual(h1, h2.digest())

        h1 = hashutil.plaintext_segment_hash("foo")
        h2 = hashutil.plaintext_segment_hasher()
        h2.update("foo")
        self.failUnlessEqual(h1, h2.digest())

    def test_timing_safe_compare(self):
        self.failUnless(hashutil.timing_safe_compare("a", "a"))
        self.failUnless(hashutil.timing_safe_compare("ab", "ab"))
        self.failIf(hashutil.timing_safe_compare("a", "b"))
        self.failIf(hashutil.timing_safe_compare("a", "aa"))

    def _testknown(self, hashf, expected_a, *args):
        got = hashf(*args)
        got_a = base32.b2a(got)
        self.failUnlessEqual(got_a, expected_a)

    def test_known_answers(self):
        # assert backwards compatibility
        self._testknown(hashutil.storage_index_hash, "qb5igbhcc5esa6lwqorsy7e6am", "")
        self._testknown(hashutil.block_hash, "msjr5bh4evuh7fa3zw7uovixfbvlnstr5b65mrerwfnvjxig2jvq", "")
        self._testknown(hashutil.uri_extension_hash, "wthsu45q7zewac2mnivoaa4ulh5xvbzdmsbuyztq2a5fzxdrnkka", "")
        self._testknown(hashutil.plaintext_hash, "5lz5hwz3qj3af7n6e3arblw7xzutvnd3p3fjsngqjcb7utf3x3da", "")
        self._testknown(hashutil.crypttext_hash, "itdj6e4njtkoiavlrmxkvpreosscssklunhwtvxn6ggho4rkqwga", "")
        self._testknown(hashutil.crypttext_segment_hash, "aovy5aa7jej6ym5ikgwyoi4pxawnoj3wtaludjz7e2nb5xijb7aa", "")
        self._testknown(hashutil.plaintext_segment_hash, "4fdgf6qruaisyukhqcmoth4t3li6bkolbxvjy4awwcpprdtva7za", "")
        self._testknown(hashutil.convergence_hash, "3mo6ni7xweplycin6nowynw2we", 3, 10, 100, "", "converge")
        self._testknown(hashutil.my_renewal_secret_hash, "ujhr5k5f7ypkp67jkpx6jl4p47pyta7hu5m527cpcgvkafsefm6q", "")
        self._testknown(hashutil.my_cancel_secret_hash, "rjwzmafe2duixvqy6h47f5wfrokdziry6zhx4smew4cj6iocsfaa", "")
        self._testknown(hashutil.file_renewal_secret_hash, "hzshk2kf33gzbd5n3a6eszkf6q6o6kixmnag25pniusyaulqjnia", "", "si")
        self._testknown(hashutil.file_cancel_secret_hash, "bfciwvr6w7wcavsngxzxsxxaszj72dej54n4tu2idzp6b74g255q", "", "si")
        self._testknown(hashutil.bucket_renewal_secret_hash, "e7imrzgzaoashsncacvy3oysdd2m5yvtooo4gmj4mjlopsazmvuq", "", "\x00"*20)
        self._testknown(hashutil.bucket_cancel_secret_hash, "dvdujeyxeirj6uux6g7xcf4lvesk632aulwkzjar7srildvtqwma", "", "\x00"*20)
        self._testknown(hashutil.hmac, "c54ypfi6pevb3nvo6ba42jtglpkry2kbdopqsi7dgrm4r7tw5sra", "tag", "")
        self._testknown(hashutil.mutable_rwcap_key_hash, "6rvn2iqrghii5n4jbbwwqqsnqu", "iv", "wk")
        self._testknown(hashutil.ssk_writekey_hash, "ykpgmdbpgbb6yqz5oluw2q26ye", "")
        self._testknown(hashutil.ssk_write_enabler_master_hash, "izbfbfkoait4dummruol3gy2bnixrrrslgye6ycmkuyujnenzpia", "")
        self._testknown(hashutil.ssk_write_enabler_hash, "fuu2dvx7g6gqu5x22vfhtyed7p4pd47y5hgxbqzgrlyvxoev62tq", "wk", "\x00"*20)
        self._testknown(hashutil.ssk_pubkey_fingerprint_hash, "3opzw4hhm2sgncjx224qmt5ipqgagn7h5zivnfzqycvgqgmgz35q", "")
        self._testknown(hashutil.ssk_readkey_hash, "vugid4as6qbqgeq2xczvvcedai", "")
        self._testknown(hashutil.ssk_readkey_data_hash, "73wsaldnvdzqaf7v4pzbr2ae5a", "iv", "rk")
        self._testknown(hashutil.ssk_storage_index_hash, "j7icz6kigb6hxrej3tv4z7ayym", "")

        self._testknown(hashutil.permute_server_hash,
                        "kb4354zeeurpo3ze5e275wzbynm6hlap", # b32(expected)
                        "SI", # peer selection index == storage_index
                        base32.a2b("u33m4y7klhz3bypswqkozwetvabelhxt"), # seed
                        )

class Abbreviate(unittest.TestCase):
    def test_abbrev_time_1s(self):
        diff = timedelta(seconds=1)
        s = abbreviate.abbreviate_time(diff)
        self.assertEqual('1 second ago', s)

    def test_abbrev_time_25s(self):
        diff = timedelta(seconds=25)
        s = abbreviate.abbreviate_time(diff)
        self.assertEqual('25 seconds ago', s)

    def test_abbrev_time_future_5_minutes(self):
        diff = timedelta(minutes=-5)
        s = abbreviate.abbreviate_time(diff)
        self.assertEqual('5 minutes in the future', s)

    def test_abbrev_time_hours(self):
        diff = timedelta(hours=4)
        s = abbreviate.abbreviate_time(diff)
        self.assertEqual('4 hours ago', s)

    def test_abbrev_time_day(self):
        diff = timedelta(hours=49)  # must be more than 2 days
        s = abbreviate.abbreviate_time(diff)
        self.assertEqual('2 days ago', s)

    def test_abbrev_time_month(self):
        diff = timedelta(days=91)
        s = abbreviate.abbreviate_time(diff)
        self.assertEqual('3 months ago', s)

    def test_abbrev_time_year(self):
        diff = timedelta(weeks=(5 * 52) + 1)
        s = abbreviate.abbreviate_time(diff)
        self.assertEqual('5 years ago', s)

    def test_time(self):
        a = abbreviate.abbreviate_time
        self.failUnlessEqual(a(None), "unknown")
        self.failUnlessEqual(a(0), "0 seconds")
        self.failUnlessEqual(a(1), "1 second")
        self.failUnlessEqual(a(2), "2 seconds")
        self.failUnlessEqual(a(119), "119 seconds")
        MIN = 60
        self.failUnlessEqual(a(2*MIN), "2 minutes")
        self.failUnlessEqual(a(60*MIN), "60 minutes")
        self.failUnlessEqual(a(179*MIN), "179 minutes")
        HOUR = 60*MIN
        self.failUnlessEqual(a(180*MIN), "3 hours")
        self.failUnlessEqual(a(4*HOUR), "4 hours")
        DAY = 24*HOUR
        MONTH = 30*DAY
        self.failUnlessEqual(a(2*DAY), "2 days")
        self.failUnlessEqual(a(2*MONTH), "2 months")
        YEAR = 365*DAY
        self.failUnlessEqual(a(5*YEAR), "5 years")

    def test_space(self):
        tests_si = [(None, "unknown"),
                    (0, "0 B"),
                    (1, "1 B"),
                    (999, "999 B"),
                    (1000, "1000 B"),
                    (1023, "1023 B"),
                    (1024, "1.02 kB"),
                    (20*1000, "20.00 kB"),
                    (1024*1024, "1.05 MB"),
                    (1000*1000, "1.00 MB"),
                    (1000*1000*1000, "1.00 GB"),
                    (1000*1000*1000*1000, "1.00 TB"),
                    (1000*1000*1000*1000*1000, "1.00 PB"),
                    (1000*1000*1000*1000*1000*1000, "1.00 EB"),
                    (1234567890123456789, "1.23 EB"),
                    ]
        for (x, expected) in tests_si:
            got = abbreviate.abbreviate_space(x, SI=True)
            self.failUnlessEqual(got, expected)

        tests_base1024 = [(None, "unknown"),
                          (0, "0 B"),
                          (1, "1 B"),
                          (999, "999 B"),
                          (1000, "1000 B"),
                          (1023, "1023 B"),
                          (1024, "1.00 kiB"),
                          (20*1024, "20.00 kiB"),
                          (1000*1000, "976.56 kiB"),
                          (1024*1024, "1.00 MiB"),
                          (1024*1024*1024, "1.00 GiB"),
                          (1024*1024*1024*1024, "1.00 TiB"),
                          (1000*1000*1000*1000*1000, "909.49 TiB"),
                          (1024*1024*1024*1024*1024, "1.00 PiB"),
                          (1024*1024*1024*1024*1024*1024, "1.00 EiB"),
                          (1234567890123456789, "1.07 EiB"),
                    ]
        for (x, expected) in tests_base1024:
            got = abbreviate.abbreviate_space(x, SI=False)
            self.failUnlessEqual(got, expected)

        self.failUnlessEqual(abbreviate.abbreviate_space_both(1234567),
                             "(1.23 MB, 1.18 MiB)")

    def test_parse_space(self):
        p = abbreviate.parse_abbreviated_size
        self.failUnlessEqual(p(""), None)
        self.failUnlessEqual(p(None), None)
        self.failUnlessEqual(p("123"), 123)
        self.failUnlessEqual(p("123B"), 123)
        self.failUnlessEqual(p("2K"), 2000)
        self.failUnlessEqual(p("2kb"), 2000)
        self.failUnlessEqual(p("2KiB"), 2048)
        self.failUnlessEqual(p("10MB"), 10*1000*1000)
        self.failUnlessEqual(p("10MiB"), 10*1024*1024)
        self.failUnlessEqual(p("5G"), 5*1000*1000*1000)
        self.failUnlessEqual(p("4GiB"), 4*1024*1024*1024)
        self.failUnlessEqual(p("3TB"), 3*1000*1000*1000*1000)
        self.failUnlessEqual(p("3TiB"), 3*1024*1024*1024*1024)
        self.failUnlessEqual(p("6PB"), 6*1000*1000*1000*1000*1000)
        self.failUnlessEqual(p("6PiB"), 6*1024*1024*1024*1024*1024)
        self.failUnlessEqual(p("9EB"), 9*1000*1000*1000*1000*1000*1000)
        self.failUnlessEqual(p("9EiB"), 9*1024*1024*1024*1024*1024*1024)

        e = self.failUnlessRaises(ValueError, p, "12 cubits")
        self.failUnlessIn("12 cubits", str(e))
        e = self.failUnlessRaises(ValueError, p, "1 BB")
        self.failUnlessIn("1 BB", str(e))
        e = self.failUnlessRaises(ValueError, p, "fhtagn")
        self.failUnlessIn("fhtagn", str(e))

class Limiter(unittest.TestCase):

    def job(self, i, foo):
        self.calls.append( (i, foo) )
        self.simultaneous += 1
        self.peak_simultaneous = max(self.simultaneous, self.peak_simultaneous)
        d = defer.Deferred()
        def _done():
            self.simultaneous -= 1
            d.callback("done %d" % i)
        reactor.callLater(1.0, _done)
        return d

    def bad_job(self, i, foo):
        raise ValueError("bad_job %d" % i)

    def test_limiter(self):
        self.calls = []
        self.simultaneous = 0
        self.peak_simultaneous = 0
        l = limiter.ConcurrencyLimiter()
        dl = []
        for i in range(20):
            dl.append(l.add(self.job, i, foo=str(i)))
        d = defer.DeferredList(dl, fireOnOneErrback=True)
        def _done(res):
            self.failUnlessEqual(self.simultaneous, 0)
            self.failUnless(self.peak_simultaneous <= 10)
            self.failUnlessEqual(len(self.calls), 20)
            for i in range(20):
                self.failUnless( (i, str(i)) in self.calls)
        d.addCallback(_done)
        return d

    def test_errors(self):
        self.calls = []
        self.simultaneous = 0
        self.peak_simultaneous = 0
        l = limiter.ConcurrencyLimiter()
        dl = []
        for i in range(20):
            dl.append(l.add(self.job, i, foo=str(i)))
        d2 = l.add(self.bad_job, 21, "21")
        d = defer.DeferredList(dl, fireOnOneErrback=True)
        def _most_done(res):
            results = []
            for (success, result) in res:
                self.failUnlessEqual(success, True)
                results.append(result)
            results.sort()
            expected_results = ["done %d" % i for i in range(20)]
            expected_results.sort()
            self.failUnlessEqual(results, expected_results)
            self.failUnless(self.peak_simultaneous <= 10)
            self.failUnlessEqual(len(self.calls), 20)
            for i in range(20):
                self.failUnless( (i, str(i)) in self.calls)
            def _good(res):
                self.fail("should have failed, not got %s" % (res,))
            def _err(f):
                f.trap(ValueError)
                self.failUnless("bad_job 21" in str(f))
            d2.addCallbacks(_good, _err)
            return d2
        d.addCallback(_most_done)
        def _all_done(res):
            self.failUnlessEqual(self.simultaneous, 0)
            self.failUnless(self.peak_simultaneous <= 10)
            self.failUnlessEqual(len(self.calls), 20)
            for i in range(20):
                self.failUnless( (i, str(i)) in self.calls)
        d.addCallback(_all_done)
        return d

class TimeFormat(unittest.TestCase, TimezoneMixin):
    def test_epoch(self):
        return self._help_test_epoch()

    def test_epoch_in_London(self):
        # Europe/London is a particularly troublesome timezone.  Nowadays, its
        # offset from GMT is 0.  But in 1970, its offset from GMT was 1.
        # (Apparently in 1970 Britain had redefined standard time to be GMT+1
        # and stayed in standard time all year round, whereas today
        # Europe/London standard time is GMT and Europe/London Daylight
        # Savings Time is GMT+1.)  The current implementation of
        # time_format.iso_utc_time_to_localseconds() breaks if the timezone is
        # Europe/London.  (As soon as this unit test is done then I'll change
        # that implementation to something that works even in this case...)

        if not self.have_working_tzset():
            raise unittest.SkipTest("This test can't be run on a platform without time.tzset().")

        self.setTimezone("Europe/London")
        return self._help_test_epoch()

    def _help_test_epoch(self):
        origtzname = time.tzname
        s = time_format.iso_utc_time_to_seconds("1970-01-01T00:00:01")
        self.failUnlessEqual(s, 1.0)
        s = time_format.iso_utc_time_to_seconds("1970-01-01_00:00:01")
        self.failUnlessEqual(s, 1.0)
        s = time_format.iso_utc_time_to_seconds("1970-01-01 00:00:01")
        self.failUnlessEqual(s, 1.0)

        self.failUnlessEqual(time_format.iso_utc(1.0), "1970-01-01_00:00:01")
        self.failUnlessEqual(time_format.iso_utc(1.0, sep=" "),
                             "1970-01-01 00:00:01")

        now = time.time()
        isostr = time_format.iso_utc(now)
        timestamp = time_format.iso_utc_time_to_seconds(isostr)
        self.failUnlessEqual(int(timestamp), int(now))

        def my_time():
            return 1.0
        self.failUnlessEqual(time_format.iso_utc(t=my_time),
                             "1970-01-01_00:00:01")
        e = self.failUnlessRaises(ValueError,
                                  time_format.iso_utc_time_to_seconds,
                                  "invalid timestring")
        self.failUnless("not a complete ISO8601 timestamp" in str(e))
        s = time_format.iso_utc_time_to_seconds("1970-01-01_00:00:01.500")
        self.failUnlessEqual(s, 1.5)

        # Look for daylight-savings-related errors.
        thatmomentinmarch = time_format.iso_utc_time_to_seconds("2009-03-20 21:49:02.226536")
        self.failUnlessEqual(thatmomentinmarch, 1237585742.226536)
        self.failUnlessEqual(origtzname, time.tzname)

    def test_iso_utc(self):
        when = 1266760143.7841301
        out = time_format.iso_utc_date(when)
        self.failUnlessEqual(out, "2010-02-21")
        out = time_format.iso_utc_date(t=lambda: when)
        self.failUnlessEqual(out, "2010-02-21")
        out = time_format.iso_utc(when)
        self.failUnlessEqual(out, "2010-02-21_13:49:03.784130")
        out = time_format.iso_utc(when, sep="-")
        self.failUnlessEqual(out, "2010-02-21-13:49:03.784130")

    def test_parse_duration(self):
        p = time_format.parse_duration
        DAY = 24*60*60
        self.failUnlessEqual(p("1 day"), DAY)
        self.failUnlessEqual(p("2 days"), 2*DAY)
        self.failUnlessEqual(p("3 months"), 3*31*DAY)
        self.failUnlessEqual(p("4 mo"), 4*31*DAY)
        self.failUnlessEqual(p("5 years"), 5*365*DAY)
        e = self.failUnlessRaises(ValueError, p, "123")
        self.failUnlessIn("no unit (like day, month, or year) in '123'",
                          str(e))

    def test_parse_date(self):
        self.failUnlessEqual(time_format.parse_date("2010-02-21"), 1266710400)

    def test_format_time(self):
        self.failUnlessEqual(time_format.format_time(time.gmtime(0)), '1970-01-01 00:00:00')
        self.failUnlessEqual(time_format.format_time(time.gmtime(60)), '1970-01-01 00:01:00')
        self.failUnlessEqual(time_format.format_time(time.gmtime(60*60)), '1970-01-01 01:00:00')
        seconds_per_day = 60*60*24
        leap_years_1970_to_2014_inclusive = ((2012 - 1968) // 4)
        self.failUnlessEqual(time_format.format_time(time.gmtime(seconds_per_day*((2015 - 1970)*365+leap_years_1970_to_2014_inclusive))), '2015-01-01 00:00:00')

    def test_format_time_y2038(self):
        seconds_per_day = 60*60*24
        leap_years_1970_to_2047_inclusive = ((2044 - 1968) // 4)
        t = (seconds_per_day*
             ((2048 - 1970)*365 + leap_years_1970_to_2047_inclusive))
        try:
            gm_t = time.gmtime(t)
        except ValueError:
            raise unittest.SkipTest("Note: this system cannot handle dates after 2037.")
        self.failUnlessEqual(time_format.format_time(gm_t),
                             '2048-01-01 00:00:00')

    def test_format_delta(self):
        time_1 = 1389812723
        time_5s_delta = 1389812728
        time_28m7s_delta = 1389814410
        time_1h_delta = 1389816323
        time_1d21h46m49s_delta = 1389977532

        self.failUnlessEqual(
            time_format.format_delta(time_1, time_1), '0s')

        self.failUnlessEqual(
            time_format.format_delta(time_1, time_5s_delta), '5s')
        self.failUnlessEqual(
            time_format.format_delta(time_1, time_28m7s_delta), '28m 7s')
        self.failUnlessEqual(
            time_format.format_delta(time_1, time_1h_delta), '1h 0m 0s')
        self.failUnlessEqual(
            time_format.format_delta(time_1, time_1d21h46m49s_delta), '1d 21h 46m 49s')

        self.failUnlessEqual(
            time_format.format_delta(time_1d21h46m49s_delta, time_1), '-')

        # time_1 with a decimal fraction will make the delta 1s less
        time_1decimal = 1389812723.383963

        self.failUnlessEqual(
            time_format.format_delta(time_1decimal, time_5s_delta), '4s')
        self.failUnlessEqual(
            time_format.format_delta(time_1decimal, time_28m7s_delta), '28m 6s')
        self.failUnlessEqual(
            time_format.format_delta(time_1decimal, time_1h_delta), '59m 59s')
        self.failUnlessEqual(
            time_format.format_delta(time_1decimal, time_1d21h46m49s_delta), '1d 21h 46m 48s')


ctr = [0]
class EqButNotIs(object):
    def __init__(self, x):
        self.x = x
        self.hash = ctr[0]
        ctr[0] += 1
    def __repr__(self):
        return "<%s %s>" % (self.__class__.__name__, self.x,)
    def __hash__(self):
        return self.hash
    def __le__(self, other):
        return self.x <= other
    def __lt__(self, other):
        return self.x < other
    def __ge__(self, other):
        return self.x >= other
    def __gt__(self, other):
        return self.x > other
    def __ne__(self, other):
        return self.x != other
    def __eq__(self, other):
        return self.x == other

class DictUtil(unittest.TestCase):
    def test_dict_of_sets(self):
        ds = dictutil.DictOfSets()
        ds.add(1, "a")
        ds.add(2, "b")
        ds.add(2, "b")
        ds.add(2, "c")
        self.failUnlessEqual(ds[1], set(["a"]))
        self.failUnlessEqual(ds[2], set(["b", "c"]))
        ds.discard(3, "d") # should not raise an exception
        ds.discard(2, "b")
        self.failUnlessEqual(ds[2], set(["c"]))
        ds.discard(2, "c")
        self.failIf(2 in ds)

        ds.add(3, "f")
        ds2 = dictutil.DictOfSets()
        ds2.add(3, "f")
        ds2.add(3, "g")
        ds2.add(4, "h")
        ds.update(ds2)
        self.failUnlessEqual(ds[1], set(["a"]))
        self.failUnlessEqual(ds[3], set(["f", "g"]))
        self.failUnlessEqual(ds[4], set(["h"]))

    def test_auxdict(self):
        d = dictutil.AuxValueDict()
        # we put the serialized form in the auxdata
        d.set_with_aux("key", ("filecap", "metadata"), "serialized")

        self.failUnlessEqual(d.keys(), ["key"])
        self.failUnlessEqual(d["key"], ("filecap", "metadata"))
        self.failUnlessEqual(d.get_aux("key"), "serialized")
        def _get_missing(key):
            return d[key]
        self.failUnlessRaises(KeyError, _get_missing, "nonkey")
        self.failUnlessEqual(d.get("nonkey"), None)
        self.failUnlessEqual(d.get("nonkey", "nonvalue"), "nonvalue")
        self.failUnlessEqual(d.get_aux("nonkey"), None)
        self.failUnlessEqual(d.get_aux("nonkey", "nonvalue"), "nonvalue")

        d["key"] = ("filecap2", "metadata2")
        self.failUnlessEqual(d["key"], ("filecap2", "metadata2"))
        self.failUnlessEqual(d.get_aux("key"), None)

        d.set_with_aux("key2", "value2", "aux2")
        self.failUnlessEqual(sorted(d.keys()), ["key", "key2"])
        del d["key2"]
        self.failUnlessEqual(d.keys(), ["key"])
        self.failIf("key2" in d)
        self.failUnlessRaises(KeyError, _get_missing, "key2")
        self.failUnlessEqual(d.get("key2"), None)
        self.failUnlessEqual(d.get_aux("key2"), None)
        d["key2"] = "newvalue2"
        self.failUnlessEqual(d.get("key2"), "newvalue2")
        self.failUnlessEqual(d.get_aux("key2"), None)

        d = dictutil.AuxValueDict({1:2,3:4})
        self.failUnlessEqual(sorted(d.keys()), [1,3])
        self.failUnlessEqual(d[1], 2)
        self.failUnlessEqual(d.get_aux(1), None)

        d = dictutil.AuxValueDict([ (1,2), (3,4) ])
        self.failUnlessEqual(sorted(d.keys()), [1,3])
        self.failUnlessEqual(d[1], 2)
        self.failUnlessEqual(d.get_aux(1), None)

        d = dictutil.AuxValueDict(one=1, two=2)
        self.failUnlessEqual(sorted(d.keys()), ["one","two"])
        self.failUnlessEqual(d["one"], 1)
        self.failUnlessEqual(d.get_aux("one"), None)

class Pipeline(unittest.TestCase):
    def pause(self, *args, **kwargs):
        d = defer.Deferred()
        self.calls.append( (d, args, kwargs) )
        return d

    def failUnlessCallsAre(self, expected):
        #print self.calls
        #print expected
        self.failUnlessEqual(len(self.calls), len(expected), self.calls)
        for i,c in enumerate(self.calls):
            self.failUnlessEqual(c[1:], expected[i], str(i))

    def test_basic(self):
        self.calls = []
        finished = []
        p = pipeline.Pipeline(100)

        d = p.flush() # fires immediately
        d.addCallbacks(finished.append, log.err)
        self.failUnlessEqual(len(finished), 1)
        finished = []

        d = p.add(10, self.pause, "one")
        # the call should start right away, and our return Deferred should
        # fire right away
        d.addCallbacks(finished.append, log.err)
        self.failUnlessEqual(len(finished), 1)
        self.failUnlessEqual(finished[0], None)
        self.failUnlessCallsAre([ ( ("one",) , {} ) ])
        self.failUnlessEqual(p.gauge, 10)

        # pipeline: [one]

        finished = []
        d = p.add(20, self.pause, "two", kw=2)
        # pipeline: [one, two]

        # the call and the Deferred should fire right away
        d.addCallbacks(finished.append, log.err)
        self.failUnlessEqual(len(finished), 1)
        self.failUnlessEqual(finished[0], None)
        self.failUnlessCallsAre([ ( ("one",) , {} ),
                                  ( ("two",) , {"kw": 2} ),
                                  ])
        self.failUnlessEqual(p.gauge, 30)

        self.calls[0][0].callback("one-result")
        # pipeline: [two]
        self.failUnlessEqual(p.gauge, 20)

        finished = []
        d = p.add(90, self.pause, "three", "posarg1")
        # pipeline: [two, three]
        flushed = []
        fd = p.flush()
        fd.addCallbacks(flushed.append, log.err)
        self.failUnlessEqual(flushed, [])

        # the call will be made right away, but the return Deferred will not,
        # because the pipeline is now full.
        d.addCallbacks(finished.append, log.err)
        self.failUnlessEqual(len(finished), 0)
        self.failUnlessCallsAre([ ( ("one",) , {} ),
                                  ( ("two",) , {"kw": 2} ),
                                  ( ("three", "posarg1"), {} ),
                                  ])
        self.failUnlessEqual(p.gauge, 110)

        self.failUnlessRaises(pipeline.SingleFileError, p.add, 10, self.pause)

        # retiring either call will unblock the pipeline, causing the #3
        # Deferred to fire
        self.calls[2][0].callback("three-result")
        # pipeline: [two]

        self.failUnlessEqual(len(finished), 1)
        self.failUnlessEqual(finished[0], None)
        self.failUnlessEqual(flushed, [])

        # retiring call#2 will finally allow the flush() Deferred to fire
        self.calls[1][0].callback("two-result")
        self.failUnlessEqual(len(flushed), 1)

    def test_errors(self):
        self.calls = []
        p = pipeline.Pipeline(100)

        d1 = p.add(200, self.pause, "one")
        d2 = p.flush()

        finished = []
        d1.addBoth(finished.append)
        self.failUnlessEqual(finished, [])

        flushed = []
        d2.addBoth(flushed.append)
        self.failUnlessEqual(flushed, [])

        self.calls[0][0].errback(ValueError("oops"))

        self.failUnlessEqual(len(finished), 1)
        f = finished[0]
        self.failUnless(isinstance(f, Failure))
        self.failUnless(f.check(pipeline.PipelineError))
        self.failUnlessIn("PipelineError", str(f.value))
        self.failUnlessIn("ValueError", str(f.value))
        r = repr(f.value)
        self.failUnless("ValueError" in r, r)
        f2 = f.value.error
        self.failUnless(f2.check(ValueError))

        self.failUnlessEqual(len(flushed), 1)
        f = flushed[0]
        self.failUnless(isinstance(f, Failure))
        self.failUnless(f.check(pipeline.PipelineError))
        f2 = f.value.error
        self.failUnless(f2.check(ValueError))

        # now that the pipeline is in the failed state, any new calls will
        # fail immediately

        d3 = p.add(20, self.pause, "two")

        finished = []
        d3.addBoth(finished.append)
        self.failUnlessEqual(len(finished), 1)
        f = finished[0]
        self.failUnless(isinstance(f, Failure))
        self.failUnless(f.check(pipeline.PipelineError))
        r = repr(f.value)
        self.failUnless("ValueError" in r, r)
        f2 = f.value.error
        self.failUnless(f2.check(ValueError))

        d4 = p.flush()
        flushed = []
        d4.addBoth(flushed.append)
        self.failUnlessEqual(len(flushed), 1)
        f = flushed[0]
        self.failUnless(isinstance(f, Failure))
        self.failUnless(f.check(pipeline.PipelineError))
        f2 = f.value.error
        self.failUnless(f2.check(ValueError))

    def test_errors2(self):
        self.calls = []
        p = pipeline.Pipeline(100)

        d1 = p.add(10, self.pause, "one")
        d2 = p.add(20, self.pause, "two")
        d3 = p.add(30, self.pause, "three")
        d4 = p.flush()

        # one call fails, then the second one succeeds: make sure
        # ExpandableDeferredList tolerates the second one

        flushed = []
        d4.addBoth(flushed.append)
        self.failUnlessEqual(flushed, [])

        self.calls[0][0].errback(ValueError("oops"))
        self.failUnlessEqual(len(flushed), 1)
        f = flushed[0]
        self.failUnless(isinstance(f, Failure))
        self.failUnless(f.check(pipeline.PipelineError))
        f2 = f.value.error
        self.failUnless(f2.check(ValueError))

        self.calls[1][0].callback("two-result")
        self.calls[2][0].errback(ValueError("three-error"))

        del d1,d2,d3,d4
        gc.collect()  # for PyPy

class SampleError(Exception):
    pass

class Log(unittest.TestCase):
    def test_err(self):
        try:
            raise SampleError("simple sample")
        except:
            f = Failure()
        tahoe_log.err(format="intentional sample error",
                      failure=f, level=tahoe_log.OPERATIONAL, umid="wO9UoQ")
        self.flushLoggedErrors(SampleError)


class SimpleSpans(object):
    # this is a simple+inefficient form of util.spans.Spans . We compare the
    # behavior of this reference model against the real (efficient) form.

    def __init__(self, _span_or_start=None, length=None):
        self._have = set()
        if length is not None:
            for i in range(_span_or_start, _span_or_start+length):
                self._have.add(i)
        elif _span_or_start:
            for (start,length) in _span_or_start:
                self.add(start, length)

    def add(self, start, length):
        for i in range(start, start+length):
            self._have.add(i)
        return self

    def remove(self, start, length):
        for i in range(start, start+length):
            self._have.discard(i)
        return self

    def each(self):
        return sorted(self._have)

    def __iter__(self):
        items = sorted(self._have)
        prevstart = None
        prevend = None
        for i in items:
            if prevstart is None:
                prevstart = prevend = i
                continue
            if i == prevend+1:
                prevend = i
                continue
            yield (prevstart, prevend-prevstart+1)
            prevstart = prevend = i
        if prevstart is not None:
            yield (prevstart, prevend-prevstart+1)

    def __nonzero__(self): # this gets us bool()
        return self.len()

    def len(self):
        return len(self._have)

    def __add__(self, other):
        s = self.__class__(self)
        for (start, length) in other:
            s.add(start, length)
        return s

    def __sub__(self, other):
        s = self.__class__(self)
        for (start, length) in other:
            s.remove(start, length)
        return s

    def __iadd__(self, other):
        for (start, length) in other:
            self.add(start, length)
        return self

    def __isub__(self, other):
        for (start, length) in other:
            self.remove(start, length)
        return self

    def __and__(self, other):
        s = self.__class__()
        for i in other.each():
            if i in self._have:
                s.add(i, 1)
        return s

    def __contains__(self, start_and_length):
        (start, length) = start_and_length
        for i in range(start, start+length):
            if i not in self._have:
                return False
        return True

class ByteSpans(unittest.TestCase):
    def test_basic(self):
        s = Spans()
        self.failUnlessEqual(list(s), [])
        self.failIf(s)
        self.failIf((0,1) in s)
        self.failUnlessEqual(s.len(), 0)

        s1 = Spans(3, 4) # 3,4,5,6
        self._check1(s1)

        s1 = Spans(long(3), long(4)) # 3,4,5,6
        self._check1(s1)

        s2 = Spans(s1)
        self._check1(s2)

        s2.add(10,2) # 10,11
        self._check1(s1)
        self.failUnless((10,1) in s2)
        self.failIf((10,1) in s1)
        self.failUnlessEqual(list(s2.each()), [3,4,5,6,10,11])
        self.failUnlessEqual(s2.len(), 6)

        s2.add(15,2).add(20,2)
        self.failUnlessEqual(list(s2.each()), [3,4,5,6,10,11,15,16,20,21])
        self.failUnlessEqual(s2.len(), 10)

        s2.remove(4,3).remove(15,1)
        self.failUnlessEqual(list(s2.each()), [3,10,11,16,20,21])
        self.failUnlessEqual(s2.len(), 6)

        s1 = SimpleSpans(3, 4) # 3 4 5 6
        s2 = SimpleSpans(5, 4) # 5 6 7 8
        i = s1 & s2
        self.failUnlessEqual(list(i.each()), [5, 6])

    def _check1(self, s):
        self.failUnlessEqual(list(s), [(3,4)])
        self.failUnless(s)
        self.failUnlessEqual(s.len(), 4)
        self.failIf((0,1) in s)
        self.failUnless((3,4) in s)
        self.failUnless((3,1) in s)
        self.failUnless((5,2) in s)
        self.failUnless((6,1) in s)
        self.failIf((6,2) in s)
        self.failIf((7,1) in s)
        self.failUnlessEqual(list(s.each()), [3,4,5,6])

    def test_large(self):
        s = Spans(4, 2**65) # don't do this with a SimpleSpans
        self.failUnlessEqual(list(s), [(4, 2**65)])
        self.failUnless(s)
        self.failUnlessEqual(s.len(), 2**65)
        self.failIf((0,1) in s)
        self.failUnless((4,2) in s)
        self.failUnless((2**65,2) in s)

    def test_math(self):
        s1 = Spans(0, 10) # 0,1,2,3,4,5,6,7,8,9
        s2 = Spans(5, 3) # 5,6,7
        s3 = Spans(8, 4) # 8,9,10,11

        s = s1 - s2
        self.failUnlessEqual(list(s.each()), [0,1,2,3,4,8,9])
        s = s1 - s3
        self.failUnlessEqual(list(s.each()), [0,1,2,3,4,5,6,7])
        s = s2 - s3
        self.failUnlessEqual(list(s.each()), [5,6,7])
        s = s1 & s2
        self.failUnlessEqual(list(s.each()), [5,6,7])
        s = s2 & s1
        self.failUnlessEqual(list(s.each()), [5,6,7])
        s = s1 & s3
        self.failUnlessEqual(list(s.each()), [8,9])
        s = s3 & s1
        self.failUnlessEqual(list(s.each()), [8,9])
        s = s2 & s3
        self.failUnlessEqual(list(s.each()), [])
        s = s3 & s2
        self.failUnlessEqual(list(s.each()), [])
        s = Spans() & s3
        self.failUnlessEqual(list(s.each()), [])
        s = s3 & Spans()
        self.failUnlessEqual(list(s.each()), [])

        s = s1 + s2
        self.failUnlessEqual(list(s.each()), [0,1,2,3,4,5,6,7,8,9])
        s = s1 + s3
        self.failUnlessEqual(list(s.each()), [0,1,2,3,4,5,6,7,8,9,10,11])
        s = s2 + s3
        self.failUnlessEqual(list(s.each()), [5,6,7,8,9,10,11])

        s = Spans(s1)
        s -= s2
        self.failUnlessEqual(list(s.each()), [0,1,2,3,4,8,9])
        s = Spans(s1)
        s -= s3
        self.failUnlessEqual(list(s.each()), [0,1,2,3,4,5,6,7])
        s = Spans(s2)
        s -= s3
        self.failUnlessEqual(list(s.each()), [5,6,7])

        s = Spans(s1)
        s += s2
        self.failUnlessEqual(list(s.each()), [0,1,2,3,4,5,6,7,8,9])
        s = Spans(s1)
        s += s3
        self.failUnlessEqual(list(s.each()), [0,1,2,3,4,5,6,7,8,9,10,11])
        s = Spans(s2)
        s += s3
        self.failUnlessEqual(list(s.each()), [5,6,7,8,9,10,11])

    def test_random(self):
        # attempt to increase coverage of corner cases by comparing behavior
        # of a simple-but-slow model implementation against the
        # complex-but-fast actual implementation, in a large number of random
        # operations
        S1 = SimpleSpans
        S2 = Spans
        s1 = S1(); s2 = S2()
        seed = ""
        def _create(subseed):
            ns1 = S1(); ns2 = S2()
            for i in range(10):
                what = sha256(subseed+str(i))
                start = int(what[2:4], 16)
                length = max(1,int(what[5:6], 16))
                ns1.add(start, length); ns2.add(start, length)
            return ns1, ns2

        #print
        for i in range(1000):
            what = sha256(seed+str(i))
            op = what[0]
            subop = what[1]
            start = int(what[2:4], 16)
            length = max(1,int(what[5:6], 16))
            #print what
            if op in "0":
                if subop in "01234":
                    s1 = S1(); s2 = S2()
                elif subop in "5678":
                    s1 = S1(start, length); s2 = S2(start, length)
                else:
                    s1 = S1(s1); s2 = S2(s2)
                #print "s2 = %s" % s2.dump()
            elif op in "123":
                #print "s2.add(%d,%d)" % (start, length)
                s1.add(start, length); s2.add(start, length)
            elif op in "456":
                #print "s2.remove(%d,%d)" % (start, length)
                s1.remove(start, length); s2.remove(start, length)
            elif op in "78":
                ns1, ns2 = _create(what[7:11])
                #print "s2 + %s" % ns2.dump()
                s1 = s1 + ns1; s2 = s2 + ns2
            elif op in "9a":
                ns1, ns2 = _create(what[7:11])
                #print "%s - %s" % (s2.dump(), ns2.dump())
                s1 = s1 - ns1; s2 = s2 - ns2
            elif op in "bc":
                ns1, ns2 = _create(what[7:11])
                #print "s2 += %s" % ns2.dump()
                s1 += ns1; s2 += ns2
            elif op in "de":
                ns1, ns2 = _create(what[7:11])
                #print "%s -= %s" % (s2.dump(), ns2.dump())
                s1 -= ns1; s2 -= ns2
            else:
                ns1, ns2 = _create(what[7:11])
                #print "%s &= %s" % (s2.dump(), ns2.dump())
                s1 = s1 & ns1; s2 = s2 & ns2
            #print "s2 now %s" % s2.dump()
            self.failUnlessEqual(list(s1.each()), list(s2.each()))
            self.failUnlessEqual(s1.len(), s2.len())
            self.failUnlessEqual(bool(s1), bool(s2))
            self.failUnlessEqual(list(s1), list(s2))
            for j in range(10):
                what = sha256(what[12:14]+str(j))
                start = int(what[2:4], 16)
                length = max(1, int(what[5:6], 16))
                span = (start, length)
                self.failUnlessEqual(bool(span in s1), bool(span in s2))


    # s()
    # s(start,length)
    # s(s0)
    # s.add(start,length) : returns s
    # s.remove(start,length)
    # s.each() -> list of byte offsets, mostly for testing
    # list(s) -> list of (start,length) tuples, one per span
    # (start,length) in s -> True if (start..start+length-1) are all members
    #  NOT equivalent to x in list(s)
    # s.len() -> number of bytes, for testing, bool(), and accounting/limiting
    # bool(s)  (__nonzeron__)
    # s = s1+s2, s1-s2, +=s1, -=s1

    def test_overlap(self):
        for a in range(20):
            for b in range(10):
                for c in range(20):
                    for d in range(10):
                        self._test_overlap(a,b,c,d)

    def _test_overlap(self, a, b, c, d):
        s1 = set(range(a,a+b))
        s2 = set(range(c,c+d))
        #print "---"
        #self._show_overlap(s1, "1")
        #self._show_overlap(s2, "2")
        o = overlap(a,b,c,d)
        expected = s1.intersection(s2)
        if not expected:
            self.failUnlessEqual(o, None)
        else:
            start,length = o
            so = set(range(start,start+length))
            #self._show(so, "o")
            self.failUnlessEqual(so, expected)

    def _show_overlap(self, s, c):
        import sys
        out = sys.stdout
        if s:
            for i in range(max(s)):
                if i in s:
                    out.write(c)
                else:
                    out.write(" ")
        out.write("\n")

def extend(s, start, length, fill):
    if len(s) >= start+length:
        return s
    assert len(fill) == 1
    return s + fill*(start+length-len(s))

def replace(s, start, data):
    assert len(s) >= start+len(data)
    return s[:start] + data + s[start+len(data):]

class SimpleDataSpans(object):
    def __init__(self, other=None):
        self.missing = "" # "1" where missing, "0" where found
        self.data = ""
        if other:
            for (start, data) in other.get_chunks():
                self.add(start, data)

    def __nonzero__(self): # this gets us bool()
        return self.len()
    def len(self):
        return len(self.missing.replace("1", ""))
    def _dump(self):
        return [i for (i,c) in enumerate(self.missing) if c == "0"]
    def _have(self, start, length):
        m = self.missing[start:start+length]
        if not m or len(m)<length or int(m):
            return False
        return True
    def get_chunks(self):
        for i in self._dump():
            yield (i, self.data[i])
    def get_spans(self):
        return SimpleSpans([(start,len(data))
                            for (start,data) in self.get_chunks()])
    def get(self, start, length):
        if self._have(start, length):
            return self.data[start:start+length]
        return None
    def pop(self, start, length):
        data = self.get(start, length)
        if data:
            self.remove(start, length)
        return data
    def remove(self, start, length):
        self.missing = replace(extend(self.missing, start, length, "1"),
                               start, "1"*length)
    def add(self, start, data):
        self.missing = replace(extend(self.missing, start, len(data), "1"),
                               start, "0"*len(data))
        self.data = replace(extend(self.data, start, len(data), " "),
                            start, data)


class StringSpans(unittest.TestCase):
    def do_basic(self, klass):
        ds = klass()
        self.failUnlessEqual(ds.len(), 0)
        self.failUnlessEqual(list(ds._dump()), [])
        self.failUnlessEqual(sum([len(d) for (s,d) in ds.get_chunks()]), 0)
        s1 = ds.get_spans()
        self.failUnlessEqual(ds.get(0, 4), None)
        self.failUnlessEqual(ds.pop(0, 4), None)
        ds.remove(0, 4)

        ds.add(2, "four")
        self.failUnlessEqual(ds.len(), 4)
        self.failUnlessEqual(list(ds._dump()), [2,3,4,5])
        self.failUnlessEqual(sum([len(d) for (s,d) in ds.get_chunks()]), 4)
        s1 = ds.get_spans()
        self.failUnless((2,2) in s1)
        self.failUnlessEqual(ds.get(0, 4), None)
        self.failUnlessEqual(ds.pop(0, 4), None)
        self.failUnlessEqual(ds.get(4, 4), None)

        ds2 = klass(ds)
        self.failUnlessEqual(ds2.len(), 4)
        self.failUnlessEqual(list(ds2._dump()), [2,3,4,5])
        self.failUnlessEqual(sum([len(d) for (s,d) in ds2.get_chunks()]), 4)
        self.failUnlessEqual(ds2.get(0, 4), None)
        self.failUnlessEqual(ds2.pop(0, 4), None)
        self.failUnlessEqual(ds2.pop(2, 3), "fou")
        self.failUnlessEqual(sum([len(d) for (s,d) in ds2.get_chunks()]), 1)
        self.failUnlessEqual(ds2.get(2, 3), None)
        self.failUnlessEqual(ds2.get(5, 1), "r")
        self.failUnlessEqual(ds.get(2, 3), "fou")
        self.failUnlessEqual(sum([len(d) for (s,d) in ds.get_chunks()]), 4)

        ds.add(0, "23")
        self.failUnlessEqual(ds.len(), 6)
        self.failUnlessEqual(list(ds._dump()), [0,1,2,3,4,5])
        self.failUnlessEqual(sum([len(d) for (s,d) in ds.get_chunks()]), 6)
        self.failUnlessEqual(ds.get(0, 4), "23fo")
        self.failUnlessEqual(ds.pop(0, 4), "23fo")
        self.failUnlessEqual(sum([len(d) for (s,d) in ds.get_chunks()]), 2)
        self.failUnlessEqual(ds.get(0, 4), None)
        self.failUnlessEqual(ds.pop(0, 4), None)

        ds = klass()
        ds.add(2, "four")
        ds.add(3, "ea")
        self.failUnlessEqual(ds.get(2, 4), "fear")

        ds = klass()
        ds.add(long(2), "four")
        ds.add(long(3), "ea")
        self.failUnlessEqual(ds.get(long(2), long(4)), "fear")


    def do_scan(self, klass):
        # do a test with gaps and spans of size 1 and 2
        #  left=(1,11) * right=(1,11) * gapsize=(1,2)
        # 111, 112, 121, 122, 211, 212, 221, 222
        #    211
        #      121
        #         112
        #            212
        #               222
        #                   221
        #                      111
        #                        122
        #  11 1  1 11 11  11  1 1  111
        # 0123456789012345678901234567
        # abcdefghijklmnopqrstuvwxyz-=
        pieces = [(1, "bc"),
                  (4, "e"),
                  (7, "h"),
                  (9, "jk"),
                  (12, "mn"),
                  (16, "qr"),
                  (20, "u"),
                  (22, "w"),
                  (25, "z-="),
                  ]
        p_elements = set([1,2,4,7,9,10,12,13,16,17,20,22,25,26,27])
        S = "abcdefghijklmnopqrstuvwxyz-="
        # TODO: when adding data, add capital letters, to make sure we aren't
        # just leaving the old data in place
        l = len(S)
        def base():
            ds = klass()
            for start, data in pieces:
                ds.add(start, data)
            return ds
        def dump(s):
            p = set(s._dump())
            d = "".join([((i not in p) and " " or S[i]) for i in range(l)])
            assert len(d) == l
            return d
        DEBUG = False
        for start in range(0, l):
            for end in range(start+1, l):
                # add [start-end) to the baseline
                which = "%d-%d" % (start, end-1)
                p_added = set(range(start, end))
                b = base()
                if DEBUG:
                    print()
                    print(dump(b), which)
                    add = klass(); add.add(start, S[start:end])
                    print(dump(add))
                b.add(start, S[start:end])
                if DEBUG:
                    print(dump(b))
                # check that the new span is there
                d = b.get(start, end-start)
                self.failUnlessEqual(d, S[start:end], which)
                # check that all the original pieces are still there
                for t_start, t_data in pieces:
                    t_len = len(t_data)
                    self.failUnlessEqual(b.get(t_start, t_len),
                                         S[t_start:t_start+t_len],
                                         "%s %d+%d" % (which, t_start, t_len))
                # check that a lot of subspans are mostly correct
                for t_start in range(l):
                    for t_len in range(1,4):
                        d = b.get(t_start, t_len)
                        if d is not None:
                            which2 = "%s+(%d-%d)" % (which, t_start,
                                                     t_start+t_len-1)
                            self.failUnlessEqual(d, S[t_start:t_start+t_len],
                                                 which2)
                        # check that removing a subspan gives the right value
                        b2 = klass(b)
                        b2.remove(t_start, t_len)
                        removed = set(range(t_start, t_start+t_len))
                        for i in range(l):
                            exp = (((i in p_elements) or (i in p_added))
                                   and (i not in removed))
                            which2 = "%s-(%d-%d)" % (which, t_start,
                                                     t_start+t_len-1)
                            self.failUnlessEqual(bool(b2.get(i, 1)), exp,
                                                 which2+" %d" % i)

    def test_test(self):
        self.do_basic(SimpleDataSpans)
        self.do_scan(SimpleDataSpans)

    def test_basic(self):
        self.do_basic(DataSpans)
        self.do_scan(DataSpans)

    def test_random(self):
        # attempt to increase coverage of corner cases by comparing behavior
        # of a simple-but-slow model implementation against the
        # complex-but-fast actual implementation, in a large number of random
        # operations
        S1 = SimpleDataSpans
        S2 = DataSpans
        s1 = S1(); s2 = S2()
        seed = ""
        def _randstr(length, seed):
            created = 0
            pieces = []
            while created < length:
                piece = sha256(seed + str(created))
                pieces.append(piece)
                created += len(piece)
            return "".join(pieces)[:length]
        def _create(subseed):
            ns1 = S1(); ns2 = S2()
            for i in range(10):
                what = sha256(subseed+str(i))
                start = int(what[2:4], 16)
                length = max(1,int(what[5:6], 16))
                ns1.add(start, _randstr(length, what[7:9]));
                ns2.add(start, _randstr(length, what[7:9]))
            return ns1, ns2

        #print
        for i in range(1000):
            what = sha256(seed+str(i))
            op = what[0]
            subop = what[1]
            start = int(what[2:4], 16)
            length = max(1,int(what[5:6], 16))
            #print what
            if op in "0":
                if subop in "0123456":
                    s1 = S1(); s2 = S2()
                else:
                    s1, s2 = _create(what[7:11])
                #print "s2 = %s" % list(s2._dump())
            elif op in "123456":
                #print "s2.add(%d,%d)" % (start, length)
                s1.add(start, _randstr(length, what[7:9]));
                s2.add(start, _randstr(length, what[7:9]))
            elif op in "789abc":
                #print "s2.remove(%d,%d)" % (start, length)
                s1.remove(start, length); s2.remove(start, length)
            else:
                #print "s2.pop(%d,%d)" % (start, length)
                d1 = s1.pop(start, length); d2 = s2.pop(start, length)
                self.failUnlessEqual(d1, d2)
            #print "s1 now %s" % list(s1._dump())
            #print "s2 now %s" % list(s2._dump())
            self.failUnlessEqual(s1.len(), s2.len())
            self.failUnlessEqual(list(s1._dump()), list(s2._dump()))
            for j in range(100):
                what = sha256(what[12:14]+str(j))
                start = int(what[2:4], 16)
                length = max(1, int(what[5:6], 16))
                d1 = s1.get(start, length); d2 = s2.get(start, length)
                self.failUnlessEqual(d1, d2, "%d+%d" % (start, length))

class YAML(unittest.TestCase):
    def test_convert(self):
        data = yaml.safe_dump(["str", u"unicode", u"\u1234nicode"])
        back = yamlutil.safe_load(data)
        self.failUnlessEqual(type(back[0]), unicode)
        self.failUnlessEqual(type(back[1]), unicode)
        self.failUnlessEqual(type(back[2]), unicode)<|MERGE_RESOLUTION|>--- conflicted
+++ resolved
@@ -15,11 +15,7 @@
 from twisted.python import log
 
 from allmydata.util import base32, idlib, mathutil, hashutil
-<<<<<<< HEAD
-from allmydata.util import assertutil, fileutil, abbreviate
-=======
-from allmydata.util import fileutil, deferredutil, abbreviate
->>>>>>> 15f01c93
+from allmydata.util import fileutil, abbreviate
 from allmydata.util import limiter, time_format, pollmixin
 from allmydata.util import statistics, dictutil, pipeline, yamlutil
 from allmydata.util import log as tahoe_log
