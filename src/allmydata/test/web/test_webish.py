"""
Tests for ``allmydata.webish``.
"""

import tempfile
from uuid import (
    uuid4,
)
from io import (
    BytesIO,
)

from hypothesis import (
    given,
)
from hypothesis.strategies import (
    integers,
)

from testtools.matchers import (
    AfterPreprocessing,
    Contains,
    Equals,
    MatchesAll,
    Not,
    IsInstance,
    HasLength,
)

from twisted.python.filepath import (
    FilePath,
)
from twisted.web.test.requesthelper import (
    DummyChannel,
)
from twisted.web.resource import (
    Resource,
)

from ..common import (
    SyncTestCase,
)

from ...webish import (
    TahoeLAFSRequest,
    TahoeLAFSSite,
<<<<<<< HEAD
    anonymous_tempfile,
=======
    anonymous_tempfile_factory,
>>>>>>> c6daeaf4
)


class TahoeLAFSRequestTests(SyncTestCase):
    """
    Tests for ``TahoeLAFSRequest``.
    """
    def _fields_test(self, method, request_headers, request_body, match_fields):
        channel = DummyChannel()
        request = TahoeLAFSRequest(
            channel,
        )
        for (k, v) in request_headers.items():
            request.requestHeaders.setRawHeaders(k, [v])
        request.gotLength(len(request_body))
        request.handleContentChunk(request_body)
        request.requestReceived(method, b"/", b"HTTP/1.1")

        # We don't really care what happened to the request.  What we do care
        # about is what the `fields` attribute is set to.
        self.assertThat(
            request.fields,
            match_fields,
        )

    def test_no_form_fields(self):
        """
        When a ``GET`` request is received, ``TahoeLAFSRequest.fields`` is None.
        """
        self._fields_test(b"GET", {}, b"", Equals(None))

    def test_form_fields_if_filename_set(self):
        """
        When a ``POST`` request is received, form fields are parsed into
        ``TahoeLAFSRequest.fields`` and the body is bytes (presuming ``filename``
        is set).
        """
        form_data, boundary = multipart_formdata([
            [param(u"name", u"foo"),
             body(u"bar"),
            ],
            [param(u"name", u"baz"),
             param(u"filename", u"quux"),
             body(u"some file contents"),
            ],
        ])
        self._fields_test(
            b"POST",
            {b"content-type": b"multipart/form-data; boundary=" + bytes(boundary, 'ascii')},
            form_data.encode("ascii"),
            AfterPreprocessing(
                lambda fs: {
                    k: fs.getvalue(k)
                    for k
                    in fs.keys()
                },
                Equals({
                    "foo": "bar",
                    "baz": b"some file contents",
                }),
            ),
        )

    def test_form_fields_if_name_is_file(self):
        """
        When a ``POST`` request is received, form fields are parsed into
        ``TahoeLAFSRequest.fields`` and the body is bytes when ``name``
        is set to ``"file"``.
        """
        form_data, boundary = multipart_formdata([
            [param(u"name", u"foo"),
             body(u"bar"),
            ],
            [param(u"name", u"file"),
             body(u"some file contents"),
            ],
        ])
        self._fields_test(
            b"POST",
            {b"content-type": b"multipart/form-data; boundary=" + bytes(boundary, 'ascii')},
            form_data.encode("ascii"),
            AfterPreprocessing(
                lambda fs: {
                    k: fs.getvalue(k)
                    for k
                    in fs.keys()
                },
                Equals({
                    "foo": "bar",
                    "file": b"some file contents",
                }),
            ),
        )

    def test_form_fields_require_correct_mime_type(self):
        """
        The body of a ``POST`` is not parsed into fields if its mime type is
        not ``multipart/form-data``.

        Reproducer for https://tahoe-lafs.org/trac/tahoe-lafs/ticket/3854
        """
        data = u'{"lalala": "lolo"}'
        data = data.encode("utf-8")
        self._fields_test(b"POST", {"content-type": "application/json"},
                          data, Equals(None))


class TahoeLAFSSiteTests(SyncTestCase):
    """
    Tests for ``TahoeLAFSSite``.
    """
    def _test_censoring(self, path, censored):
        """
        Verify that the event logged for a request for ``path`` does not include
        ``path`` but instead includes ``censored``.

        :param bytes path: A request path.

        :param bytes censored: A replacement value for the request path in the
            access log.

        :return: ``None`` if the logging looks good.
        """
        logPath = self.mktemp()
        tempdir = self.mktemp()
        FilePath(tempdir).makedirs()

        site = TahoeLAFSSite(
<<<<<<< HEAD
            anonymous_tempfile(tempdir),
=======
            anonymous_tempfile_factory(tempdir),
>>>>>>> c6daeaf4
            Resource(),
            logPath=logPath,
        )
        site.startFactory()

        channel = DummyChannel()
        channel.factory = site
        request = TahoeLAFSRequest(channel)

        request.gotLength(None)
        request.requestReceived(b"GET", path, b"HTTP/1.1")

        self.assertThat(
            FilePath(logPath).getContent(),
            MatchesAll(
                Contains(censored),
                Not(Contains(path)),
            ),
        )

    def test_private_key_censoring(self):
        """
        The log event for a request including a **private-key** query
        argument has the private key value censored.
        """
        self._test_censoring(
            b"/uri?uri=URI:CHK:aaa:bbb&private-key=AAAAaaaabbbb==",
            b"/uri?uri=[CENSORED]&private-key=[CENSORED]",
        )

    def test_uri_censoring(self):
        """
        The log event for a request for **/uri/<CAP>** has the capability value
        censored.
        """
        self._test_censoring(
            b"/uri/URI:CHK:aaa:bbb",
            b"/uri/[CENSORED]",
        )

    def test_file_censoring(self):
        """
        The log event for a request for **/file/<CAP>** has the capability value
        censored.
        """
        self._test_censoring(
            b"/file/URI:CHK:aaa:bbb",
            b"/file/[CENSORED]",
        )

    def test_named_censoring(self):
        """
        The log event for a request for **/named/<CAP>** has the capability value
        censored.
        """
        self._test_censoring(
            b"/named/URI:CHK:aaa:bbb",
            b"/named/[CENSORED]",
        )

    def test_uri_queryarg_censoring(self):
        """
        The log event for a request for **/uri?cap=<CAP>** has the capability
        value censored.
        """
        self._test_censoring(
            b"/uri?uri=URI:CHK:aaa:bbb",
            b"/uri?uri=[CENSORED]",
        )

    def _create_request(self, tempdir):
        """
        Create and return a new ``TahoeLAFSRequest`` hooked up to a
        ``TahoeLAFSSite``.

        :param FilePath tempdir: The temporary directory to configure the site
            to write large temporary request bodies to.  The temporary files
            will be named for ease of testing.

        :return TahoeLAFSRequest: The new request instance.
        """
        site = TahoeLAFSSite(
            lambda: tempfile.NamedTemporaryFile(dir=tempdir.path),
            Resource(),
            logPath=self.mktemp(),
        )
        site.startFactory()

        channel = DummyChannel()
        channel.site = site
        request = TahoeLAFSRequest(channel)
        return request

    @given(integers(min_value=0, max_value=1024 * 1024 - 1))
    def test_small_content(self, request_body_size):
        """
        A request body smaller than 1 MiB is kept in memory.
        """
        tempdir = FilePath(self.mktemp())
        tempdir.makedirs()
        request = self._create_request(tempdir)
        request.gotLength(request_body_size)
        self.assertThat(
            request.content,
            IsInstance(BytesIO),
        )

    def _large_request_test(self, request_body_size):
        """
        Assert that when a request with a body of the given size is
        received its content is written a temporary file created by the given
        tempfile factory.
        """
        tempdir = FilePath(self.mktemp())
        tempdir.makedirs()
        request = self._create_request(tempdir)
        request.gotLength(request_body_size)
        # We can see the temporary file in the temporary directory we
        # specified because _create_request makes a request that uses named
        # temporary files instead of the usual anonymous temporary files.
        self.assertThat(
            tempdir.children(),
            HasLength(1),
        )

    def test_unknown_request_size(self):
        """
        A request body with an unknown size is written to a file in the temporary
        directory passed to ``TahoeLAFSSite``.
        """
        self._large_request_test(None)

    @given(integers(min_value=1024 * 1024))
    def test_large_request(self, request_body_size):
        """
        A request body of 1 MiB or more is written to a file in the temporary
        directory passed to ``TahoeLAFSSite``.
        """
        self._large_request_test(request_body_size)


def param(name, value):
    return u"; {}={}".format(name, value)


def body(value):
    return u"\r\n\r\n{}".format(value)


def _field(field):
    yield u"Content-Disposition: form-data"
    for param in field:
        yield param


def _multipart_formdata(fields):
    for field in fields:
        yield u"".join(_field(field)) + u"\r\n"


def multipart_formdata(fields):
    """
    Serialize some simple fields into a multipart/form-data string.

    :param fields: A list of lists of unicode strings to assemble into the
        result.  See ``param`` and ``body``.

    :return unicode: The given fields combined into a multipart/form-data
        string.
    """
    boundary = str(uuid4())
    parts = list(_multipart_formdata(fields))
    parts.insert(0, u"")
    return (
        (u"--" + boundary + u"\r\n").join(parts),
        boundary,
    )<|MERGE_RESOLUTION|>--- conflicted
+++ resolved
@@ -44,11 +44,7 @@
 from ...webish import (
     TahoeLAFSRequest,
     TahoeLAFSSite,
-<<<<<<< HEAD
-    anonymous_tempfile,
-=======
     anonymous_tempfile_factory,
->>>>>>> c6daeaf4
 )
 
 
@@ -177,11 +173,7 @@
         FilePath(tempdir).makedirs()
 
         site = TahoeLAFSSite(
-<<<<<<< HEAD
-            anonymous_tempfile(tempdir),
-=======
             anonymous_tempfile_factory(tempdir),
->>>>>>> c6daeaf4
             Resource(),
             logPath=logPath,
         )
