import os.path, re, urllib, time, cgi
import simplejson
from StringIO import StringIO

from twisted.application import service
from twisted.trial import unittest
from twisted.internet import defer, reactor
from twisted.internet.task import Clock
from twisted.web import client, error, http
from twisted.python import failure, log

from foolscap.api import fireEventually, flushEventualQueue

from nevow.util import escapeToXML
from nevow import rend

from allmydata import interfaces, uri, webish, dirnode
from allmydata.storage.shares import get_share_file
from allmydata.storage_client import StorageFarmBroker, StubServer
from allmydata.immutable import upload
from allmydata.immutable.downloader.status import DownloadStatus
from allmydata.dirnode import DirectoryNode
from allmydata.nodemaker import NodeMaker
from allmydata.unknown import UnknownNode
from allmydata.web import status, common
from allmydata.scripts.debug import CorruptShareOptions, corrupt_share
from allmydata.util import fileutil, base32, hashutil
from allmydata.util.consumer import download_to_data
from allmydata.util.netstring import split_netstring
from allmydata.util.encodingutil import to_str
from allmydata.test.common import FakeCHKFileNode, FakeMutableFileNode, \
     create_chk_filenode, WebErrorMixin, ShouldFailMixin, \
     make_mutable_file_uri, create_mutable_filenode
from allmydata.interfaces import IMutableFileNode, SDMF_VERSION, MDMF_VERSION
from allmydata.mutable import servermap, publish, retrieve
import allmydata.test.common_util as testutil
from allmydata.test.no_network import GridTestMixin
from allmydata.test.common_web import HTTPClientGETFactory, \
     HTTPClientHEADFactory
from allmydata.client import Client, SecretHolder
from allmydata.introducer import IntroducerNode

# create a fake uploader/downloader, and a couple of fake dirnodes, then
# create a webserver that works against them

timeout = 960 # allmydata.test.test_web.Grid.test_deep_check took longer than 480 seconds on zomp

unknown_rwcap = u"lafs://from_the_future_rw_\u263A".encode('utf-8')
unknown_rocap = u"ro.lafs://readonly_from_the_future_ro_\u263A".encode('utf-8')
unknown_immcap = u"imm.lafs://immutable_from_the_future_imm_\u263A".encode('utf-8')

FAVICON_MARKUP = '<link href="/icon.png" rel="shortcut icon" />'
DIR_HTML_TAG = '<html lang="en">'

class FakeStatsProvider:
    def get_stats(self):
        stats = {'stats': {}, 'counters': {}}
        return stats

class FakeNodeMaker(NodeMaker):
    encoding_params = {
        'k': 3,
        'n': 10,
        'happy': 7,
        'max_segment_size':128*1024 # 1024=KiB
    }
    def _create_lit(self, cap):
        return FakeCHKFileNode(cap, self.all_contents)
    def _create_immutable(self, cap):
        return FakeCHKFileNode(cap, self.all_contents)
    def _create_mutable(self, cap):
        return FakeMutableFileNode(None, None,
                                   self.encoding_params, None,
                                   self.all_contents).init_from_cap(cap)
    def create_mutable_file(self, contents="", keysize=None,
                            version=SDMF_VERSION):
        n = FakeMutableFileNode(None, None, self.encoding_params, None,
                                self.all_contents)
        return n.create(contents, version=version)

class FakeUploader(service.Service):
    name = "uploader"
    helper_furl = None
    helper_connected = False

    def upload(self, uploadable):
        d = uploadable.get_size()
        d.addCallback(lambda size: uploadable.read(size))
        def _got_data(datav):
            data = "".join(datav)
            n = create_chk_filenode(data, self.all_contents)
            ur = upload.UploadResults(file_size=len(data),
                                      ciphertext_fetched=0,
                                      preexisting_shares=0,
                                      pushed_shares=10,
                                      sharemap={},
                                      servermap={},
                                      timings={},
                                      uri_extension_data={},
                                      uri_extension_hash="fake",
                                      verifycapstr="fakevcap")
            ur.set_uri(n.get_uri())
            return ur
        d.addCallback(_got_data)
        return d

    def get_helper_info(self):
        return (self.helper_furl, self.helper_connected)


def build_one_ds():
    ds = DownloadStatus("storage_index", 1234)
    now = time.time()

    serverA = StubServer(hashutil.tagged_hash("foo", "serverid_a")[:20])
    serverB = StubServer(hashutil.tagged_hash("foo", "serverid_b")[:20])
    storage_index = hashutil.storage_index_hash("SI")
    e0 = ds.add_segment_request(0, now)
    e0.activate(now+0.5)
    e0.deliver(now+1, 0, 100, 0.5) # when, start,len, decodetime
    e1 = ds.add_segment_request(1, now+2)
    e1.error(now+3)
    # two outstanding requests
    e2 = ds.add_segment_request(2, now+4)
    e3 = ds.add_segment_request(3, now+5)
    del e2,e3 # hush pyflakes

    # simulate a segment which gets delivered faster than a system clock tick (ticket #1166)
    e = ds.add_segment_request(4, now)
    e.activate(now)
    e.deliver(now, 0, 140, 0.5)

    e = ds.add_dyhb_request(serverA, now)
    e.finished([1,2], now+1)
    e = ds.add_dyhb_request(serverB, now+2) # left unfinished

    e = ds.add_read_event(0, 120, now)
    e.update(60, 0.5, 0.1) # bytes, decrypttime, pausetime
    e.finished(now+1)
    e = ds.add_read_event(120, 30, now+2) # left unfinished

    e = ds.add_block_request(serverA, 1, 100, 20, now)
    e.finished(20, now+1)
    e = ds.add_block_request(serverB, 1, 120, 30, now+1) # left unfinished

    # make sure that add_read_event() can come first too
    ds1 = DownloadStatus(storage_index, 1234)
    e = ds1.add_read_event(0, 120, now)
    e.update(60, 0.5, 0.1) # bytes, decrypttime, pausetime
    e.finished(now+1)

    return ds

class FakeHistory:
    _all_upload_status = [upload.UploadStatus()]
    _all_download_status = [build_one_ds()]
    _all_mapupdate_statuses = [servermap.UpdateStatus()]
    _all_publish_statuses = [publish.PublishStatus()]
    _all_retrieve_statuses = [retrieve.RetrieveStatus()]

    def list_all_upload_statuses(self):
        return self._all_upload_status
    def list_all_download_statuses(self):
        return self._all_download_status
    def list_all_mapupdate_statuses(self):
        return self._all_mapupdate_statuses
    def list_all_publish_statuses(self):
        return self._all_publish_statuses
    def list_all_retrieve_statuses(self):
        return self._all_retrieve_statuses
    def list_all_helper_statuses(self):
        return []

class FakeDisplayableServer(StubServer):
    def __init__(self, serverid, nickname, connected,
                            last_connect_time, last_lost_time, last_rx):
        StubServer.__init__(self, serverid)
        self.announcement = {"my-version": "allmydata-tahoe-fake",
                             "service-name": "storage",
                             "nickname": nickname}
        self.connected = connected
        self.last_lost_time = last_lost_time
        self.last_rx = last_rx
        self.last_connect_time = last_connect_time
    def is_connected(self):
        return self.connected
    def get_permutation_seed(self):
        return ""
    def get_remote_host(self):
        return ""
    def get_last_loss_time(self):
        return self.last_lost_time
    def get_last_received_data_time(self):
        return self.last_rx
    def get_last_connect_time(self):
        return self.last_connect_time
    def get_announcement(self):
        return self.announcement
    def get_nickname(self):
        return self.announcement["nickname"]
    def get_available_space(self):
        return 123456

class FakeBucketCounter(object):
    def get_state(self):
        return {"last-complete-bucket-count": 0}
    def get_progress(self):
        return {"estimated-time-per-cycle": 0,
                "cycle-in-progress": False,
                "remaining-wait-time": 0}

class FakeLeaseChecker(object):
    def __init__(self):
        self.expiration_enabled = False
        self.mode = "age"
        self.override_lease_duration = None
        self.sharetypes_to_expire = {}
    def get_state(self):
        return {"history": None}
    def get_progress(self):
        return {"estimated-time-per-cycle": 0,
                "cycle-in-progress": False,
                "remaining-wait-time": 0}

class FakeStorageServer(service.MultiService):
    name = 'storage'
    def __init__(self, nodeid, nickname):
        service.MultiService.__init__(self)
        self.my_nodeid = nodeid
        self.nickname = nickname
        self.bucket_counter = FakeBucketCounter()
        self.lease_checker = FakeLeaseChecker()
    def get_stats(self):
        return {"storage_server.accepting_immutable_shares": False}

class FakeClient(Client):
    def __init__(self):
        # don't upcall to Client.__init__, since we only want to initialize a
        # minimal subset
        service.MultiService.__init__(self)
        self.all_contents = {}
        self.nodeid = "fake_nodeid"
        self.nickname = u"fake_nickname \u263A"
        self.introducer_furls = []
        self.stats_provider = FakeStatsProvider()
        self._secret_holder = SecretHolder("lease secret", "convergence secret")
        self.helper = None
        self.convergence = "some random string"
        self.storage_broker = StorageFarmBroker(None, permute_peers=True)
        # fake knowledge of another server
        self.storage_broker.test_add_server("other_nodeid",
<<<<<<< HEAD
            FakeDisplayableServer(
                serverid="other_nodeid", nickname=u"other_nickname \u263B", connected = True,
                last_connect_time = 10, last_lost_time = 20, last_rx = 30))
        self.storage_broker.test_add_server("disconnected_nodeid",
            FakeDisplayableServer(
                serverid="other_nodeid", nickname=u"disconnected_nickname \u263B", connected = False,
                last_connect_time = 15, last_lost_time = 25, last_rx = 35))
        self.introducer_client = None
=======
                                            FakeDisplayableServer("other_nodeid", u"other_nickname \u263B"))
        self.introducer_clients = None
>>>>>>> b5f44bfa
        self.history = FakeHistory()
        self.uploader = FakeUploader()
        self.uploader.all_contents = self.all_contents
        self.uploader.setServiceParent(self)
        self.blacklist = None
        self.nodemaker = FakeNodeMaker(None, self._secret_holder, None,
                                       self.uploader, None,
                                       None, None, None)
        self.nodemaker.all_contents = self.all_contents
        self.mutable_file_default = SDMF_VERSION
        self.addService(FakeStorageServer(self.nodeid, self.nickname))

    def get_long_nodeid(self):
        return "v0-nodeid"
    def get_long_tubid(self):
        return "tubid"

    def startService(self):
        return service.MultiService.startService(self)
    def stopService(self):
        return service.MultiService.stopService(self)

    MUTABLE_SIZELIMIT = FakeMutableFileNode.MUTABLE_SIZELIMIT

class WebMixin(object):
    def setUp(self):
        self.s = FakeClient()
        self.s.startService()
        self.staticdir = self.mktemp()
        self.clock = Clock()
        self.fakeTime = 86460 # 1d 0h 1m 0s
        self.ws = webish.WebishServer(self.s, "0", staticdir=self.staticdir,
                                      clock=self.clock, now=lambda:self.fakeTime)
        self.ws.setServiceParent(self.s)
        self.webish_port = self.ws.getPortnum()
        self.webish_url = self.ws.getURL()
        assert self.webish_url.endswith("/")
        self.webish_url = self.webish_url[:-1] # these tests add their own /

        l = [ self.s.create_dirnode() for x in range(6) ]
        d = defer.DeferredList(l)
        def _then(res):
            self.public_root = res[0][1]
            assert interfaces.IDirectoryNode.providedBy(self.public_root), res
            self.public_url = "/uri/" + self.public_root.get_uri()
            self.private_root = res[1][1]

            foo = res[2][1]
            self._foo_node = foo
            self._foo_uri = foo.get_uri()
            self._foo_readonly_uri = foo.get_readonly_uri()
            self._foo_verifycap = foo.get_verify_cap().to_string()
            # NOTE: we ignore the deferred on all set_uri() calls, because we
            # know the fake nodes do these synchronously
            self.public_root.set_uri(u"foo", foo.get_uri(),
                                     foo.get_readonly_uri())

            self.BAR_CONTENTS, n, self._bar_txt_uri = self.makefile(0)
            foo.set_uri(u"bar.txt", self._bar_txt_uri, self._bar_txt_uri)
            self._bar_txt_verifycap = n.get_verify_cap().to_string()

            # sdmf
            # XXX: Do we ever use this?
            self.BAZ_CONTENTS, n, self._baz_txt_uri, self._baz_txt_readonly_uri = self.makefile_mutable(0)

            foo.set_uri(u"baz.txt", self._baz_txt_uri, self._baz_txt_readonly_uri)

            # mdmf
            self.QUUX_CONTENTS, n, self._quux_txt_uri, self._quux_txt_readonly_uri = self.makefile_mutable(0, mdmf=True)
            assert self._quux_txt_uri.startswith("URI:MDMF")
            foo.set_uri(u"quux.txt", self._quux_txt_uri, self._quux_txt_readonly_uri)

            foo.set_uri(u"empty", res[3][1].get_uri(),
                        res[3][1].get_readonly_uri())
            sub_uri = res[4][1].get_uri()
            self._sub_uri = sub_uri
            foo.set_uri(u"sub", sub_uri, sub_uri)
            sub = self.s.create_node_from_uri(sub_uri)
            self._sub_node = sub

            _ign, n, blocking_uri = self.makefile(1)
            foo.set_uri(u"blockingfile", blocking_uri, blocking_uri)

            # filenode to test for html encoding issues
            self._htmlname_unicode = u"<&weirdly'named\"file>>>_<iframe />.txt"
            self._htmlname_raw = self._htmlname_unicode.encode('utf-8')
            self._htmlname_urlencoded = urllib.quote(self._htmlname_raw, '')
            self._htmlname_escaped = escapeToXML(self._htmlname_raw)
            self._htmlname_escaped_attr = cgi.escape(self._htmlname_raw, quote=True)
            self._htmlname_escaped_double = escapeToXML(cgi.escape(self._htmlname_raw, quote=True))
            self.HTMLNAME_CONTENTS, n, self._htmlname_txt_uri = self.makefile(0)
            foo.set_uri(self._htmlname_unicode, self._htmlname_txt_uri, self._htmlname_txt_uri)

            unicode_filename = u"n\u00fc.txt" # n u-umlaut . t x t
            # ok, unicode calls it LATIN SMALL LETTER U WITH DIAERESIS but I
            # still think of it as an umlaut
            foo.set_uri(unicode_filename, self._bar_txt_uri, self._bar_txt_uri)

            self.SUBBAZ_CONTENTS, n, baz_file = self.makefile(2)
            self._baz_file_uri = baz_file
            sub.set_uri(u"baz.txt", baz_file, baz_file)

            _ign, n, self._bad_file_uri = self.makefile(3)
            # this uri should not be downloadable
            del self.s.all_contents[self._bad_file_uri]

            rodir = res[5][1]
            self.public_root.set_uri(u"reedownlee", rodir.get_readonly_uri(),
                                     rodir.get_readonly_uri())
            rodir.set_uri(u"nor", baz_file, baz_file)

            # public/
            # public/foo/
            # public/foo/bar.txt
            # public/foo/baz.txt
            # public/foo/quux.txt
            # public/foo/blockingfile
            # public/foo/<&weirdly'named\"file>>>_<iframe />.txt
            # public/foo/empty/
            # public/foo/sub/
            # public/foo/sub/baz.txt
            # public/reedownlee/
            # public/reedownlee/nor
            self.NEWFILE_CONTENTS = "newfile contents\n"

            return foo.get_metadata_for(u"bar.txt")
        d.addCallback(_then)
        def _got_metadata(metadata):
            self._bar_txt_metadata = metadata
        d.addCallback(_got_metadata)
        return d

    def get_all_contents(self):
        return self.s.all_contents

    def makefile(self, number):
        contents = "contents of file %s\n" % number
        n = create_chk_filenode(contents, self.get_all_contents())
        return contents, n, n.get_uri()

    def makefile_mutable(self, number, mdmf=False):
        contents = "contents of mutable file %s\n" % number
        n = create_mutable_filenode(contents, mdmf, self.s.all_contents)
        return contents, n, n.get_uri(), n.get_readonly_uri()

    def tearDown(self):
        return self.s.stopService()

    def failUnlessIsBarDotTxt(self, res):
        self.failUnlessReallyEqual(res, self.BAR_CONTENTS, res)

    def failUnlessIsQuuxDotTxt(self, res):
        self.failUnlessReallyEqual(res, self.QUUX_CONTENTS, res)

    def failUnlessIsBazDotTxt(self, res):
        self.failUnlessReallyEqual(res, self.BAZ_CONTENTS, res)

    def failUnlessIsSubBazDotTxt(self, res):
        self.failUnlessReallyEqual(res, self.SUBBAZ_CONTENTS, res)

    def failUnlessIsBarJSON(self, res):
        data = simplejson.loads(res)
        self.failUnless(isinstance(data, list))
        self.failUnlessEqual(data[0], "filenode")
        self.failUnless(isinstance(data[1], dict))
        self.failIf(data[1]["mutable"])
        self.failIfIn("rw_uri", data[1]) # immutable
        self.failUnlessReallyEqual(to_str(data[1]["ro_uri"]), self._bar_txt_uri)
        self.failUnlessReallyEqual(to_str(data[1]["verify_uri"]), self._bar_txt_verifycap)
        self.failUnlessReallyEqual(data[1]["size"], len(self.BAR_CONTENTS))

    def failUnlessIsQuuxJSON(self, res, readonly=False):
        data = simplejson.loads(res)
        self.failUnless(isinstance(data, list))
        self.failUnlessEqual(data[0], "filenode")
        self.failUnless(isinstance(data[1], dict))
        metadata = data[1]
        return self.failUnlessIsQuuxDotTxtMetadata(metadata, readonly)

    def failUnlessIsQuuxDotTxtMetadata(self, metadata, readonly):
        self.failUnless(metadata['mutable'])
        if readonly:
            self.failIfIn("rw_uri", metadata)
        else:
            self.failUnlessIn("rw_uri", metadata)
            self.failUnlessEqual(metadata['rw_uri'], self._quux_txt_uri)
        self.failUnlessIn("ro_uri", metadata)
        self.failUnlessEqual(metadata['ro_uri'], self._quux_txt_readonly_uri)
        self.failUnlessReallyEqual(metadata['size'], len(self.QUUX_CONTENTS))

    def failUnlessIsFooJSON(self, res):
        data = simplejson.loads(res)
        self.failUnless(isinstance(data, list))
        self.failUnlessEqual(data[0], "dirnode", res)
        self.failUnless(isinstance(data[1], dict))
        self.failUnless(data[1]["mutable"])
        self.failUnlessIn("rw_uri", data[1]) # mutable
        self.failUnlessReallyEqual(to_str(data[1]["rw_uri"]), self._foo_uri)
        self.failUnlessReallyEqual(to_str(data[1]["ro_uri"]), self._foo_readonly_uri)
        self.failUnlessReallyEqual(to_str(data[1]["verify_uri"]), self._foo_verifycap)

        kidnames = sorted([unicode(n) for n in data[1]["children"]])
        self.failUnlessEqual(kidnames,
                             [self._htmlname_unicode, u"bar.txt", u"baz.txt",
                              u"blockingfile", u"empty", u"n\u00fc.txt", u"quux.txt", u"sub"])
        kids = dict( [(unicode(name),value)
                      for (name,value)
                      in data[1]["children"].iteritems()] )
        self.failUnlessEqual(kids[u"sub"][0], "dirnode")
        self.failUnlessIn("metadata", kids[u"sub"][1])
        self.failUnlessIn("tahoe", kids[u"sub"][1]["metadata"])
        tahoe_md = kids[u"sub"][1]["metadata"]["tahoe"]
        self.failUnlessIn("linkcrtime", tahoe_md)
        self.failUnlessIn("linkmotime", tahoe_md)
        self.failUnlessEqual(kids[u"bar.txt"][0], "filenode")
        self.failUnlessReallyEqual(kids[u"bar.txt"][1]["size"], len(self.BAR_CONTENTS))
        self.failUnlessReallyEqual(to_str(kids[u"bar.txt"][1]["ro_uri"]), self._bar_txt_uri)
        self.failUnlessReallyEqual(to_str(kids[u"bar.txt"][1]["verify_uri"]),
                                   self._bar_txt_verifycap)
        self.failUnlessIn("metadata", kids[u"bar.txt"][1])
        self.failUnlessIn("tahoe", kids[u"bar.txt"][1]["metadata"])
        self.failUnlessReallyEqual(kids[u"bar.txt"][1]["metadata"]["tahoe"]["linkcrtime"],
                                   self._bar_txt_metadata["tahoe"]["linkcrtime"])
        self.failUnlessReallyEqual(to_str(kids[u"n\u00fc.txt"][1]["ro_uri"]),
                                   self._bar_txt_uri)
        self.failUnlessIn("quux.txt", kids)
        self.failUnlessReallyEqual(to_str(kids[u"quux.txt"][1]["rw_uri"]),
                                   self._quux_txt_uri)
        self.failUnlessReallyEqual(to_str(kids[u"quux.txt"][1]["ro_uri"]),
                                   self._quux_txt_readonly_uri)

    def GET(self, urlpath, followRedirect=False, return_response=False,
            **kwargs):
        # if return_response=True, this fires with (data, statuscode,
        # respheaders) instead of just data.
        assert not isinstance(urlpath, unicode)
        url = self.webish_url + urlpath
        factory = HTTPClientGETFactory(url, method="GET",
                                       followRedirect=followRedirect, **kwargs)
        reactor.connectTCP("localhost", self.webish_port, factory)
        d = factory.deferred
        def _got_data(data):
            return (data, factory.status, factory.response_headers)
        if return_response:
            d.addCallback(_got_data)
        return factory.deferred

    def HEAD(self, urlpath, return_response=False, **kwargs):
        # this requires some surgery, because twisted.web.client doesn't want
        # to give us back the response headers.
        factory = HTTPClientHEADFactory(urlpath, method="HEAD", **kwargs)
        reactor.connectTCP("localhost", self.webish_port, factory)
        d = factory.deferred
        def _got_data(data):
            return (data, factory.status, factory.response_headers)
        if return_response:
            d.addCallback(_got_data)
        return factory.deferred

    def PUT(self, urlpath, data, **kwargs):
        url = self.webish_url + urlpath
        return client.getPage(url, method="PUT", postdata=data, **kwargs)

    def DELETE(self, urlpath):
        url = self.webish_url + urlpath
        return client.getPage(url, method="DELETE")

    def POST(self, urlpath, followRedirect=False, **fields):
        sepbase = "boogabooga"
        sep = "--" + sepbase
        form = []
        form.append(sep)
        form.append('Content-Disposition: form-data; name="_charset"')
        form.append('')
        form.append('UTF-8')
        form.append(sep)
        for name, value in fields.iteritems():
            if isinstance(value, tuple):
                filename, value = value
                form.append('Content-Disposition: form-data; name="%s"; '
                            'filename="%s"' % (name, filename.encode("utf-8")))
            else:
                form.append('Content-Disposition: form-data; name="%s"' % name)
            form.append('')
            if isinstance(value, unicode):
                value = value.encode("utf-8")
            else:
                value = str(value)
            assert isinstance(value, str)
            form.append(value)
            form.append(sep)
        form[-1] += "--"
        body = ""
        headers = {}
        if fields:
            body = "\r\n".join(form) + "\r\n"
            headers["content-type"] = "multipart/form-data; boundary=%s" % sepbase
        return self.POST2(urlpath, body, headers, followRedirect)

    def POST2(self, urlpath, body="", headers={}, followRedirect=False):
        url = self.webish_url + urlpath
        return client.getPage(url, method="POST", postdata=body,
                              headers=headers, followRedirect=followRedirect)

    def shouldFail(self, res, expected_failure, which,
                   substring=None, response_substring=None):
        if isinstance(res, failure.Failure):
            res.trap(expected_failure)
            if substring:
                self.failUnlessIn(substring, str(res), which)
            if response_substring:
                self.failUnlessIn(response_substring, res.value.response, which)
        else:
            self.fail("%s was supposed to raise %s, not get '%s'" %
                      (which, expected_failure, res))

    def shouldFail2(self, expected_failure, which, substring,
                    response_substring,
                    callable, *args, **kwargs):
        assert substring is None or isinstance(substring, str)
        assert response_substring is None or isinstance(response_substring, str)
        d = defer.maybeDeferred(callable, *args, **kwargs)
        def done(res):
            if isinstance(res, failure.Failure):
                res.trap(expected_failure)
                if substring:
                    self.failUnlessIn(substring, str(res),
                                      "'%s' not in '%s' (response is '%s') for test '%s'" % \
                                      (substring, str(res),
                                       getattr(res.value, "response", ""),
                                       which))
                if response_substring:
                    self.failUnlessIn(response_substring, res.value.response,
                                      "'%s' not in '%s' for test '%s'" % \
                                      (response_substring, res.value.response,
                                       which))
            else:
                self.fail("%s was supposed to raise %s, not get '%s'" %
                          (which, expected_failure, res))
        d.addBoth(done)
        return d

    def should404(self, res, which):
        if isinstance(res, failure.Failure):
            res.trap(error.Error)
            self.failUnlessReallyEqual(res.value.status, "404")
        else:
            self.fail("%s was supposed to Error(404), not get '%s'" %
                      (which, res))

    def should302(self, res, which):
        if isinstance(res, failure.Failure):
            res.trap(error.Error)
            self.failUnlessReallyEqual(res.value.status, "302")
        else:
            self.fail("%s was supposed to Error(302), not get '%s'" %
                      (which, res))


class Web(WebMixin, WebErrorMixin, testutil.StallMixin, testutil.ReallyEqualMixin, unittest.TestCase):

    def test_create(self):
        pass

    def test_welcome(self):
        d = self.GET("/")
        def _check(res):
            self.failUnlessIn('<title>Tahoe-LAFS - Welcome</title>', res)
            self.failUnlessIn(FAVICON_MARKUP, res)
            self.failUnlessIn('<a href="status">Recent and Active Operations</a>', res)
            self.failUnlessIn('<a href="statistics">Operational Statistics</a>', res)
            self.failUnlessIn('<input type="hidden" name="t" value="report-incident" />', res)
            self.failUnlessIn('Page rendered at', res)
            self.failUnlessIn('Tahoe-LAFS code imported from:', res)
            res_u = res.decode('utf-8')
            self.failUnlessIn(u'<td>fake_nickname \u263A</td>', res_u)
            self.failUnlessIn(u'<div class="nickname">other_nickname \u263B</div>', res_u)
            self.failUnlessIn('Connected to <span>1</span>\n              of <span>2</span> known storage servers', res_u)
            self.failUnlessIn('<div class="status-indicator service-Connected"></div>\n<div class="status-description">Connected<br /><a class="timestamp" title="00:00:10 01-Jan-1970">1d0h0m50s</a></div></td>', res_u)
            self.failUnlessIn('<div class="status-indicator service-Disconnected"></div>\n<div class="status-description">Disconnected<br /><a class="timestamp" title="00:00:25 01-Jan-1970">1d0h0m35s</a></div></td>', res_u)
            self.failUnlessIn('<td class="service-last-received-data"><a class="timestamp" title="00:00:30 01-Jan-1970">1d0h0m30s</a></td>', res)
            self.failUnlessIn('<td class="service-last-received-data"><a class="timestamp" title="00:00:35 01-Jan-1970">1d0h0m25s</a></td>', res)
            self.failUnlessIn(u'\u00A9 <a href="https://tahoe-lafs.org/">Tahoe-LAFS Software Foundation', res_u)
            self.failUnlessIn('<td><h3>Available</h3></td>', res)
            self.failUnlessIn('123.5kB', res)

            self.s.basedir = 'web/test_welcome'
            fileutil.make_dirs("web/test_welcome")
            fileutil.make_dirs("web/test_welcome/private")
            return self.GET("/")
        d.addCallback(_check)
        return d

    def test_introducer_status(self):
        class MockIntroducerClient(object):
            def __init__(self, connected):
                self.connected = connected
            def connected_to_introducer(self):
                return self.connected
            def get_since(self):
                return 0

        d = defer.succeed(None)

        # introducer not connected, unguessable furl
        def _set_introducer_not_connected_unguessable(ign):
            self.s.introducer_furls = [ "pb://someIntroducer/secret" ]
            self.s.introducer_clients = [ MockIntroducerClient(False) ]
            return self.GET("/")
        d.addCallback(_set_introducer_not_connected_unguessable)
        def _check_introducer_not_connected_unguessable(res):
            html = res.replace('\n', ' ')
            self.failUnlessIn('<div class="furl">pb://someIntroducer/[censored]</div>', html)
            self.failIfIn('pb://someIntroducer/secret', html)
            self.failUnless(re.search('<div class="status-indicator connected-no"></div>[ ]*<div>No introducers connected</div>', html), res)
        d.addCallback(_check_introducer_not_connected_unguessable)

        # introducer connected, unguessable furl
        def _set_introducer_connected_unguessable(ign):
            self.s.introducer_furls = [ "pb://someIntroducer/secret" ]
            self.s.introducer_clients = [ MockIntroducerClient(True) ]
            return self.GET("/")
        d.addCallback(_set_introducer_connected_unguessable)
        def _check_introducer_connected_unguessable(res):
            html = res.replace('\n', ' ')
            self.failUnlessIn('<div class="furl">pb://someIntroducer/[censored]</div>', html)
            self.failIfIn('pb://someIntroducer/secret', html)
            self.failUnless(re.search('<div class="status-indicator connected-yes"></div>[ ]*<div>1 introducer connected</div>', html), res)
        d.addCallback(_check_introducer_connected_unguessable)

        # introducer connected, guessable furl
        def _set_introducer_connected_guessable(ign):
            self.s.introducer_furls = [ "pb://someIntroducer/introducer" ]
            self.s.introducer_clients = [ MockIntroducerClient(True) ]
            return self.GET("/")
        d.addCallback(_set_introducer_connected_guessable)
        def _check_introducer_connected_guessable(res):
            html = res.replace('\n', ' ')
            self.failUnlessIn('<div class="furl">pb://someIntroducer/introducer</div>', html)
            self.failUnless(re.search('<div class="status-indicator connected-yes"></div>[ ]*<div>1 introducer connected</div>', html), res)
        d.addCallback(_check_introducer_connected_guessable)
        return d

    def test_helper_status(self):
        d = defer.succeed(None)

        # set helper furl to None
        def _set_no_helper(ign):
            self.s.uploader.helper_furl = None
            return self.GET("/")
        d.addCallback(_set_no_helper)
        def _check_no_helper(res):
            html = res.replace('\n', ' ')
            self.failUnless(re.search('<div class="status-indicator connected-not-configured"></div>[ ]*<div>Helper</div>', html), res)
        d.addCallback(_check_no_helper)

        # enable helper, not connected
        def _set_helper_not_connected(ign):
            self.s.uploader.helper_furl = "pb://someHelper/secret"
            self.s.uploader.helper_connected = False
            return self.GET("/")
        d.addCallback(_set_helper_not_connected)
        def _check_helper_not_connected(res):
            html = res.replace('\n', ' ')
            self.failUnlessIn('<div class="furl">pb://someHelper/[censored]</div>', html)
            self.failIfIn('pb://someHelper/secret', html)
            self.failUnless(re.search('<div class="status-indicator connected-no"></div>[ ]*<div>Helper not connected</div>', html), res)
        d.addCallback(_check_helper_not_connected)

        # enable helper, connected
        def _set_helper_connected(ign):
            self.s.uploader.helper_furl = "pb://someHelper/secret"
            self.s.uploader.helper_connected = True
            return self.GET("/")
        d.addCallback(_set_helper_connected)
        def _check_helper_connected(res):
            html = res.replace('\n', ' ')
            self.failUnlessIn('<div class="furl">pb://someHelper/[censored]</div>', html)
            self.failIfIn('pb://someHelper/secret', html)
            self.failUnless(re.search('<div class="status-indicator connected-yes"></div>[ ]*<div>Helper</div>', html), res)
        d.addCallback(_check_helper_connected)
        return d

    def test_storage(self):
        d = self.GET("/storage")
        def _check(res):
            self.failUnlessIn('Storage Server Status', res)
            self.failUnlessIn(FAVICON_MARKUP, res)
            res_u = res.decode('utf-8')
            self.failUnlessIn(u'<li>Server Nickname: <span class="nickname mine">fake_nickname \u263A</span></li>', res_u)
        d.addCallback(_check)
        return d

    def test_status(self):
        h = self.s.get_history()
        dl_num = h.list_all_download_statuses()[0].get_counter()
        ul_num = h.list_all_upload_statuses()[0].get_counter()
        mu_num = h.list_all_mapupdate_statuses()[0].get_counter()
        pub_num = h.list_all_publish_statuses()[0].get_counter()
        ret_num = h.list_all_retrieve_statuses()[0].get_counter()
        d = self.GET("/status", followRedirect=True)
        def _check(res):
            self.failUnlessIn('Recent and Active Operations', res)
            self.failUnlessIn('"down-%d"' % dl_num, res)
            self.failUnlessIn('"up-%d"' % ul_num, res)
            self.failUnlessIn('"mapupdate-%d"' % mu_num, res)
            self.failUnlessIn('"publish-%d"' % pub_num, res)
            self.failUnlessIn('"retrieve-%d"' % ret_num, res)
        d.addCallback(_check)
        d.addCallback(lambda res: self.GET("/status/?t=json"))
        def _check_json(res):
            data = simplejson.loads(res)
            self.failUnless(isinstance(data, dict))
            #active = data["active"]
            # TODO: test more. We need a way to fake an active operation
            # here.
        d.addCallback(_check_json)

        d.addCallback(lambda res: self.GET("/status/down-%d" % dl_num))
        def _check_dl(res):
            self.failUnlessIn("File Download Status", res)
        d.addCallback(_check_dl)
        d.addCallback(lambda res: self.GET("/status/down-%d/event_json" % dl_num))
        def _check_dl_json(res):
            data = simplejson.loads(res)
            self.failUnless(isinstance(data, dict))
            self.failUnlessIn("read", data)
            self.failUnlessEqual(data["read"][0]["length"], 120)
            self.failUnlessEqual(data["segment"][0]["segment_length"], 100)
            self.failUnlessEqual(data["segment"][2]["segment_number"], 2)
            self.failUnlessEqual(data["segment"][2]["finish_time"], None)
            phwr_id = base32.b2a(hashutil.tagged_hash("foo", "serverid_a")[:20])
            cmpu_id = base32.b2a(hashutil.tagged_hash("foo", "serverid_b")[:20])
            # serverids[] keys are strings, since that's what JSON does, but
            # we'd really like them to be ints
            self.failUnlessEqual(data["serverids"]["0"], "phwrsjte")
            self.failUnless(data["serverids"].has_key("1"),
                            str(data["serverids"]))
            self.failUnlessEqual(data["serverids"]["1"], "cmpuvkjm",
                                 str(data["serverids"]))
            self.failUnlessEqual(data["server_info"][phwr_id]["short"],
                                 "phwrsjte")
            self.failUnlessEqual(data["server_info"][cmpu_id]["short"],
                                 "cmpuvkjm")
            self.failUnlessIn("dyhb", data)
            self.failUnlessIn("misc", data)
        d.addCallback(_check_dl_json)
        d.addCallback(lambda res: self.GET("/status/up-%d" % ul_num))
        def _check_ul(res):
            self.failUnlessIn("File Upload Status", res)
        d.addCallback(_check_ul)
        d.addCallback(lambda res: self.GET("/status/mapupdate-%d" % mu_num))
        def _check_mapupdate(res):
            self.failUnlessIn("Mutable File Servermap Update Status", res)
        d.addCallback(_check_mapupdate)
        d.addCallback(lambda res: self.GET("/status/publish-%d" % pub_num))
        def _check_publish(res):
            self.failUnlessIn("Mutable File Publish Status", res)
        d.addCallback(_check_publish)
        d.addCallback(lambda res: self.GET("/status/retrieve-%d" % ret_num))
        def _check_retrieve(res):
            self.failUnlessIn("Mutable File Retrieve Status", res)
        d.addCallback(_check_retrieve)

        return d

    def test_status_numbers(self):
        drrm = status.DownloadResultsRendererMixin()
        self.failUnlessReallyEqual(drrm.render_time(None, None), "")
        self.failUnlessReallyEqual(drrm.render_time(None, 2.5), "2.50s")
        self.failUnlessReallyEqual(drrm.render_time(None, 0.25), "250ms")
        self.failUnlessReallyEqual(drrm.render_time(None, 0.0021), "2.1ms")
        self.failUnlessReallyEqual(drrm.render_time(None, 0.000123), "123us")
        self.failUnlessReallyEqual(drrm.render_rate(None, None), "")
        self.failUnlessReallyEqual(drrm.render_rate(None, 2500000), "2.50MBps")
        self.failUnlessReallyEqual(drrm.render_rate(None, 30100), "30.1kBps")
        self.failUnlessReallyEqual(drrm.render_rate(None, 123), "123Bps")

        urrm = status.UploadResultsRendererMixin()
        self.failUnlessReallyEqual(urrm.render_time(None, None), "")
        self.failUnlessReallyEqual(urrm.render_time(None, 2.5), "2.50s")
        self.failUnlessReallyEqual(urrm.render_time(None, 0.25), "250ms")
        self.failUnlessReallyEqual(urrm.render_time(None, 0.0021), "2.1ms")
        self.failUnlessReallyEqual(urrm.render_time(None, 0.000123), "123us")
        self.failUnlessReallyEqual(urrm.render_rate(None, None), "")
        self.failUnlessReallyEqual(urrm.render_rate(None, 2500000), "2.50MBps")
        self.failUnlessReallyEqual(urrm.render_rate(None, 30100), "30.1kBps")
        self.failUnlessReallyEqual(urrm.render_rate(None, 123), "123Bps")

    def test_GET_FILEURL(self):
        d = self.GET(self.public_url + "/foo/bar.txt")
        d.addCallback(self.failUnlessIsBarDotTxt)
        return d

    def test_GET_FILEURL_range(self):
        headers = {"range": "bytes=1-10"}
        d = self.GET(self.public_url + "/foo/bar.txt", headers=headers,
                     return_response=True)
        def _got((res, status, headers)):
            self.failUnlessReallyEqual(int(status), 206)
            self.failUnless(headers.has_key("content-range"))
            self.failUnlessReallyEqual(headers["content-range"][0],
                                       "bytes 1-10/%d" % len(self.BAR_CONTENTS))
            self.failUnlessReallyEqual(res, self.BAR_CONTENTS[1:11])
        d.addCallback(_got)
        return d

    def test_GET_FILEURL_partial_range(self):
        headers = {"range": "bytes=5-"}
        length  = len(self.BAR_CONTENTS)
        d = self.GET(self.public_url + "/foo/bar.txt", headers=headers,
                     return_response=True)
        def _got((res, status, headers)):
            self.failUnlessReallyEqual(int(status), 206)
            self.failUnless(headers.has_key("content-range"))
            self.failUnlessReallyEqual(headers["content-range"][0],
                                       "bytes 5-%d/%d" % (length-1, length))
            self.failUnlessReallyEqual(res, self.BAR_CONTENTS[5:])
        d.addCallback(_got)
        return d

    def test_GET_FILEURL_partial_end_range(self):
        headers = {"range": "bytes=-5"}
        length  = len(self.BAR_CONTENTS)
        d = self.GET(self.public_url + "/foo/bar.txt", headers=headers,
                     return_response=True)
        def _got((res, status, headers)):
            self.failUnlessReallyEqual(int(status), 206)
            self.failUnless(headers.has_key("content-range"))
            self.failUnlessReallyEqual(headers["content-range"][0],
                                       "bytes %d-%d/%d" % (length-5, length-1, length))
            self.failUnlessReallyEqual(res, self.BAR_CONTENTS[-5:])
        d.addCallback(_got)
        return d

    def test_GET_FILEURL_partial_range_overrun(self):
        headers = {"range": "bytes=100-200"}
        d = self.shouldFail2(error.Error, "test_GET_FILEURL_range_overrun",
                             "416 Requested Range not satisfiable",
                             "First beyond end of file",
                             self.GET, self.public_url + "/foo/bar.txt",
                             headers=headers)
        return d

    def test_HEAD_FILEURL_range(self):
        headers = {"range": "bytes=1-10"}
        d = self.HEAD(self.public_url + "/foo/bar.txt", headers=headers,
                     return_response=True)
        def _got((res, status, headers)):
            self.failUnlessReallyEqual(res, "")
            self.failUnlessReallyEqual(int(status), 206)
            self.failUnless(headers.has_key("content-range"))
            self.failUnlessReallyEqual(headers["content-range"][0],
                                       "bytes 1-10/%d" % len(self.BAR_CONTENTS))
        d.addCallback(_got)
        return d

    def test_HEAD_FILEURL_partial_range(self):
        headers = {"range": "bytes=5-"}
        length  = len(self.BAR_CONTENTS)
        d = self.HEAD(self.public_url + "/foo/bar.txt", headers=headers,
                     return_response=True)
        def _got((res, status, headers)):
            self.failUnlessReallyEqual(int(status), 206)
            self.failUnless(headers.has_key("content-range"))
            self.failUnlessReallyEqual(headers["content-range"][0],
                                       "bytes 5-%d/%d" % (length-1, length))
        d.addCallback(_got)
        return d

    def test_HEAD_FILEURL_partial_end_range(self):
        headers = {"range": "bytes=-5"}
        length  = len(self.BAR_CONTENTS)
        d = self.HEAD(self.public_url + "/foo/bar.txt", headers=headers,
                     return_response=True)
        def _got((res, status, headers)):
            self.failUnlessReallyEqual(int(status), 206)
            self.failUnless(headers.has_key("content-range"))
            self.failUnlessReallyEqual(headers["content-range"][0],
                                       "bytes %d-%d/%d" % (length-5, length-1, length))
        d.addCallback(_got)
        return d

    def test_HEAD_FILEURL_partial_range_overrun(self):
        headers = {"range": "bytes=100-200"}
        d = self.shouldFail2(error.Error, "test_HEAD_FILEURL_range_overrun",
                             "416 Requested Range not satisfiable",
                             "",
                             self.HEAD, self.public_url + "/foo/bar.txt",
                             headers=headers)
        return d

    def test_GET_FILEURL_range_bad(self):
        headers = {"range": "BOGUS=fizbop-quarnak"}
        d = self.GET(self.public_url + "/foo/bar.txt", headers=headers,
                     return_response=True)
        def _got((res, status, headers)):
            self.failUnlessReallyEqual(int(status), 200)
            self.failUnless(not headers.has_key("content-range"))
            self.failUnlessReallyEqual(res, self.BAR_CONTENTS)
        d.addCallback(_got)
        return d

    def test_HEAD_FILEURL(self):
        d = self.HEAD(self.public_url + "/foo/bar.txt", return_response=True)
        def _got((res, status, headers)):
            self.failUnlessReallyEqual(res, "")
            self.failUnlessReallyEqual(headers["content-length"][0],
                                       str(len(self.BAR_CONTENTS)))
            self.failUnlessReallyEqual(headers["content-type"], ["text/plain"])
        d.addCallback(_got)
        return d

    def test_GET_FILEURL_named(self):
        base = "/file/%s" % urllib.quote(self._bar_txt_uri)
        base2 = "/named/%s" % urllib.quote(self._bar_txt_uri)
        d = self.GET(base + "/@@name=/blah.txt")
        d.addCallback(self.failUnlessIsBarDotTxt)
        d.addCallback(lambda res: self.GET(base + "/blah.txt"))
        d.addCallback(self.failUnlessIsBarDotTxt)
        d.addCallback(lambda res: self.GET(base + "/ignore/lots/blah.txt"))
        d.addCallback(self.failUnlessIsBarDotTxt)
        d.addCallback(lambda res: self.GET(base2 + "/@@name=/blah.txt"))
        d.addCallback(self.failUnlessIsBarDotTxt)
        save_url = base + "?save=true&filename=blah.txt"
        d.addCallback(lambda res: self.GET(save_url))
        d.addCallback(self.failUnlessIsBarDotTxt) # TODO: check headers
        u_filename = u"n\u00e9wer.txt" # n e-acute w e r . t x t
        u_fn_e = urllib.quote(u_filename.encode("utf-8"))
        u_url = base + "?save=true&filename=" + u_fn_e
        d.addCallback(lambda res: self.GET(u_url))
        d.addCallback(self.failUnlessIsBarDotTxt) # TODO: check headers
        return d

    def test_PUT_FILEURL_named_bad(self):
        base = "/file/%s" % urllib.quote(self._bar_txt_uri)
        d = self.shouldFail2(error.Error, "test_PUT_FILEURL_named_bad",
                             "400 Bad Request",
                             "/file can only be used with GET or HEAD",
                             self.PUT, base + "/@@name=/blah.txt", "")
        return d


    def test_GET_DIRURL_named_bad(self):
        base = "/file/%s" % urllib.quote(self._foo_uri)
        d = self.shouldFail2(error.Error, "test_PUT_DIRURL_named_bad",
                             "400 Bad Request",
                             "is not a file-cap",
                             self.GET, base + "/@@name=/blah.txt")
        return d

    def test_GET_slash_file_bad(self):
        d = self.shouldFail2(error.Error, "test_GET_slash_file_bad",
                             "404 Not Found",
                             "/file must be followed by a file-cap and a name",
                             self.GET, "/file")
        return d

    def test_GET_unhandled_URI_named(self):
        contents, n, newuri = self.makefile(12)
        verifier_cap = n.get_verify_cap().to_string()
        base = "/file/%s" % urllib.quote(verifier_cap)
        # client.create_node_from_uri() can't handle verify-caps
        d = self.shouldFail2(error.Error, "GET_unhandled_URI_named",
                             "400 Bad Request", "is not a file-cap",
                             self.GET, base)
        return d

    def test_GET_unhandled_URI(self):
        contents, n, newuri = self.makefile(12)
        verifier_cap = n.get_verify_cap().to_string()
        base = "/uri/%s" % urllib.quote(verifier_cap)
        # client.create_node_from_uri() can't handle verify-caps
        d = self.shouldFail2(error.Error, "test_GET_unhandled_URI",
                             "400 Bad Request",
                             "GET unknown URI type: can only do t=info",
                             self.GET, base)
        return d

    def test_GET_FILE_URI(self):
        base = "/uri/%s" % urllib.quote(self._bar_txt_uri)
        d = self.GET(base)
        d.addCallback(self.failUnlessIsBarDotTxt)
        return d

    def test_GET_FILE_URI_mdmf(self):
        base = "/uri/%s" % urllib.quote(self._quux_txt_uri)
        d = self.GET(base)
        d.addCallback(self.failUnlessIsQuuxDotTxt)
        return d

    def test_GET_FILE_URI_mdmf_extensions(self):
        base = "/uri/%s" % urllib.quote("%s:RANDOMSTUFF" % self._quux_txt_uri)
        d = self.GET(base)
        d.addCallback(self.failUnlessIsQuuxDotTxt)
        return d

    def test_GET_FILE_URI_mdmf_readonly(self):
        base = "/uri/%s" % urllib.quote(self._quux_txt_readonly_uri)
        d = self.GET(base)
        d.addCallback(self.failUnlessIsQuuxDotTxt)
        return d

    def test_GET_FILE_URI_badchild(self):
        base = "/uri/%s/boguschild" % urllib.quote(self._bar_txt_uri)
        errmsg = "Files have no children, certainly not named 'boguschild'"
        d = self.shouldFail2(error.Error, "test_GET_FILE_URI_badchild",
                             "400 Bad Request", errmsg,
                             self.GET, base)
        return d

    def test_PUT_FILE_URI_badchild(self):
        base = "/uri/%s/boguschild" % urllib.quote(self._bar_txt_uri)
        errmsg = "Cannot create directory 'boguschild', because its parent is a file, not a directory"
        d = self.shouldFail2(error.Error, "test_GET_FILE_URI_badchild",
                             "400 Bad Request", errmsg,
                             self.PUT, base, "")
        return d

    def test_PUT_FILE_URI_mdmf(self):
        base = "/uri/%s" % urllib.quote(self._quux_txt_uri)
        self._quux_new_contents = "new_contents"
        d = self.GET(base)
        d.addCallback(lambda res:
            self.failUnlessIsQuuxDotTxt(res))
        d.addCallback(lambda ignored:
            self.PUT(base, self._quux_new_contents))
        d.addCallback(lambda ignored:
            self.GET(base))
        d.addCallback(lambda res:
            self.failUnlessReallyEqual(res, self._quux_new_contents))
        return d

    def test_PUT_FILE_URI_mdmf_extensions(self):
        base = "/uri/%s" % urllib.quote("%s:EXTENSIONSTUFF" % self._quux_txt_uri)
        self._quux_new_contents = "new_contents"
        d = self.GET(base)
        d.addCallback(lambda res: self.failUnlessIsQuuxDotTxt(res))
        d.addCallback(lambda ignored: self.PUT(base, self._quux_new_contents))
        d.addCallback(lambda ignored: self.GET(base))
        d.addCallback(lambda res: self.failUnlessEqual(self._quux_new_contents,
                                                       res))
        return d

    def test_PUT_FILE_URI_mdmf_readonly(self):
        # We're not allowed to PUT things to a readonly cap.
        base = "/uri/%s" % self._quux_txt_readonly_uri
        d = self.GET(base)
        d.addCallback(lambda res:
            self.failUnlessIsQuuxDotTxt(res))
        # What should we get here? We get a 500 error now; that's not right.
        d.addCallback(lambda ignored:
            self.shouldFail2(error.Error, "test_PUT_FILE_URI_mdmf_readonly",
                             "400 Bad Request", "read-only cap",
                             self.PUT, base, "new data"))
        return d

    def test_PUT_FILE_URI_sdmf_readonly(self):
        # We're not allowed to put things to a readonly cap.
        base = "/uri/%s" % self._baz_txt_readonly_uri
        d = self.GET(base)
        d.addCallback(lambda res:
            self.failUnlessIsBazDotTxt(res))
        d.addCallback(lambda ignored:
            self.shouldFail2(error.Error, "test_PUT_FILE_URI_sdmf_readonly",
                             "400 Bad Request", "read-only cap",
                             self.PUT, base, "new_data"))
        return d

    def test_GET_etags(self):

        def _check_etags(uri):
            d1 = _get_etag(uri)
            d2 = _get_etag(uri, 'json')
            d = defer.DeferredList([d1, d2], consumeErrors=True)
            def _check(results):
                # All deferred must succeed
                self.failUnless(all([r[0] for r in results]))
                # the etag for the t=json form should be just like the etag
                # fo the default t='' form, but with a 'json' suffix
                self.failUnlessEqual(results[0][1] + 'json', results[1][1])
            d.addCallback(_check)
            return d

        def _get_etag(uri, t=''):
            targetbase = "/uri/%s?t=%s" % (urllib.quote(uri.strip()), t)
            d = self.GET(targetbase, return_response=True, followRedirect=True)
            def _just_the_etag(result):
                data, response, headers = result
                etag = headers['etag'][0]
                if uri.startswith('URI:DIR'):
                    self.failUnless(etag.startswith('DIR:'), etag)
                return etag
            return d.addCallback(_just_the_etag)

        # Check that etags work with immutable directories
        (newkids, caps) = self._create_immutable_children()
        d = self.POST2(self.public_url + "/foo/newdir?t=mkdir-immutable",
                      simplejson.dumps(newkids))
        def _stash_immdir_uri(uri):
            self._immdir_uri = uri
            return uri
        d.addCallback(_stash_immdir_uri)
        d.addCallback(_check_etags)

        # Check that etags work with immutable files
        d.addCallback(lambda _: _check_etags(self._bar_txt_uri))

        # use the ETag on GET
        def _check_match(ign):
            uri = "/uri/%s" % self._bar_txt_uri
            d = self.GET(uri, return_response=True)
            # extract the ETag
            d.addCallback(lambda (data, code, headers):
                          headers['etag'][0])
            # do a GET that's supposed to match the ETag
            d.addCallback(lambda etag:
                          self.GET(uri, return_response=True,
                                   headers={"If-None-Match": etag}))
            # make sure it short-circuited (304 instead of 200)
            d.addCallback(lambda (data, code, headers):
                          self.failUnlessEqual(int(code), http.NOT_MODIFIED))
            return d
        d.addCallback(_check_match)

        def _no_etag(uri, t):
            target = "/uri/%s?t=%s" % (uri, t)
            d = self.GET(target, return_response=True, followRedirect=True)
            d.addCallback(lambda (data, code, headers):
                          self.failIf("etag" in headers, target))
            return d
        def _yes_etag(uri, t):
            target = "/uri/%s?t=%s" % (uri, t)
            d = self.GET(target, return_response=True, followRedirect=True)
            d.addCallback(lambda (data, code, headers):
                          self.failUnless("etag" in headers, target))
            return d

        d.addCallback(lambda ign: _yes_etag(self._bar_txt_uri, ""))
        d.addCallback(lambda ign: _yes_etag(self._bar_txt_uri, "json"))
        d.addCallback(lambda ign: _yes_etag(self._bar_txt_uri, "uri"))
        d.addCallback(lambda ign: _yes_etag(self._bar_txt_uri, "readonly-uri"))
        d.addCallback(lambda ign: _no_etag(self._bar_txt_uri, "info"))

        d.addCallback(lambda ign: _yes_etag(self._immdir_uri, ""))
        d.addCallback(lambda ign: _yes_etag(self._immdir_uri, "json"))
        d.addCallback(lambda ign: _yes_etag(self._immdir_uri, "uri"))
        d.addCallback(lambda ign: _yes_etag(self._immdir_uri, "readonly-uri"))
        d.addCallback(lambda ign: _no_etag(self._immdir_uri, "info"))
        d.addCallback(lambda ign: _no_etag(self._immdir_uri, "rename-form"))

        return d

    # TODO: version of this with a Unicode filename
    def test_GET_FILEURL_save(self):
        d = self.GET(self.public_url + "/foo/bar.txt?filename=bar.txt&save=true",
                     return_response=True)
        def _got((res, statuscode, headers)):
            content_disposition = headers["content-disposition"][0]
            self.failUnless(content_disposition == 'attachment; filename="bar.txt"', content_disposition)
            self.failUnlessIsBarDotTxt(res)
        d.addCallback(_got)
        return d

    def test_GET_FILEURL_missing(self):
        d = self.GET(self.public_url + "/foo/missing")
        d.addBoth(self.should404, "test_GET_FILEURL_missing")
        return d

    def test_GET_FILEURL_info_mdmf(self):
        d = self.GET("/uri/%s?t=info" % self._quux_txt_uri)
        def _got(res):
            self.failUnlessIn("mutable file (mdmf)", res)
            self.failUnlessIn(self._quux_txt_uri, res)
            self.failUnlessIn(self._quux_txt_readonly_uri, res)
        d.addCallback(_got)
        return d

    def test_GET_FILEURL_info_mdmf_readonly(self):
        d = self.GET("/uri/%s?t=info" % self._quux_txt_readonly_uri)
        def _got(res):
            self.failUnlessIn("mutable file (mdmf)", res)
            self.failIfIn(self._quux_txt_uri, res)
            self.failUnlessIn(self._quux_txt_readonly_uri, res)
        d.addCallback(_got)
        return d

    def test_GET_FILEURL_info_sdmf(self):
        d = self.GET("/uri/%s?t=info" % self._baz_txt_uri)
        def _got(res):
            self.failUnlessIn("mutable file (sdmf)", res)
            self.failUnlessIn(self._baz_txt_uri, res)
        d.addCallback(_got)
        return d

    def test_GET_FILEURL_info_mdmf_extensions(self):
        d = self.GET("/uri/%s:STUFF?t=info" % self._quux_txt_uri)
        def _got(res):
            self.failUnlessIn("mutable file (mdmf)", res)
            self.failUnlessIn(self._quux_txt_uri, res)
            self.failUnlessIn(self._quux_txt_readonly_uri, res)
        d.addCallback(_got)
        return d

    def test_PUT_overwrite_only_files(self):
        # create a directory, put a file in that directory.
        contents, n, filecap = self.makefile(8)
        d = self.PUT(self.public_url + "/foo/dir?t=mkdir", "")
        d.addCallback(lambda res:
            self.PUT(self.public_url + "/foo/dir/file1.txt",
                     self.NEWFILE_CONTENTS))
        # try to overwrite the file with replace=only-files
        # (this should work)
        d.addCallback(lambda res:
            self.PUT(self.public_url + "/foo/dir/file1.txt?t=uri&replace=only-files",
                     filecap))
        d.addCallback(lambda res:
            self.shouldFail2(error.Error, "PUT_bad_t", "409 Conflict",
                 "There was already a child by that name, and you asked me "
                 "to not replace it",
                 self.PUT, self.public_url + "/foo/dir?t=uri&replace=only-files",
                 filecap))
        return d

    def test_PUT_NEWFILEURL(self):
        d = self.PUT(self.public_url + "/foo/new.txt", self.NEWFILE_CONTENTS)
        # TODO: we lose the response code, so we can't check this
        #self.failUnlessReallyEqual(responsecode, 201)
        d.addCallback(self.failUnlessURIMatchesROChild, self._foo_node, u"new.txt")
        d.addCallback(lambda res:
                      self.failUnlessChildContentsAre(self._foo_node, u"new.txt",
                                                      self.NEWFILE_CONTENTS))
        return d

    def test_PUT_NEWFILEURL_not_mutable(self):
        d = self.PUT(self.public_url + "/foo/new.txt?mutable=false",
                     self.NEWFILE_CONTENTS)
        # TODO: we lose the response code, so we can't check this
        #self.failUnlessReallyEqual(responsecode, 201)
        d.addCallback(self.failUnlessURIMatchesROChild, self._foo_node, u"new.txt")
        d.addCallback(lambda res:
                      self.failUnlessChildContentsAre(self._foo_node, u"new.txt",
                                                      self.NEWFILE_CONTENTS))
        return d

    def test_PUT_NEWFILEURL_unlinked_mdmf(self):
        # this should get us a few segments of an MDMF mutable file,
        # which we can then test for.
        contents = self.NEWFILE_CONTENTS * 300000
        d = self.PUT("/uri?format=mdmf",
                     contents)
        def _got_filecap(filecap):
            self.failUnless(filecap.startswith("URI:MDMF"))
            return filecap
        d.addCallback(_got_filecap)
        d.addCallback(lambda filecap: self.GET("/uri/%s?t=json" % filecap))
        d.addCallback(lambda json: self.failUnlessIn("MDMF", json))
        return d

    def test_PUT_NEWFILEURL_unlinked_sdmf(self):
        contents = self.NEWFILE_CONTENTS * 300000
        d = self.PUT("/uri?format=sdmf",
                     contents)
        d.addCallback(lambda filecap: self.GET("/uri/%s?t=json" % filecap))
        d.addCallback(lambda json: self.failUnlessIn("SDMF", json))
        return d

    def test_PUT_NEWFILEURL_unlinked_bad_format(self):
        contents = self.NEWFILE_CONTENTS * 300000
        return self.shouldHTTPError("PUT_NEWFILEURL_unlinked_bad_format",
                                    400, "Bad Request", "Unknown format: foo",
                                    self.PUT, "/uri?format=foo",
                                    contents)

    def test_PUT_NEWFILEURL_range_bad(self):
        headers = {"content-range": "bytes 1-10/%d" % len(self.NEWFILE_CONTENTS)}
        target = self.public_url + "/foo/new.txt"
        d = self.shouldFail2(error.Error, "test_PUT_NEWFILEURL_range_bad",
                             "501 Not Implemented",
                             "Content-Range in PUT not yet supported",
                             # (and certainly not for immutable files)
                             self.PUT, target, self.NEWFILE_CONTENTS[1:11],
                             headers=headers)
        d.addCallback(lambda res:
                      self.failIfNodeHasChild(self._foo_node, u"new.txt"))
        return d

    def test_PUT_NEWFILEURL_mutable(self):
        d = self.PUT(self.public_url + "/foo/new.txt?mutable=true",
                     self.NEWFILE_CONTENTS)
        # TODO: we lose the response code, so we can't check this
        #self.failUnlessReallyEqual(responsecode, 201)
        def _check_uri(res):
            u = uri.from_string_mutable_filenode(res)
            self.failUnless(u.is_mutable())
            self.failIf(u.is_readonly())
            return res
        d.addCallback(_check_uri)
        d.addCallback(self.failUnlessURIMatchesRWChild, self._foo_node, u"new.txt")
        d.addCallback(lambda res:
                      self.failUnlessMutableChildContentsAre(self._foo_node,
                                                             u"new.txt",
                                                             self.NEWFILE_CONTENTS))
        return d

    def test_PUT_NEWFILEURL_mutable_toobig(self):
        # It is okay to upload large mutable files, so we should be able
        # to do that.
        d = self.PUT(self.public_url + "/foo/new.txt?mutable=true",
                     "b" * (self.s.MUTABLE_SIZELIMIT + 1))
        return d

    def test_PUT_NEWFILEURL_replace(self):
        d = self.PUT(self.public_url + "/foo/bar.txt", self.NEWFILE_CONTENTS)
        # TODO: we lose the response code, so we can't check this
        #self.failUnlessReallyEqual(responsecode, 200)
        d.addCallback(self.failUnlessURIMatchesROChild, self._foo_node, u"bar.txt")
        d.addCallback(lambda res:
                      self.failUnlessChildContentsAre(self._foo_node, u"bar.txt",
                                                      self.NEWFILE_CONTENTS))
        return d

    def test_PUT_NEWFILEURL_bad_t(self):
        d = self.shouldFail2(error.Error, "PUT_bad_t", "400 Bad Request",
                             "PUT to a file: bad t=bogus",
                             self.PUT, self.public_url + "/foo/bar.txt?t=bogus",
                             "contents")
        return d

    def test_PUT_NEWFILEURL_no_replace(self):
        d = self.PUT(self.public_url + "/foo/bar.txt?replace=false",
                     self.NEWFILE_CONTENTS)
        d.addBoth(self.shouldFail, error.Error, "PUT_NEWFILEURL_no_replace",
                  "409 Conflict",
                  "There was already a child by that name, and you asked me "
                  "to not replace it")
        return d

    def test_PUT_NEWFILEURL_mkdirs(self):
        d = self.PUT(self.public_url + "/foo/newdir/new.txt", self.NEWFILE_CONTENTS)
        fn = self._foo_node
        d.addCallback(self.failUnlessURIMatchesROChild, fn, u"newdir/new.txt")
        d.addCallback(lambda res: self.failIfNodeHasChild(fn, u"new.txt"))
        d.addCallback(lambda res: self.failUnlessNodeHasChild(fn, u"newdir"))
        d.addCallback(lambda res:
                      self.failUnlessChildContentsAre(fn, u"newdir/new.txt",
                                                      self.NEWFILE_CONTENTS))
        return d

    def test_PUT_NEWFILEURL_blocked(self):
        d = self.PUT(self.public_url + "/foo/blockingfile/new.txt",
                     self.NEWFILE_CONTENTS)
        d.addBoth(self.shouldFail, error.Error, "PUT_NEWFILEURL_blocked",
                  "409 Conflict",
                  "Unable to create directory 'blockingfile': a file was in the way")
        return d

    def test_PUT_NEWFILEURL_emptyname(self):
        # an empty pathname component (i.e. a double-slash) is disallowed
        d = self.shouldFail2(error.Error, "test_PUT_NEWFILEURL_emptyname",
                             "400 Bad Request",
                             "The webapi does not allow empty pathname components",
                             self.PUT, self.public_url + "/foo//new.txt", "")
        return d

    def test_DELETE_FILEURL(self):
        d = self.DELETE(self.public_url + "/foo/bar.txt")
        d.addCallback(lambda res:
                      self.failIfNodeHasChild(self._foo_node, u"bar.txt"))
        return d

    def test_DELETE_FILEURL_missing(self):
        d = self.DELETE(self.public_url + "/foo/missing")
        d.addBoth(self.should404, "test_DELETE_FILEURL_missing")
        return d

    def test_DELETE_FILEURL_missing2(self):
        d = self.DELETE(self.public_url + "/missing/missing")
        d.addBoth(self.should404, "test_DELETE_FILEURL_missing2")
        return d

    def failUnlessHasBarDotTxtMetadata(self, res):
        data = simplejson.loads(res)
        self.failUnless(isinstance(data, list))
        self.failUnlessIn("metadata", data[1])
        self.failUnlessIn("tahoe", data[1]["metadata"])
        self.failUnlessIn("linkcrtime", data[1]["metadata"]["tahoe"])
        self.failUnlessIn("linkmotime", data[1]["metadata"]["tahoe"])
        self.failUnlessReallyEqual(data[1]["metadata"]["tahoe"]["linkcrtime"],
                                   self._bar_txt_metadata["tahoe"]["linkcrtime"])

    def test_GET_FILEURL_json(self):
        # twisted.web.http.parse_qs ignores any query args without an '=', so
        # I can't do "GET /path?json", I have to do "GET /path/t=json"
        # instead. This may make it tricky to emulate the S3 interface
        # completely.
        d = self.GET(self.public_url + "/foo/bar.txt?t=json")
        def _check1(data):
            self.failUnlessIsBarJSON(data)
            self.failUnlessHasBarDotTxtMetadata(data)
            return
        d.addCallback(_check1)
        return d

    def test_GET_FILEURL_json_mutable_type(self):
        # The JSON should include format, which says whether the
        # file is SDMF or MDMF
        d = self.PUT("/uri?format=mdmf",
                     self.NEWFILE_CONTENTS * 300000)
        d.addCallback(lambda filecap: self.GET("/uri/%s?t=json" % filecap))
        def _got_json(json, version):
            data = simplejson.loads(json)
            assert "filenode" == data[0]
            data = data[1]
            assert isinstance(data, dict)

            self.failUnlessIn("format", data)
            self.failUnlessEqual(data["format"], version)

        d.addCallback(_got_json, "MDMF")
        # Now make an SDMF file and check that it is reported correctly.
        d.addCallback(lambda ignored:
            self.PUT("/uri?format=sdmf",
                      self.NEWFILE_CONTENTS * 300000))
        d.addCallback(lambda filecap: self.GET("/uri/%s?t=json" % filecap))
        d.addCallback(_got_json, "SDMF")
        return d

    def test_GET_FILEURL_json_mdmf(self):
        d = self.GET("/uri/%s?t=json" % urllib.quote(self._quux_txt_uri))
        d.addCallback(self.failUnlessIsQuuxJSON)
        return d

    def test_GET_FILEURL_json_missing(self):
        d = self.GET(self.public_url + "/foo/missing?json")
        d.addBoth(self.should404, "test_GET_FILEURL_json_missing")
        return d

    def test_GET_FILEURL_uri(self):
        d = self.GET(self.public_url + "/foo/bar.txt?t=uri")
        def _check(res):
            self.failUnlessReallyEqual(res, self._bar_txt_uri)
        d.addCallback(_check)
        d.addCallback(lambda res:
                      self.GET(self.public_url + "/foo/bar.txt?t=readonly-uri"))
        def _check2(res):
            # for now, for files, uris and readonly-uris are the same
            self.failUnlessReallyEqual(res, self._bar_txt_uri)
        d.addCallback(_check2)
        return d

    def test_GET_FILEURL_badtype(self):
        d = self.shouldHTTPError("GET t=bogus", 400, "Bad Request",
                                 "bad t=bogus",
                                 self.GET,
                                 self.public_url + "/foo/bar.txt?t=bogus")
        return d

    def test_CSS_FILE(self):
        d = self.GET("/tahoe.css", followRedirect=True)
        def _check(res):
            CSS_STYLE=re.compile('toolbar\s{.+text-align:\scenter.+toolbar-item.+display:\sinline',re.DOTALL)
            self.failUnless(CSS_STYLE.search(res), res)
        d.addCallback(_check)
        return d

    def test_GET_FILEURL_uri_missing(self):
        d = self.GET(self.public_url + "/foo/missing?t=uri")
        d.addBoth(self.should404, "test_GET_FILEURL_uri_missing")
        return d

    def _check_upload_and_mkdir_forms(self, html):
        # We should have a form to create a file, with radio buttons that allow
        # the user to toggle whether it is a CHK/LIT (default), SDMF, or MDMF file.
        self.failUnlessIn('name="t" value="upload"', html)
        self.failUnless(re.search('<input [^/]*id="upload-chk"', html), html)
        self.failUnless(re.search('<input [^/]*id="upload-sdmf"', html), html)
        self.failUnless(re.search('<input [^/]*id="upload-mdmf"', html), html)

        # We should also have the ability to create a mutable directory, with
        # radio buttons that allow the user to toggle whether it is an SDMF (default)
        # or MDMF directory.
        self.failUnlessIn('name="t" value="mkdir"', html)
        self.failUnless(re.search('<input [^/]*id="mkdir-sdmf"', html), html)
        self.failUnless(re.search('<input [^/]*id="mkdir-mdmf"', html), html)

        self.failUnlessIn(FAVICON_MARKUP, html)

    def test_GET_DIRECTORY_html(self):
        d = self.GET(self.public_url + "/foo", followRedirect=True)
        def _check(html):
            self.failUnlessIn('<li class="toolbar-item"><a href="../../..">Return to Welcome page</a></li>', html)
            self._check_upload_and_mkdir_forms(html)
            self.failUnlessIn("quux", html)
        d.addCallback(_check)
        return d

    def test_GET_DIRECTORY_html_filenode_encoding(self):
        d = self.GET(self.public_url + "/foo", followRedirect=True)
        def _check(html):
            # Check if encoded entries are there
            self.failUnlessIn('@@named=/' + self._htmlname_urlencoded + '">'
                              + self._htmlname_escaped + '</a>', html)
            self.failUnlessIn('value="' + self._htmlname_escaped_attr + '"', html)
            self.failIfIn(self._htmlname_escaped_double, html)
            # Make sure that Nevow escaping actually works by checking for unsafe characters
            # and that '&' is escaped.
            for entity in '<>':
                self.failUnlessIn(entity, self._htmlname_raw)
                self.failIfIn(entity, self._htmlname_escaped)
            self.failUnlessIn('&', re.sub(r'&(amp|lt|gt|quot|apos);', '', self._htmlname_raw))
            self.failIfIn('&', re.sub(r'&(amp|lt|gt|quot|apos);', '', self._htmlname_escaped))
        d.addCallback(_check)
        return d

    def test_GET_root_html(self):
        d = self.GET("/")
        d.addCallback(self._check_upload_and_mkdir_forms)
        return d

    def test_GET_DIRURL(self):
        # the addSlash means we get a redirect here
        # from /uri/$URI/foo/ , we need ../../../ to get back to the root
        ROOT = "../../.."
        d = self.GET(self.public_url + "/foo", followRedirect=True)
        def _check(res):
            self.failUnlessIn('<a href="%s">Return to Welcome page' % ROOT, res)

            # the FILE reference points to a URI, but it should end in bar.txt
            bar_url = ("%s/file/%s/@@named=/bar.txt" %
                       (ROOT, urllib.quote(self._bar_txt_uri)))
            get_bar = "".join([r'<td>FILE</td>',
                               r'\s+<td>',
                               r'<a href="%s">bar.txt</a>' % bar_url,
                               r'</td>',
                               r'\s+<td align="right">%d</td>' % len(self.BAR_CONTENTS),
                               ])
            self.failUnless(re.search(get_bar, res), res)
            for label in ['unlink', 'rename/relink']:
                for line in res.split("\n"):
                    # find the line that contains the relevant button for bar.txt
                    if ("form action" in line and
                        ('value="%s"' % (label,)) in line and
                        'value="bar.txt"' in line):
                        # the form target should use a relative URL
                        foo_url = urllib.quote("%s/uri/%s/" % (ROOT, self._foo_uri))
                        self.failUnlessIn('action="%s"' % foo_url, line)
                        # and the when_done= should too
                        #done_url = urllib.quote(???)
                        #self.failUnlessIn('name="when_done" value="%s"' % done_url, line)

                        # 'unlink' needs to use POST because it directly has a side effect
                        if label == 'unlink':
                            self.failUnlessIn('method="post"', line)
                        break
                else:
                    self.fail("unable to find '%s bar.txt' line" % (label,))

            # the DIR reference just points to a URI
            sub_url = ("%s/uri/%s/" % (ROOT, urllib.quote(self._sub_uri)))
            get_sub = ((r'<td>DIR</td>')
                       +r'\s+<td><a href="%s">sub</a></td>' % sub_url)
            self.failUnless(re.search(get_sub, res), res)
        d.addCallback(_check)

        # look at a readonly directory
        d.addCallback(lambda res:
                      self.GET(self.public_url + "/reedownlee", followRedirect=True))
        def _check2(res):
            self.failUnlessIn("(read-only)", res)
            self.failIfIn("Upload a file", res)
        d.addCallback(_check2)

        # and at a directory that contains a readonly directory
        d.addCallback(lambda res:
                      self.GET(self.public_url, followRedirect=True))
        def _check3(res):
            self.failUnless(re.search('<td>DIR-RO</td>'
                                      r'\s+<td><a href="[\.\/]+/uri/URI%3ADIR2-RO%3A[^"]+">reedownlee</a></td>', res), res)
        d.addCallback(_check3)

        # and an empty directory
        d.addCallback(lambda res: self.GET(self.public_url + "/foo/empty/"))
        def _check4(res):
            self.failUnlessIn("directory is empty", res)
            MKDIR_BUTTON_RE=re.compile('<input type="hidden" name="t" value="mkdir" />.*<legend class="freeform-form-label">Create a new directory in this directory</legend>.*<input type="submit" class="btn" value="Create" />', re.I)
            self.failUnless(MKDIR_BUTTON_RE.search(res), res)
        d.addCallback(_check4)

        # and at a literal directory
        tiny_litdir_uri = "URI:DIR2-LIT:gqytunj2onug64tufqzdcosvkjetutcjkq5gw4tvm5vwszdgnz5hgyzufqydulbshj5x2lbm" # contains one child which is itself also LIT
        d.addCallback(lambda res:
                      self.GET("/uri/" + tiny_litdir_uri + "/", followRedirect=True))
        def _check5(res):
            self.failUnlessIn('(immutable)', res)
            self.failUnless(re.search('<td>FILE</td>'
                                      r'\s+<td><a href="[\.\/]+/file/URI%3ALIT%3Akrugkidfnzsc4/@@named=/short">short</a></td>', res), res)
        d.addCallback(_check5)
        return d

    def test_GET_DIRURL_badtype(self):
        d = self.shouldHTTPError("test_GET_DIRURL_badtype",
                                 400, "Bad Request",
                                 "bad t=bogus",
                                 self.GET,
                                 self.public_url + "/foo?t=bogus")
        return d

    def test_GET_DIRURL_json(self):
        d = self.GET(self.public_url + "/foo?t=json")
        d.addCallback(self.failUnlessIsFooJSON)
        return d

    def test_GET_DIRURL_json_format(self):
        d = self.PUT(self.public_url + \
                     "/foo/sdmf.txt?format=sdmf",
                     self.NEWFILE_CONTENTS * 300000)
        d.addCallback(lambda ignored:
            self.PUT(self.public_url + \
                     "/foo/mdmf.txt?format=mdmf",
                     self.NEWFILE_CONTENTS * 300000))
        # Now we have an MDMF and SDMF file in the directory. If we GET
        # its JSON, we should see their encodings.
        d.addCallback(lambda ignored:
            self.GET(self.public_url + "/foo?t=json"))
        def _got_json(json):
            data = simplejson.loads(json)
            assert data[0] == "dirnode"

            data = data[1]
            kids = data['children']

            mdmf_data = kids['mdmf.txt'][1]
            self.failUnlessIn("format", mdmf_data)
            self.failUnlessEqual(mdmf_data["format"], "MDMF")

            sdmf_data = kids['sdmf.txt'][1]
            self.failUnlessIn("format", sdmf_data)
            self.failUnlessEqual(sdmf_data["format"], "SDMF")
        d.addCallback(_got_json)
        return d


    def test_POST_DIRURL_manifest_no_ophandle(self):
        d = self.shouldFail2(error.Error,
                             "test_POST_DIRURL_manifest_no_ophandle",
                             "400 Bad Request",
                             "slow operation requires ophandle=",
                             self.POST, self.public_url, t="start-manifest")
        return d

    def test_POST_DIRURL_manifest(self):
        d = defer.succeed(None)
        def getman(ignored, output):
            d = self.POST(self.public_url + "/foo/?t=start-manifest&ophandle=125",
                          followRedirect=True)
            d.addCallback(self.wait_for_operation, "125")
            d.addCallback(self.get_operation_results, "125", output)
            return d
        d.addCallback(getman, None)
        def _got_html(manifest):
            self.failUnlessIn("Manifest of SI=", manifest)
            self.failUnlessIn("<td>sub</td>", manifest)
            self.failUnlessIn(self._sub_uri, manifest)
            self.failUnlessIn("<td>sub/baz.txt</td>", manifest)
            self.failUnlessIn(FAVICON_MARKUP, manifest)
        d.addCallback(_got_html)

        # both t=status and unadorned GET should be identical
        d.addCallback(lambda res: self.GET("/operations/125"))
        d.addCallback(_got_html)

        d.addCallback(getman, "html")
        d.addCallback(_got_html)
        d.addCallback(getman, "text")
        def _got_text(manifest):
            self.failUnlessIn("\nsub " + self._sub_uri + "\n", manifest)
            self.failUnlessIn("\nsub/baz.txt URI:CHK:", manifest)
        d.addCallback(_got_text)
        d.addCallback(getman, "JSON")
        def _got_json(res):
            data = res["manifest"]
            got = {}
            for (path_list, cap) in data:
                got[tuple(path_list)] = cap
            self.failUnlessReallyEqual(to_str(got[(u"sub",)]), self._sub_uri)
            self.failUnlessIn((u"sub", u"baz.txt"), got)
            self.failUnlessIn("finished", res)
            self.failUnlessIn("origin", res)
            self.failUnlessIn("storage-index", res)
            self.failUnlessIn("verifycaps", res)
            self.failUnlessIn("stats", res)
        d.addCallback(_got_json)
        return d

    def test_POST_DIRURL_deepsize_no_ophandle(self):
        d = self.shouldFail2(error.Error,
                             "test_POST_DIRURL_deepsize_no_ophandle",
                             "400 Bad Request",
                             "slow operation requires ophandle=",
                             self.POST, self.public_url, t="start-deep-size")
        return d

    def test_POST_DIRURL_deepsize(self):
        d = self.POST(self.public_url + "/foo/?t=start-deep-size&ophandle=126",
                      followRedirect=True)
        d.addCallback(self.wait_for_operation, "126")
        d.addCallback(self.get_operation_results, "126", "json")
        def _got_json(data):
            self.failUnlessReallyEqual(data["finished"], True)
            size = data["size"]
            self.failUnless(size > 1000)
        d.addCallback(_got_json)
        d.addCallback(self.get_operation_results, "126", "text")
        def _got_text(res):
            mo = re.search(r'^size: (\d+)$', res, re.M)
            self.failUnless(mo, res)
            size = int(mo.group(1))
            # with directories, the size varies.
            self.failUnless(size > 1000)
        d.addCallback(_got_text)
        return d

    def test_POST_DIRURL_deepstats_no_ophandle(self):
        d = self.shouldFail2(error.Error,
                             "test_POST_DIRURL_deepstats_no_ophandle",
                             "400 Bad Request",
                             "slow operation requires ophandle=",
                             self.POST, self.public_url, t="start-deep-stats")
        return d

    def test_POST_DIRURL_deepstats(self):
        d = self.POST(self.public_url + "/foo/?t=start-deep-stats&ophandle=127",
                      followRedirect=True)
        d.addCallback(self.wait_for_operation, "127")
        d.addCallback(self.get_operation_results, "127", "json")
        def _got_json(stats):
            expected = {"count-immutable-files": 4,
                        "count-mutable-files": 2,
                        "count-literal-files": 0,
                        "count-files": 6,
                        "count-directories": 3,
                        "size-immutable-files": 76,
                        "size-literal-files": 0,
                        #"size-directories": 1912, # varies
                        #"largest-directory": 1590,
                        "largest-directory-children": 8,
                        "largest-immutable-file": 19,
                        }
            for k,v in expected.iteritems():
                self.failUnlessReallyEqual(stats[k], v,
                                           "stats[%s] was %s, not %s" %
                                           (k, stats[k], v))
            self.failUnlessReallyEqual(stats["size-files-histogram"],
                                       [ [11, 31, 4] ])
        d.addCallback(_got_json)
        return d

    def test_POST_DIRURL_stream_manifest(self):
        d = self.POST(self.public_url + "/foo/?t=stream-manifest")
        def _check(res):
            self.failUnless(res.endswith("\n"))
            units = [simplejson.loads(t) for t in res[:-1].split("\n")]
            self.failUnlessReallyEqual(len(units), 10)
            self.failUnlessEqual(units[-1]["type"], "stats")
            first = units[0]
            self.failUnlessEqual(first["path"], [])
            self.failUnlessReallyEqual(to_str(first["cap"]), self._foo_uri)
            self.failUnlessEqual(first["type"], "directory")
            baz = [u for u in units[:-1] if to_str(u["cap"]) == self._baz_file_uri][0]
            self.failUnlessEqual(baz["path"], ["sub", "baz.txt"])
            self.failIfEqual(baz["storage-index"], None)
            self.failIfEqual(baz["verifycap"], None)
            self.failIfEqual(baz["repaircap"], None)
            # XXX: Add quux and baz to this test.
            return
        d.addCallback(_check)
        return d

    def test_GET_DIRURL_uri(self):
        d = self.GET(self.public_url + "/foo?t=uri")
        def _check(res):
            self.failUnlessReallyEqual(to_str(res), self._foo_uri)
        d.addCallback(_check)
        return d

    def test_GET_DIRURL_readonly_uri(self):
        d = self.GET(self.public_url + "/foo?t=readonly-uri")
        def _check(res):
            self.failUnlessReallyEqual(to_str(res), self._foo_readonly_uri)
        d.addCallback(_check)
        return d

    def test_PUT_NEWDIRURL(self):
        d = self.PUT(self.public_url + "/foo/newdir?t=mkdir", "")
        d.addCallback(lambda res:
                      self.failUnlessNodeHasChild(self._foo_node, u"newdir"))
        d.addCallback(lambda res: self._foo_node.get(u"newdir"))
        d.addCallback(self.failUnlessNodeKeysAre, [])
        return d

    def test_PUT_NEWDIRURL_mdmf(self):
        d = self.PUT(self.public_url + "/foo/newdir?t=mkdir&format=mdmf", "")
        d.addCallback(lambda res:
                      self.failUnlessNodeHasChild(self._foo_node, u"newdir"))
        d.addCallback(lambda res: self._foo_node.get(u"newdir"))
        d.addCallback(lambda node:
            self.failUnlessEqual(node._node.get_version(), MDMF_VERSION))
        return d

    def test_PUT_NEWDIRURL_sdmf(self):
        d = self.PUT(self.public_url + "/foo/newdir?t=mkdir&format=sdmf",
                     "")
        d.addCallback(lambda res:
                      self.failUnlessNodeHasChild(self._foo_node, u"newdir"))
        d.addCallback(lambda res: self._foo_node.get(u"newdir"))
        d.addCallback(lambda node:
            self.failUnlessEqual(node._node.get_version(), SDMF_VERSION))
        return d

    def test_PUT_NEWDIRURL_bad_format(self):
        return self.shouldHTTPError("PUT_NEWDIRURL_bad_format",
                                    400, "Bad Request", "Unknown format: foo",
                                    self.PUT, self.public_url +
                                    "/foo/newdir=?t=mkdir&format=foo", "")

    def test_POST_NEWDIRURL(self):
        d = self.POST2(self.public_url + "/foo/newdir?t=mkdir", "")
        d.addCallback(lambda res:
                      self.failUnlessNodeHasChild(self._foo_node, u"newdir"))
        d.addCallback(lambda res: self._foo_node.get(u"newdir"))
        d.addCallback(self.failUnlessNodeKeysAre, [])
        return d

    def test_POST_NEWDIRURL_mdmf(self):
        d = self.POST2(self.public_url + "/foo/newdir?t=mkdir&format=mdmf", "")
        d.addCallback(lambda res:
                      self.failUnlessNodeHasChild(self._foo_node, u"newdir"))
        d.addCallback(lambda res: self._foo_node.get(u"newdir"))
        d.addCallback(lambda node:
            self.failUnlessEqual(node._node.get_version(), MDMF_VERSION))
        return d

    def test_POST_NEWDIRURL_sdmf(self):
        d = self.POST2(self.public_url + "/foo/newdir?t=mkdir&format=sdmf", "")
        d.addCallback(lambda res:
            self.failUnlessNodeHasChild(self._foo_node, u"newdir"))
        d.addCallback(lambda res: self._foo_node.get(u"newdir"))
        d.addCallback(lambda node:
            self.failUnlessEqual(node._node.get_version(), SDMF_VERSION))
        return d

    def test_POST_NEWDIRURL_bad_format(self):
        return self.shouldHTTPError("POST_NEWDIRURL_bad_format",
                                    400, "Bad Request", "Unknown format: foo",
                                    self.POST2, self.public_url + \
                                    "/foo/newdir?t=mkdir&format=foo", "")

    def test_POST_NEWDIRURL_emptyname(self):
        # an empty pathname component (i.e. a double-slash) is disallowed
        d = self.shouldFail2(error.Error, "POST_NEWDIRURL_emptyname",
                             "400 Bad Request",
                             "The webapi does not allow empty pathname components, i.e. a double slash",
                             self.POST, self.public_url + "//?t=mkdir")
        return d

    def _do_POST_NEWDIRURL_initial_children_test(self, version=None):
        (newkids, caps) = self._create_initial_children()
        query = "/foo/newdir?t=mkdir-with-children"
        if version == MDMF_VERSION:
            query += "&format=mdmf"
        elif version == SDMF_VERSION:
            query += "&format=sdmf"
        else:
            version = SDMF_VERSION # for later
        d = self.POST2(self.public_url + query,
                       simplejson.dumps(newkids))
        def _check(uri):
            n = self.s.create_node_from_uri(uri.strip())
            d2 = self.failUnlessNodeKeysAre(n, newkids.keys())
            self.failUnlessEqual(n._node.get_version(), version)
            d2.addCallback(lambda ign:
                           self.failUnlessROChildURIIs(n, u"child-imm",
                                                       caps['filecap1']))
            d2.addCallback(lambda ign:
                           self.failUnlessRWChildURIIs(n, u"child-mutable",
                                                       caps['filecap2']))
            d2.addCallback(lambda ign:
                           self.failUnlessROChildURIIs(n, u"child-mutable-ro",
                                                       caps['filecap3']))
            d2.addCallback(lambda ign:
                           self.failUnlessROChildURIIs(n, u"unknownchild-ro",
                                                       caps['unknown_rocap']))
            d2.addCallback(lambda ign:
                           self.failUnlessRWChildURIIs(n, u"unknownchild-rw",
                                                       caps['unknown_rwcap']))
            d2.addCallback(lambda ign:
                           self.failUnlessROChildURIIs(n, u"unknownchild-imm",
                                                       caps['unknown_immcap']))
            d2.addCallback(lambda ign:
                           self.failUnlessRWChildURIIs(n, u"dirchild",
                                                       caps['dircap']))
            d2.addCallback(lambda ign:
                           self.failUnlessROChildURIIs(n, u"dirchild-lit",
                                                       caps['litdircap']))
            d2.addCallback(lambda ign:
                           self.failUnlessROChildURIIs(n, u"dirchild-empty",
                                                       caps['emptydircap']))
            return d2
        d.addCallback(_check)
        d.addCallback(lambda res:
                      self.failUnlessNodeHasChild(self._foo_node, u"newdir"))
        d.addCallback(lambda res: self._foo_node.get(u"newdir"))
        d.addCallback(self.failUnlessNodeKeysAre, newkids.keys())
        d.addCallback(lambda res: self._foo_node.get(u"newdir"))
        d.addCallback(self.failUnlessROChildURIIs, u"child-imm", caps['filecap1'])
        return d

    def test_POST_NEWDIRURL_initial_children(self):
        return self._do_POST_NEWDIRURL_initial_children_test()

    def test_POST_NEWDIRURL_initial_children_mdmf(self):
        return self._do_POST_NEWDIRURL_initial_children_test(MDMF_VERSION)

    def test_POST_NEWDIRURL_initial_children_sdmf(self):
        return self._do_POST_NEWDIRURL_initial_children_test(SDMF_VERSION)

    def test_POST_NEWDIRURL_initial_children_bad_format(self):
        (newkids, caps) = self._create_initial_children()
        return self.shouldHTTPError("POST_NEWDIRURL_initial_children_bad_format",
                                    400, "Bad Request", "Unknown format: foo",
                                    self.POST2, self.public_url + \
                                    "/foo/newdir?t=mkdir-with-children&format=foo",
                                    simplejson.dumps(newkids))

    def test_POST_NEWDIRURL_immutable(self):
        (newkids, caps) = self._create_immutable_children()
        d = self.POST2(self.public_url + "/foo/newdir?t=mkdir-immutable",
                       simplejson.dumps(newkids))
        def _check(uri):
            n = self.s.create_node_from_uri(uri.strip())
            d2 = self.failUnlessNodeKeysAre(n, newkids.keys())
            d2.addCallback(lambda ign:
                           self.failUnlessROChildURIIs(n, u"child-imm",
                                                       caps['filecap1']))
            d2.addCallback(lambda ign:
                           self.failUnlessROChildURIIs(n, u"unknownchild-imm",
                                                       caps['unknown_immcap']))
            d2.addCallback(lambda ign:
                           self.failUnlessROChildURIIs(n, u"dirchild-imm",
                                                       caps['immdircap']))
            d2.addCallback(lambda ign:
                           self.failUnlessROChildURIIs(n, u"dirchild-lit",
                                                       caps['litdircap']))
            d2.addCallback(lambda ign:
                           self.failUnlessROChildURIIs(n, u"dirchild-empty",
                                                       caps['emptydircap']))
            return d2
        d.addCallback(_check)
        d.addCallback(lambda res:
                      self.failUnlessNodeHasChild(self._foo_node, u"newdir"))
        d.addCallback(lambda res: self._foo_node.get(u"newdir"))
        d.addCallback(self.failUnlessNodeKeysAre, newkids.keys())
        d.addCallback(lambda res: self._foo_node.get(u"newdir"))
        d.addCallback(self.failUnlessROChildURIIs, u"child-imm", caps['filecap1'])
        d.addCallback(lambda res: self._foo_node.get(u"newdir"))
        d.addCallback(self.failUnlessROChildURIIs, u"unknownchild-imm", caps['unknown_immcap'])
        d.addCallback(lambda res: self._foo_node.get(u"newdir"))
        d.addCallback(self.failUnlessROChildURIIs, u"dirchild-imm", caps['immdircap'])
        d.addCallback(lambda res: self._foo_node.get(u"newdir"))
        d.addCallback(self.failUnlessROChildURIIs, u"dirchild-lit", caps['litdircap'])
        d.addCallback(lambda res: self._foo_node.get(u"newdir"))
        d.addCallback(self.failUnlessROChildURIIs, u"dirchild-empty", caps['emptydircap'])
        d.addErrback(self.explain_web_error)
        return d

    def test_POST_NEWDIRURL_immutable_bad(self):
        (newkids, caps) = self._create_initial_children()
        d = self.shouldFail2(error.Error, "test_POST_NEWDIRURL_immutable_bad",
                             "400 Bad Request",
                             "needed to be immutable but was not",
                             self.POST2,
                             self.public_url + "/foo/newdir?t=mkdir-immutable",
                             simplejson.dumps(newkids))
        return d

    def test_PUT_NEWDIRURL_exists(self):
        d = self.PUT(self.public_url + "/foo/sub?t=mkdir", "")
        d.addCallback(lambda res:
                      self.failUnlessNodeHasChild(self._foo_node, u"sub"))
        d.addCallback(lambda res: self._foo_node.get(u"sub"))
        d.addCallback(self.failUnlessNodeKeysAre, [u"baz.txt"])
        return d

    def test_PUT_NEWDIRURL_blocked(self):
        d = self.shouldFail2(error.Error, "PUT_NEWDIRURL_blocked",
                             "409 Conflict", "Unable to create directory 'bar.txt': a file was in the way",
                             self.PUT,
                             self.public_url + "/foo/bar.txt/sub?t=mkdir", "")
        d.addCallback(lambda res:
                      self.failUnlessNodeHasChild(self._foo_node, u"sub"))
        d.addCallback(lambda res: self._foo_node.get(u"sub"))
        d.addCallback(self.failUnlessNodeKeysAre, [u"baz.txt"])
        return d

    def test_PUT_NEWDIRURL_mkdirs(self):
        d = self.PUT(self.public_url + "/foo/subdir/newdir?t=mkdir", "")
        d.addCallback(lambda res:
                      self.failIfNodeHasChild(self._foo_node, u"newdir"))
        d.addCallback(lambda res:
                      self.failUnlessNodeHasChild(self._foo_node, u"subdir"))
        d.addCallback(lambda res:
                      self._foo_node.get_child_at_path(u"subdir/newdir"))
        d.addCallback(self.failUnlessNodeKeysAre, [])
        return d

    def test_PUT_NEWDIRURL_mkdirs_mdmf(self):
        d = self.PUT(self.public_url + "/foo/subdir/newdir?t=mkdir&format=mdmf", "")
        d.addCallback(lambda ignored:
            self.failUnlessNodeHasChild(self._foo_node, u"subdir"))
        d.addCallback(lambda ignored:
            self.failIfNodeHasChild(self._foo_node, u"newdir"))
        d.addCallback(lambda ignored:
            self._foo_node.get_child_at_path(u"subdir"))
        def _got_subdir(subdir):
            # XXX: What we want?
            #self.failUnlessEqual(subdir._node.get_version(), MDMF_VERSION)
            self.failUnlessNodeHasChild(subdir, u"newdir")
            return subdir.get_child_at_path(u"newdir")
        d.addCallback(_got_subdir)
        d.addCallback(lambda newdir:
            self.failUnlessEqual(newdir._node.get_version(), MDMF_VERSION))
        return d

    def test_PUT_NEWDIRURL_mkdirs_sdmf(self):
        d = self.PUT(self.public_url + "/foo/subdir/newdir?t=mkdir&format=sdmf", "")
        d.addCallback(lambda ignored:
            self.failUnlessNodeHasChild(self._foo_node, u"subdir"))
        d.addCallback(lambda ignored:
            self.failIfNodeHasChild(self._foo_node, u"newdir"))
        d.addCallback(lambda ignored:
            self._foo_node.get_child_at_path(u"subdir"))
        def _got_subdir(subdir):
            # XXX: What we want?
            #self.failUnlessEqual(subdir._node.get_version(), MDMF_VERSION)
            self.failUnlessNodeHasChild(subdir, u"newdir")
            return subdir.get_child_at_path(u"newdir")
        d.addCallback(_got_subdir)
        d.addCallback(lambda newdir:
            self.failUnlessEqual(newdir._node.get_version(), SDMF_VERSION))
        return d

    def test_PUT_NEWDIRURL_mkdirs_bad_format(self):
        return self.shouldHTTPError("PUT_NEWDIRURL_mkdirs_bad_format",
                                    400, "Bad Request", "Unknown format: foo",
                                    self.PUT, self.public_url + \
                                    "/foo/subdir/newdir?t=mkdir&format=foo",
                                    "")

    def test_DELETE_DIRURL(self):
        d = self.DELETE(self.public_url + "/foo")
        d.addCallback(lambda res:
                      self.failIfNodeHasChild(self.public_root, u"foo"))
        return d

    def test_DELETE_DIRURL_missing(self):
        d = self.DELETE(self.public_url + "/foo/missing")
        d.addBoth(self.should404, "test_DELETE_DIRURL_missing")
        d.addCallback(lambda res:
                      self.failUnlessNodeHasChild(self.public_root, u"foo"))
        return d

    def test_DELETE_DIRURL_missing2(self):
        d = self.DELETE(self.public_url + "/missing")
        d.addBoth(self.should404, "test_DELETE_DIRURL_missing2")
        return d

    def dump_root(self):
        print "NODEWALK"
        w = webish.DirnodeWalkerMixin()
        def visitor(childpath, childnode, metadata):
            print childpath
        d = w.walk(self.public_root, visitor)
        return d

    def failUnlessNodeKeysAre(self, node, expected_keys):
        for k in expected_keys:
            assert isinstance(k, unicode)
        d = node.list()
        def _check(children):
            self.failUnlessReallyEqual(sorted(children.keys()), sorted(expected_keys))
        d.addCallback(_check)
        return d
    def failUnlessNodeHasChild(self, node, name):
        assert isinstance(name, unicode)
        d = node.list()
        def _check(children):
            self.failUnlessIn(name, children)
        d.addCallback(_check)
        return d
    def failIfNodeHasChild(self, node, name):
        assert isinstance(name, unicode)
        d = node.list()
        def _check(children):
            self.failIfIn(name, children)
        d.addCallback(_check)
        return d

    def failUnlessChildContentsAre(self, node, name, expected_contents):
        assert isinstance(name, unicode)
        d = node.get_child_at_path(name)
        d.addCallback(lambda node: download_to_data(node))
        def _check(contents):
            self.failUnlessReallyEqual(contents, expected_contents)
        d.addCallback(_check)
        return d

    def failUnlessMutableChildContentsAre(self, node, name, expected_contents):
        assert isinstance(name, unicode)
        d = node.get_child_at_path(name)
        d.addCallback(lambda node: node.download_best_version())
        def _check(contents):
            self.failUnlessReallyEqual(contents, expected_contents)
        d.addCallback(_check)
        return d

    def failUnlessRWChildURIIs(self, node, name, expected_uri):
        assert isinstance(name, unicode)
        d = node.get_child_at_path(name)
        def _check(child):
            self.failUnless(child.is_unknown() or not child.is_readonly())
            self.failUnlessReallyEqual(child.get_uri(), expected_uri.strip())
            self.failUnlessReallyEqual(child.get_write_uri(), expected_uri.strip())
            expected_ro_uri = self._make_readonly(expected_uri)
            if expected_ro_uri:
                self.failUnlessReallyEqual(child.get_readonly_uri(), expected_ro_uri.strip())
        d.addCallback(_check)
        return d

    def failUnlessROChildURIIs(self, node, name, expected_uri):
        assert isinstance(name, unicode)
        d = node.get_child_at_path(name)
        def _check(child):
            self.failUnless(child.is_unknown() or child.is_readonly())
            self.failUnlessReallyEqual(child.get_write_uri(), None)
            self.failUnlessReallyEqual(child.get_uri(), expected_uri.strip())
            self.failUnlessReallyEqual(child.get_readonly_uri(), expected_uri.strip())
        d.addCallback(_check)
        return d

    def failUnlessURIMatchesRWChild(self, got_uri, node, name):
        assert isinstance(name, unicode)
        d = node.get_child_at_path(name)
        def _check(child):
            self.failUnless(child.is_unknown() or not child.is_readonly())
            self.failUnlessReallyEqual(child.get_uri(), got_uri.strip())
            self.failUnlessReallyEqual(child.get_write_uri(), got_uri.strip())
            expected_ro_uri = self._make_readonly(got_uri)
            if expected_ro_uri:
                self.failUnlessReallyEqual(child.get_readonly_uri(), expected_ro_uri.strip())
        d.addCallback(_check)
        return d

    def failUnlessURIMatchesROChild(self, got_uri, node, name):
        assert isinstance(name, unicode)
        d = node.get_child_at_path(name)
        def _check(child):
            self.failUnless(child.is_unknown() or child.is_readonly())
            self.failUnlessReallyEqual(child.get_write_uri(), None)
            self.failUnlessReallyEqual(got_uri.strip(), child.get_uri())
            self.failUnlessReallyEqual(got_uri.strip(), child.get_readonly_uri())
        d.addCallback(_check)
        return d

    def failUnlessCHKURIHasContents(self, got_uri, contents):
        self.failUnless(self.get_all_contents()[got_uri] == contents)

    def test_POST_upload(self):
        d = self.POST(self.public_url + "/foo", t="upload",
                      file=("new.txt", self.NEWFILE_CONTENTS))
        fn = self._foo_node
        d.addCallback(self.failUnlessURIMatchesROChild, fn, u"new.txt")
        d.addCallback(lambda res:
                      self.failUnlessChildContentsAre(fn, u"new.txt",
                                                      self.NEWFILE_CONTENTS))
        return d

    def test_POST_upload_unicode(self):
        filename = u"n\u00e9wer.txt" # n e-acute w e r . t x t
        d = self.POST(self.public_url + "/foo", t="upload",
                      file=(filename, self.NEWFILE_CONTENTS))
        fn = self._foo_node
        d.addCallback(self.failUnlessURIMatchesROChild, fn, filename)
        d.addCallback(lambda res:
                      self.failUnlessChildContentsAre(fn, filename,
                                                      self.NEWFILE_CONTENTS))
        target_url = self.public_url + "/foo/" + filename.encode("utf-8")
        d.addCallback(lambda res: self.GET(target_url))
        d.addCallback(lambda contents: self.failUnlessReallyEqual(contents,
                                                                  self.NEWFILE_CONTENTS,
                                                                  contents))
        return d

    def test_POST_upload_unicode_named(self):
        filename = u"n\u00e9wer.txt" # n e-acute w e r . t x t
        d = self.POST(self.public_url + "/foo", t="upload",
                      name=filename,
                      file=("overridden", self.NEWFILE_CONTENTS))
        fn = self._foo_node
        d.addCallback(self.failUnlessURIMatchesROChild, fn, filename)
        d.addCallback(lambda res:
                      self.failUnlessChildContentsAre(fn, filename,
                                                      self.NEWFILE_CONTENTS))
        target_url = self.public_url + "/foo/" + filename.encode("utf-8")
        d.addCallback(lambda res: self.GET(target_url))
        d.addCallback(lambda contents: self.failUnlessReallyEqual(contents,
                                                                  self.NEWFILE_CONTENTS,
                                                                  contents))
        return d

    def test_POST_upload_no_link(self):
        d = self.POST("/uri", t="upload",
                      file=("new.txt", self.NEWFILE_CONTENTS))
        def _check_upload_results(page):
            # this should be a page which describes the results of the upload
            # that just finished.
            self.failUnlessIn("Upload Results:", page)
            self.failUnlessIn("URI:", page)
            uri_re = re.compile("URI: <tt><span>(.*)</span>")
            mo = uri_re.search(page)
            self.failUnless(mo, page)
            new_uri = mo.group(1)
            return new_uri
        d.addCallback(_check_upload_results)
        d.addCallback(self.failUnlessCHKURIHasContents, self.NEWFILE_CONTENTS)
        return d

    def test_POST_upload_no_link_whendone(self):
        d = self.POST("/uri", t="upload", when_done="/",
                      file=("new.txt", self.NEWFILE_CONTENTS))
        d.addBoth(self.shouldRedirect, "/")
        return d

    def shouldRedirect2(self, which, checker, callable, *args, **kwargs):
        d = defer.maybeDeferred(callable, *args, **kwargs)
        def done(res):
            if isinstance(res, failure.Failure):
                res.trap(error.PageRedirect)
                statuscode = res.value.status
                target = res.value.location
                return checker(statuscode, target)
            self.fail("%s: callable was supposed to redirect, not return '%s'"
                      % (which, res))
        d.addBoth(done)
        return d

    def test_POST_upload_no_link_whendone_results(self):
        def check(statuscode, target):
            self.failUnlessReallyEqual(statuscode, str(http.FOUND))
            self.failUnless(target.startswith(self.webish_url), target)
            return client.getPage(target, method="GET")
        # We encode "uri" as "%75ri" to exercise a case affected by ticket #1860.
        d = self.shouldRedirect2("test_POST_upload_no_link_whendone_results",
                                 check,
                                 self.POST, "/uri", t="upload",
                                 when_done="/%75ri/%(uri)s",
                                 file=("new.txt", self.NEWFILE_CONTENTS))
        d.addCallback(lambda res:
                      self.failUnlessReallyEqual(res, self.NEWFILE_CONTENTS))
        return d

    def test_POST_upload_no_link_mutable(self):
        d = self.POST("/uri", t="upload", mutable="true",
                      file=("new.txt", self.NEWFILE_CONTENTS))
        def _check(filecap):
            filecap = filecap.strip()
            self.failUnless(filecap.startswith("URI:SSK:"), filecap)
            self.filecap = filecap
            u = uri.WriteableSSKFileURI.init_from_string(filecap)
            self.failUnlessIn(u.get_storage_index(), self.get_all_contents())
            n = self.s.create_node_from_uri(filecap)
            return n.download_best_version()
        d.addCallback(_check)
        def _check2(data):
            self.failUnlessReallyEqual(data, self.NEWFILE_CONTENTS)
            return self.GET("/uri/%s" % urllib.quote(self.filecap))
        d.addCallback(_check2)
        def _check3(data):
            self.failUnlessReallyEqual(data, self.NEWFILE_CONTENTS)
            return self.GET("/file/%s" % urllib.quote(self.filecap))
        d.addCallback(_check3)
        def _check4(data):
            self.failUnlessReallyEqual(data, self.NEWFILE_CONTENTS)
        d.addCallback(_check4)
        return d

    def test_POST_upload_no_link_mutable_toobig(self):
        # The SDMF size limit is no longer in place, so we should be
        # able to upload mutable files that are as large as we want them
        # to be.
        d = self.POST("/uri", t="upload", mutable="true",
                      file=("new.txt", "b" * (self.s.MUTABLE_SIZELIMIT + 1)))
        return d


    def test_POST_upload_format_unlinked(self):
        def _check_upload_unlinked(ign, format, uri_prefix):
            filename = format + ".txt"
            d = self.POST("/uri?t=upload&format=" + format,
                          file=(filename, self.NEWFILE_CONTENTS * 300000))
            def _got_results(results):
                if format.upper() in ("SDMF", "MDMF"):
                    # webapi.rst says this returns a filecap
                    filecap = results
                else:
                    # for immutable, it returns an "upload results page", and
                    # the filecap is buried inside
                    line = [l for l in results.split("\n") if "URI: " in l][0]
                    mo = re.search(r'<span>([^<]+)</span>', line)
                    filecap = mo.group(1)
                self.failUnless(filecap.startswith(uri_prefix),
                                (uri_prefix, filecap))
                return self.GET("/uri/%s?t=json" % filecap)
            d.addCallback(_got_results)
            def _got_json(json):
                data = simplejson.loads(json)
                data = data[1]
                self.failUnlessIn("format", data)
                self.failUnlessEqual(data["format"], format.upper())
            d.addCallback(_got_json)
            return d
        d = defer.succeed(None)
        d.addCallback(_check_upload_unlinked, "chk", "URI:CHK")
        d.addCallback(_check_upload_unlinked, "CHK", "URI:CHK")
        d.addCallback(_check_upload_unlinked, "sdmf", "URI:SSK")
        d.addCallback(_check_upload_unlinked, "mdmf", "URI:MDMF")
        return d

    def test_POST_upload_bad_format_unlinked(self):
        return self.shouldHTTPError("POST_upload_bad_format_unlinked",
                                    400, "Bad Request", "Unknown format: foo",
                                    self.POST,
                                    "/uri?t=upload&format=foo",
                                    file=("foo.txt", self.NEWFILE_CONTENTS * 300000))

    def test_POST_upload_format(self):
        def _check_upload(ign, format, uri_prefix, fn=None):
            filename = format + ".txt"
            d = self.POST(self.public_url +
                          "/foo?t=upload&format=" + format,
                          file=(filename, self.NEWFILE_CONTENTS * 300000))
            def _got_filecap(filecap):
                if fn is not None:
                    filenameu = unicode(filename)
                    self.failUnlessURIMatchesRWChild(filecap, fn, filenameu)
                self.failUnless(filecap.startswith(uri_prefix))
                return self.GET(self.public_url + "/foo/%s?t=json" % filename)
            d.addCallback(_got_filecap)
            def _got_json(json):
                data = simplejson.loads(json)
                data = data[1]
                self.failUnlessIn("format", data)
                self.failUnlessEqual(data["format"], format.upper())
            d.addCallback(_got_json)
            return d

        d = defer.succeed(None)
        d.addCallback(_check_upload, "chk", "URI:CHK")
        d.addCallback(_check_upload, "sdmf", "URI:SSK", self._foo_node)
        d.addCallback(_check_upload, "mdmf", "URI:MDMF")
        d.addCallback(_check_upload, "MDMF", "URI:MDMF")
        return d

    def test_POST_upload_bad_format(self):
        return self.shouldHTTPError("POST_upload_bad_format",
                                    400, "Bad Request", "Unknown format: foo",
                                    self.POST, self.public_url + \
                                    "/foo?t=upload&format=foo",
                                    file=("foo.txt", self.NEWFILE_CONTENTS * 300000))

    def test_POST_upload_mutable(self):
        # this creates a mutable file
        d = self.POST(self.public_url + "/foo", t="upload", mutable="true",
                      file=("new.txt", self.NEWFILE_CONTENTS))
        fn = self._foo_node
        d.addCallback(self.failUnlessURIMatchesRWChild, fn, u"new.txt")
        d.addCallback(lambda res:
                      self.failUnlessMutableChildContentsAre(fn, u"new.txt",
                                                             self.NEWFILE_CONTENTS))
        d.addCallback(lambda res: self._foo_node.get(u"new.txt"))
        def _got(newnode):
            self.failUnless(IMutableFileNode.providedBy(newnode))
            self.failUnless(newnode.is_mutable())
            self.failIf(newnode.is_readonly())
            self._mutable_node = newnode
            self._mutable_uri = newnode.get_uri()
        d.addCallback(_got)

        # now upload it again and make sure that the URI doesn't change
        NEWER_CONTENTS = self.NEWFILE_CONTENTS + "newer\n"
        d.addCallback(lambda res:
                      self.POST(self.public_url + "/foo", t="upload",
                                mutable="true",
                                file=("new.txt", NEWER_CONTENTS)))
        d.addCallback(self.failUnlessURIMatchesRWChild, fn, u"new.txt")
        d.addCallback(lambda res:
                      self.failUnlessMutableChildContentsAre(fn, u"new.txt",
                                                             NEWER_CONTENTS))
        d.addCallback(lambda res: self._foo_node.get(u"new.txt"))
        def _got2(newnode):
            self.failUnless(IMutableFileNode.providedBy(newnode))
            self.failUnless(newnode.is_mutable())
            self.failIf(newnode.is_readonly())
            self.failUnlessReallyEqual(self._mutable_uri, newnode.get_uri())
        d.addCallback(_got2)

        # upload a second time, using PUT instead of POST
        NEW2_CONTENTS = NEWER_CONTENTS + "overwrite with PUT\n"
        d.addCallback(lambda res:
                      self.PUT(self.public_url + "/foo/new.txt", NEW2_CONTENTS))
        d.addCallback(self.failUnlessURIMatchesRWChild, fn, u"new.txt")
        d.addCallback(lambda res:
                      self.failUnlessMutableChildContentsAre(fn, u"new.txt",
                                                             NEW2_CONTENTS))

        # finally list the directory, since mutable files are displayed
        # slightly differently

        d.addCallback(lambda res:
                      self.GET(self.public_url + "/foo/",
                               followRedirect=True))
        def _check_page(res):
            # TODO: assert more about the contents
            self.failUnlessIn("SSK", res)
            return res
        d.addCallback(_check_page)

        d.addCallback(lambda res: self._foo_node.get(u"new.txt"))
        def _got3(newnode):
            self.failUnless(IMutableFileNode.providedBy(newnode))
            self.failUnless(newnode.is_mutable())
            self.failIf(newnode.is_readonly())
            self.failUnlessReallyEqual(self._mutable_uri, newnode.get_uri())
        d.addCallback(_got3)

        # look at the JSON form of the enclosing directory
        d.addCallback(lambda res:
                      self.GET(self.public_url + "/foo/?t=json",
                               followRedirect=True))
        def _check_page_json(res):
            parsed = simplejson.loads(res)
            self.failUnlessEqual(parsed[0], "dirnode")
            children = dict( [(unicode(name),value)
                              for (name,value)
                              in parsed[1]["children"].iteritems()] )
            self.failUnlessIn(u"new.txt", children)
            new_json = children[u"new.txt"]
            self.failUnlessEqual(new_json[0], "filenode")
            self.failUnless(new_json[1]["mutable"])
            self.failUnlessReallyEqual(to_str(new_json[1]["rw_uri"]), self._mutable_uri)
            ro_uri = self._mutable_node.get_readonly().to_string()
            self.failUnlessReallyEqual(to_str(new_json[1]["ro_uri"]), ro_uri)
        d.addCallback(_check_page_json)

        # and the JSON form of the file
        d.addCallback(lambda res:
                      self.GET(self.public_url + "/foo/new.txt?t=json"))
        def _check_file_json(res):
            parsed = simplejson.loads(res)
            self.failUnlessEqual(parsed[0], "filenode")
            self.failUnless(parsed[1]["mutable"])
            self.failUnlessReallyEqual(to_str(parsed[1]["rw_uri"]), self._mutable_uri)
            ro_uri = self._mutable_node.get_readonly().to_string()
            self.failUnlessReallyEqual(to_str(parsed[1]["ro_uri"]), ro_uri)
        d.addCallback(_check_file_json)

        # and look at t=uri and t=readonly-uri
        d.addCallback(lambda res:
                      self.GET(self.public_url + "/foo/new.txt?t=uri"))
        d.addCallback(lambda res: self.failUnlessReallyEqual(res, self._mutable_uri))
        d.addCallback(lambda res:
                      self.GET(self.public_url + "/foo/new.txt?t=readonly-uri"))
        def _check_ro_uri(res):
            ro_uri = self._mutable_node.get_readonly().to_string()
            self.failUnlessReallyEqual(res, ro_uri)
        d.addCallback(_check_ro_uri)

        # make sure we can get to it from /uri/URI
        d.addCallback(lambda res:
                      self.GET("/uri/%s" % urllib.quote(self._mutable_uri)))
        d.addCallback(lambda res:
                      self.failUnlessReallyEqual(res, NEW2_CONTENTS))

        # and that HEAD computes the size correctly
        d.addCallback(lambda res:
                      self.HEAD(self.public_url + "/foo/new.txt",
                                return_response=True))
        def _got_headers((res, status, headers)):
            self.failUnlessReallyEqual(res, "")
            self.failUnlessReallyEqual(headers["content-length"][0],
                                       str(len(NEW2_CONTENTS)))
            self.failUnlessReallyEqual(headers["content-type"], ["text/plain"])
        d.addCallback(_got_headers)

        # make sure that outdated size limits aren't enforced anymore.
        d.addCallback(lambda ignored:
            self.POST(self.public_url + "/foo", t="upload",
                      mutable="true",
                      file=("new.txt",
                            "b" * (self.s.MUTABLE_SIZELIMIT+1))))
        d.addErrback(self.dump_error)
        return d

    def test_POST_upload_mutable_toobig(self):
        # SDMF had a size limti that was removed a while ago. MDMF has
        # never had a size limit. Test to make sure that we do not
        # encounter errors when trying to upload large mutable files,
        # since there should be no coded prohibitions regarding large
        # mutable files.
        d = self.POST(self.public_url + "/foo",
                      t="upload", mutable="true",
                      file=("new.txt", "b" * (self.s.MUTABLE_SIZELIMIT + 1)))
        return d

    def dump_error(self, f):
        # if the web server returns an error code (like 400 Bad Request),
        # web.client.getPage puts the HTTP response body into the .response
        # attribute of the exception object that it gives back. It does not
        # appear in the Failure's repr(), so the ERROR that trial displays
        # will be rather terse and unhelpful. addErrback this method to the
        # end of your chain to get more information out of these errors.
        if f.check(error.Error):
            print "web.error.Error:"
            print f
            print f.value.response
        return f

    def test_POST_upload_replace(self):
        d = self.POST(self.public_url + "/foo", t="upload",
                      file=("bar.txt", self.NEWFILE_CONTENTS))
        fn = self._foo_node
        d.addCallback(self.failUnlessURIMatchesROChild, fn, u"bar.txt")
        d.addCallback(lambda res:
                      self.failUnlessChildContentsAre(fn, u"bar.txt",
                                                      self.NEWFILE_CONTENTS))
        return d

    def test_POST_upload_no_replace_ok(self):
        d = self.POST(self.public_url + "/foo?replace=false", t="upload",
                      file=("new.txt", self.NEWFILE_CONTENTS))
        d.addCallback(lambda res: self.GET(self.public_url + "/foo/new.txt"))
        d.addCallback(lambda res: self.failUnlessReallyEqual(res,
                                                             self.NEWFILE_CONTENTS))
        return d

    def test_POST_upload_no_replace_queryarg(self):
        d = self.POST(self.public_url + "/foo?replace=false", t="upload",
                      file=("bar.txt", self.NEWFILE_CONTENTS))
        d.addBoth(self.shouldFail, error.Error,
                  "POST_upload_no_replace_queryarg",
                  "409 Conflict",
                  "There was already a child by that name, and you asked me "
                  "to not replace it")
        d.addCallback(lambda res: self.GET(self.public_url + "/foo/bar.txt"))
        d.addCallback(self.failUnlessIsBarDotTxt)
        return d

    def test_POST_upload_no_replace_field(self):
        d = self.POST(self.public_url + "/foo", t="upload", replace="false",
                      file=("bar.txt", self.NEWFILE_CONTENTS))
        d.addBoth(self.shouldFail, error.Error, "POST_upload_no_replace_field",
                  "409 Conflict",
                  "There was already a child by that name, and you asked me "
                  "to not replace it")
        d.addCallback(lambda res: self.GET(self.public_url + "/foo/bar.txt"))
        d.addCallback(self.failUnlessIsBarDotTxt)
        return d

    def test_POST_upload_whendone(self):
        d = self.POST(self.public_url + "/foo", t="upload", when_done="/THERE",
                      file=("new.txt", self.NEWFILE_CONTENTS))
        d.addBoth(self.shouldRedirect, "/THERE")
        fn = self._foo_node
        d.addCallback(lambda res:
                      self.failUnlessChildContentsAre(fn, u"new.txt",
                                                      self.NEWFILE_CONTENTS))
        return d

    def test_POST_upload_named(self):
        fn = self._foo_node
        d = self.POST(self.public_url + "/foo", t="upload",
                      name="new.txt", file=self.NEWFILE_CONTENTS)
        d.addCallback(self.failUnlessURIMatchesROChild, fn, u"new.txt")
        d.addCallback(lambda res:
                      self.failUnlessChildContentsAre(fn, u"new.txt",
                                                      self.NEWFILE_CONTENTS))
        return d

    def test_POST_upload_named_badfilename(self):
        d = self.POST(self.public_url + "/foo", t="upload",
                      name="slashes/are/bad.txt", file=self.NEWFILE_CONTENTS)
        d.addBoth(self.shouldFail, error.Error,
                  "test_POST_upload_named_badfilename",
                  "400 Bad Request",
                  "name= may not contain a slash",
                  )
        # make sure that nothing was added
        d.addCallback(lambda res:
                      self.failUnlessNodeKeysAre(self._foo_node,
                                                 [self._htmlname_unicode,
                                                  u"bar.txt", u"baz.txt", u"blockingfile",
                                                  u"empty", u"n\u00fc.txt", u"quux.txt",
                                                  u"sub"]))
        return d

    def test_POST_FILEURL_check(self):
        bar_url = self.public_url + "/foo/bar.txt"
        d = self.POST(bar_url, t="check")
        def _check(res):
            self.failUnlessIn("Healthy :", res)
        d.addCallback(_check)
        redir_url = "http://allmydata.org/TARGET"
        def _check2(statuscode, target):
            self.failUnlessReallyEqual(statuscode, str(http.FOUND))
            self.failUnlessReallyEqual(target, redir_url)
        d.addCallback(lambda res:
                      self.shouldRedirect2("test_POST_FILEURL_check",
                                           _check2,
                                           self.POST, bar_url,
                                           t="check",
                                           when_done=redir_url))
        d.addCallback(lambda res:
                      self.POST(bar_url, t="check", return_to=redir_url))
        def _check3(res):
            self.failUnlessIn("Healthy :", res)
            self.failUnlessIn("Return to file", res)
            self.failUnlessIn(redir_url, res)
        d.addCallback(_check3)

        d.addCallback(lambda res:
                      self.POST(bar_url, t="check", output="JSON"))
        def _check_json(res):
            data = simplejson.loads(res)
            self.failUnlessIn("storage-index", data)
            self.failUnless(data["results"]["healthy"])
        d.addCallback(_check_json)

        return d

    def test_POST_FILEURL_check_and_repair(self):
        bar_url = self.public_url + "/foo/bar.txt"
        d = self.POST(bar_url, t="check", repair="true")
        def _check(res):
            self.failUnlessIn("Healthy :", res)
        d.addCallback(_check)
        redir_url = "http://allmydata.org/TARGET"
        def _check2(statuscode, target):
            self.failUnlessReallyEqual(statuscode, str(http.FOUND))
            self.failUnlessReallyEqual(target, redir_url)
        d.addCallback(lambda res:
                      self.shouldRedirect2("test_POST_FILEURL_check_and_repair",
                                           _check2,
                                           self.POST, bar_url,
                                           t="check", repair="true",
                                           when_done=redir_url))
        d.addCallback(lambda res:
                      self.POST(bar_url, t="check", return_to=redir_url))
        def _check3(res):
            self.failUnlessIn("Healthy :", res)
            self.failUnlessIn("Return to file", res)
            self.failUnlessIn(redir_url, res)
        d.addCallback(_check3)
        return d

    def test_POST_DIRURL_check(self):
        foo_url = self.public_url + "/foo/"
        d = self.POST(foo_url, t="check")
        def _check(res):
            self.failUnlessIn("Healthy :", res)
        d.addCallback(_check)
        redir_url = "http://allmydata.org/TARGET"
        def _check2(statuscode, target):
            self.failUnlessReallyEqual(statuscode, str(http.FOUND))
            self.failUnlessReallyEqual(target, redir_url)
        d.addCallback(lambda res:
                      self.shouldRedirect2("test_POST_DIRURL_check",
                                           _check2,
                                           self.POST, foo_url,
                                           t="check",
                                           when_done=redir_url))
        d.addCallback(lambda res:
                      self.POST(foo_url, t="check", return_to=redir_url))
        def _check3(res):
            self.failUnlessIn("Healthy :", res)
            self.failUnlessIn("Return to file/directory", res)
            self.failUnlessIn(redir_url, res)
        d.addCallback(_check3)

        d.addCallback(lambda res:
                      self.POST(foo_url, t="check", output="JSON"))
        def _check_json(res):
            data = simplejson.loads(res)
            self.failUnlessIn("storage-index", data)
            self.failUnless(data["results"]["healthy"])
        d.addCallback(_check_json)

        return d

    def test_POST_DIRURL_check_and_repair(self):
        foo_url = self.public_url + "/foo/"
        d = self.POST(foo_url, t="check", repair="true")
        def _check(res):
            self.failUnlessIn("Healthy :", res)
        d.addCallback(_check)
        redir_url = "http://allmydata.org/TARGET"
        def _check2(statuscode, target):
            self.failUnlessReallyEqual(statuscode, str(http.FOUND))
            self.failUnlessReallyEqual(target, redir_url)
        d.addCallback(lambda res:
                      self.shouldRedirect2("test_POST_DIRURL_check_and_repair",
                                           _check2,
                                           self.POST, foo_url,
                                           t="check", repair="true",
                                           when_done=redir_url))
        d.addCallback(lambda res:
                      self.POST(foo_url, t="check", return_to=redir_url))
        def _check3(res):
            self.failUnlessIn("Healthy :", res)
            self.failUnlessIn("Return to file/directory", res)
            self.failUnlessIn(redir_url, res)
        d.addCallback(_check3)
        return d

    def test_POST_FILEURL_mdmf_check(self):
        quux_url = "/uri/%s" % urllib.quote(self._quux_txt_uri)
        d = self.POST(quux_url, t="check")
        def _check(res):
            self.failUnlessIn("Healthy", res)
        d.addCallback(_check)
        quux_extension_url = "/uri/%s" % urllib.quote("%s:3:131073" % self._quux_txt_uri)
        d.addCallback(lambda ignored:
                      self.POST(quux_extension_url, t="check"))
        d.addCallback(_check)
        return d

    def test_POST_FILEURL_mdmf_check_and_repair(self):
        quux_url = "/uri/%s" % urllib.quote(self._quux_txt_uri)
        d = self.POST(quux_url, t="check", repair="true")
        def _check(res):
            self.failUnlessIn("Healthy", res)
        d.addCallback(_check)
        quux_extension_url = "/uri/%s" % urllib.quote("%s:3:131073" % self._quux_txt_uri)
        d.addCallback(lambda ignored:
                      self.POST(quux_extension_url, t="check", repair="true"))
        d.addCallback(_check)
        return d

    def wait_for_operation(self, ignored, ophandle):
        url = "/operations/" + ophandle
        url += "?t=status&output=JSON"
        d = self.GET(url)
        def _got(res):
            data = simplejson.loads(res)
            if not data["finished"]:
                d = self.stall(delay=1.0)
                d.addCallback(self.wait_for_operation, ophandle)
                return d
            return data
        d.addCallback(_got)
        return d

    def get_operation_results(self, ignored, ophandle, output=None):
        url = "/operations/" + ophandle
        url += "?t=status"
        if output:
            url += "&output=" + output
        d = self.GET(url)
        def _got(res):
            if output and output.lower() == "json":
                return simplejson.loads(res)
            return res
        d.addCallback(_got)
        return d

    def test_POST_DIRURL_deepcheck_no_ophandle(self):
        d = self.shouldFail2(error.Error,
                             "test_POST_DIRURL_deepcheck_no_ophandle",
                             "400 Bad Request",
                             "slow operation requires ophandle=",
                             self.POST, self.public_url, t="start-deep-check")
        return d

    def test_POST_DIRURL_deepcheck(self):
        def _check_redirect(statuscode, target):
            self.failUnlessReallyEqual(statuscode, str(http.FOUND))
            self.failUnless(target.endswith("/operations/123"))
        d = self.shouldRedirect2("test_POST_DIRURL_deepcheck", _check_redirect,
                                 self.POST, self.public_url,
                                 t="start-deep-check", ophandle="123")
        d.addCallback(self.wait_for_operation, "123")
        def _check_json(data):
            self.failUnlessReallyEqual(data["finished"], True)
            self.failUnlessReallyEqual(data["count-objects-checked"], 11)
            self.failUnlessReallyEqual(data["count-objects-healthy"], 11)
        d.addCallback(_check_json)
        d.addCallback(self.get_operation_results, "123", "html")
        def _check_html(res):
            self.failUnlessIn("Objects Checked: <span>11</span>", res)
            self.failUnlessIn("Objects Healthy: <span>11</span>", res)
            self.failUnlessIn(FAVICON_MARKUP, res)
        d.addCallback(_check_html)

        d.addCallback(lambda res:
                      self.GET("/operations/123/"))
        d.addCallback(_check_html) # should be the same as without the slash

        d.addCallback(lambda res:
                      self.shouldFail2(error.Error, "one", "404 Not Found",
                                       "No detailed results for SI bogus",
                                       self.GET, "/operations/123/bogus"))

        foo_si = self._foo_node.get_storage_index()
        foo_si_s = base32.b2a(foo_si)
        d.addCallback(lambda res:
                      self.GET("/operations/123/%s?output=JSON" % foo_si_s))
        def _check_foo_json(res):
            data = simplejson.loads(res)
            self.failUnlessEqual(data["storage-index"], foo_si_s)
            self.failUnless(data["results"]["healthy"])
        d.addCallback(_check_foo_json)
        return d

    def test_POST_DIRURL_deepcheck_and_repair(self):
        d = self.POST(self.public_url, t="start-deep-check", repair="true",
                      ophandle="124", output="json", followRedirect=True)
        d.addCallback(self.wait_for_operation, "124")
        def _check_json(data):
            self.failUnlessReallyEqual(data["finished"], True)
            self.failUnlessReallyEqual(data["count-objects-checked"], 11)
            self.failUnlessReallyEqual(data["count-objects-healthy-pre-repair"], 11)
            self.failUnlessReallyEqual(data["count-objects-unhealthy-pre-repair"], 0)
            self.failUnlessReallyEqual(data["count-corrupt-shares-pre-repair"], 0)
            self.failUnlessReallyEqual(data["count-repairs-attempted"], 0)
            self.failUnlessReallyEqual(data["count-repairs-successful"], 0)
            self.failUnlessReallyEqual(data["count-repairs-unsuccessful"], 0)
            self.failUnlessReallyEqual(data["count-objects-healthy-post-repair"], 11)
            self.failUnlessReallyEqual(data["count-objects-unhealthy-post-repair"], 0)
            self.failUnlessReallyEqual(data["count-corrupt-shares-post-repair"], 0)
        d.addCallback(_check_json)
        d.addCallback(self.get_operation_results, "124", "html")
        def _check_html(res):
            self.failUnlessIn("Objects Checked: <span>11</span>", res)

            self.failUnlessIn("Objects Healthy (before repair): <span>11</span>", res)
            self.failUnlessIn("Objects Unhealthy (before repair): <span>0</span>", res)
            self.failUnlessIn("Corrupt Shares (before repair): <span>0</span>", res)

            self.failUnlessIn("Repairs Attempted: <span>0</span>", res)
            self.failUnlessIn("Repairs Successful: <span>0</span>", res)
            self.failUnlessIn("Repairs Unsuccessful: <span>0</span>", res)

            self.failUnlessIn("Objects Healthy (after repair): <span>11</span>", res)
            self.failUnlessIn("Objects Unhealthy (after repair): <span>0</span>", res)
            self.failUnlessIn("Corrupt Shares (after repair): <span>0</span>", res)

            self.failUnlessIn(FAVICON_MARKUP, res)
        d.addCallback(_check_html)
        return d

    def test_POST_FILEURL_bad_t(self):
        d = self.shouldFail2(error.Error, "POST_bad_t", "400 Bad Request",
                             "POST to file: bad t=bogus",
                             self.POST, self.public_url + "/foo/bar.txt",
                             t="bogus")
        return d

    def test_POST_mkdir(self): # return value?
        d = self.POST(self.public_url + "/foo", t="mkdir", name="newdir")
        d.addCallback(lambda res: self._foo_node.get(u"newdir"))
        d.addCallback(self.failUnlessNodeKeysAre, [])
        return d

    def test_POST_mkdir_mdmf(self):
        d = self.POST(self.public_url + "/foo?t=mkdir&name=newdir&format=mdmf")
        d.addCallback(lambda res: self._foo_node.get(u"newdir"))
        d.addCallback(lambda node:
            self.failUnlessEqual(node._node.get_version(), MDMF_VERSION))
        return d

    def test_POST_mkdir_sdmf(self):
        d = self.POST(self.public_url + "/foo?t=mkdir&name=newdir&format=sdmf")
        d.addCallback(lambda res: self._foo_node.get(u"newdir"))
        d.addCallback(lambda node:
            self.failUnlessEqual(node._node.get_version(), SDMF_VERSION))
        return d

    def test_POST_mkdir_bad_format(self):
        return self.shouldHTTPError("POST_mkdir_bad_format",
                                    400, "Bad Request", "Unknown format: foo",
                                    self.POST, self.public_url +
                                    "/foo?t=mkdir&name=newdir&format=foo")

    def test_POST_mkdir_initial_children(self):
        (newkids, caps) = self._create_initial_children()
        d = self.POST2(self.public_url +
                       "/foo?t=mkdir-with-children&name=newdir",
                       simplejson.dumps(newkids))
        d.addCallback(lambda res:
                      self.failUnlessNodeHasChild(self._foo_node, u"newdir"))
        d.addCallback(lambda res: self._foo_node.get(u"newdir"))
        d.addCallback(self.failUnlessNodeKeysAre, newkids.keys())
        d.addCallback(lambda res: self._foo_node.get(u"newdir"))
        d.addCallback(self.failUnlessROChildURIIs, u"child-imm", caps['filecap1'])
        return d

    def test_POST_mkdir_initial_children_mdmf(self):
        (newkids, caps) = self._create_initial_children()
        d = self.POST2(self.public_url +
                       "/foo?t=mkdir-with-children&name=newdir&format=mdmf",
                       simplejson.dumps(newkids))
        d.addCallback(lambda res:
                      self.failUnlessNodeHasChild(self._foo_node, u"newdir"))
        d.addCallback(lambda res: self._foo_node.get(u"newdir"))
        d.addCallback(lambda node:
            self.failUnlessEqual(node._node.get_version(), MDMF_VERSION))
        d.addCallback(lambda res: self._foo_node.get(u"newdir"))
        d.addCallback(self.failUnlessROChildURIIs, u"child-imm",
                       caps['filecap1'])
        return d

    # XXX: Duplication.
    def test_POST_mkdir_initial_children_sdmf(self):
        (newkids, caps) = self._create_initial_children()
        d = self.POST2(self.public_url +
                       "/foo?t=mkdir-with-children&name=newdir&format=sdmf",
                       simplejson.dumps(newkids))
        d.addCallback(lambda res:
                      self.failUnlessNodeHasChild(self._foo_node, u"newdir"))
        d.addCallback(lambda res: self._foo_node.get(u"newdir"))
        d.addCallback(lambda node:
            self.failUnlessEqual(node._node.get_version(), SDMF_VERSION))
        d.addCallback(lambda res: self._foo_node.get(u"newdir"))
        d.addCallback(self.failUnlessROChildURIIs, u"child-imm",
                       caps['filecap1'])
        return d

    def test_POST_mkdir_initial_children_bad_format(self):
        (newkids, caps) = self._create_initial_children()
        return self.shouldHTTPError("POST_mkdir_initial_children_bad_format",
                                    400, "Bad Request", "Unknown format: foo",
                                    self.POST, self.public_url + \
                                    "/foo?t=mkdir-with-children&name=newdir&format=foo",
                                    simplejson.dumps(newkids))

    def test_POST_mkdir_immutable(self):
        (newkids, caps) = self._create_immutable_children()
        d = self.POST2(self.public_url +
                       "/foo?t=mkdir-immutable&name=newdir",
                       simplejson.dumps(newkids))
        d.addCallback(lambda res:
                      self.failUnlessNodeHasChild(self._foo_node, u"newdir"))
        d.addCallback(lambda res: self._foo_node.get(u"newdir"))
        d.addCallback(self.failUnlessNodeKeysAre, newkids.keys())
        d.addCallback(lambda res: self._foo_node.get(u"newdir"))
        d.addCallback(self.failUnlessROChildURIIs, u"child-imm", caps['filecap1'])
        d.addCallback(lambda res: self._foo_node.get(u"newdir"))
        d.addCallback(self.failUnlessROChildURIIs, u"unknownchild-imm", caps['unknown_immcap'])
        d.addCallback(lambda res: self._foo_node.get(u"newdir"))
        d.addCallback(self.failUnlessROChildURIIs, u"dirchild-imm", caps['immdircap'])
        d.addCallback(lambda res: self._foo_node.get(u"newdir"))
        d.addCallback(self.failUnlessROChildURIIs, u"dirchild-lit", caps['litdircap'])
        d.addCallback(lambda res: self._foo_node.get(u"newdir"))
        d.addCallback(self.failUnlessROChildURIIs, u"dirchild-empty", caps['emptydircap'])
        return d

    def test_POST_mkdir_immutable_bad(self):
        (newkids, caps) = self._create_initial_children()
        d = self.shouldFail2(error.Error, "POST_mkdir_immutable_bad",
                             "400 Bad Request",
                             "needed to be immutable but was not",
                             self.POST2,
                             self.public_url +
                             "/foo?t=mkdir-immutable&name=newdir",
                             simplejson.dumps(newkids))
        return d

    def test_POST_mkdir_2(self):
        d = self.POST(self.public_url + "/foo/newdir?t=mkdir", "")
        d.addCallback(lambda res:
                      self.failUnlessNodeHasChild(self._foo_node, u"newdir"))
        d.addCallback(lambda res: self._foo_node.get(u"newdir"))
        d.addCallback(self.failUnlessNodeKeysAre, [])
        return d

    def test_POST_mkdirs_2(self):
        d = self.POST(self.public_url + "/foo/bardir/newdir?t=mkdir", "")
        d.addCallback(lambda res:
                      self.failUnlessNodeHasChild(self._foo_node, u"bardir"))
        d.addCallback(lambda res: self._foo_node.get(u"bardir"))
        d.addCallback(lambda bardirnode: bardirnode.get(u"newdir"))
        d.addCallback(self.failUnlessNodeKeysAre, [])
        return d

    def test_POST_mkdir_no_parentdir_noredirect(self):
        d = self.POST("/uri?t=mkdir")
        def _after_mkdir(res):
            uri.DirectoryURI.init_from_string(res)
        d.addCallback(_after_mkdir)
        return d

    def test_POST_mkdir_no_parentdir_noredirect_mdmf(self):
        d = self.POST("/uri?t=mkdir&format=mdmf")
        def _after_mkdir(res):
            u = uri.from_string(res)
            # Check that this is an MDMF writecap
            self.failUnlessIsInstance(u, uri.MDMFDirectoryURI)
        d.addCallback(_after_mkdir)
        return d

    def test_POST_mkdir_no_parentdir_noredirect_sdmf(self):
        d = self.POST("/uri?t=mkdir&format=sdmf")
        def _after_mkdir(res):
            u = uri.from_string(res)
            self.failUnlessIsInstance(u, uri.DirectoryURI)
        d.addCallback(_after_mkdir)
        return d

    def test_POST_mkdir_no_parentdir_noredirect_bad_format(self):
        return self.shouldHTTPError("POST_mkdir_no_parentdir_noredirect_bad_format",
                                    400, "Bad Request", "Unknown format: foo",
                                    self.POST, self.public_url +
                                    "/uri?t=mkdir&format=foo")

    def test_POST_mkdir_no_parentdir_noredirect2(self):
        # make sure form-based arguments (as on the welcome page) still work
        d = self.POST("/uri", t="mkdir")
        def _after_mkdir(res):
            uri.DirectoryURI.init_from_string(res)
        d.addCallback(_after_mkdir)
        d.addErrback(self.explain_web_error)
        return d

    def test_POST_mkdir_no_parentdir_redirect(self):
        d = self.POST("/uri?t=mkdir&redirect_to_result=true")
        d.addBoth(self.shouldRedirect, None, statuscode='303')
        def _check_target(target):
            target = urllib.unquote(target)
            self.failUnless(target.startswith("uri/URI:DIR2:"), target)
        d.addCallback(_check_target)
        return d

    def test_POST_mkdir_no_parentdir_redirect2(self):
        d = self.POST("/uri", t="mkdir", redirect_to_result="true")
        d.addBoth(self.shouldRedirect, None, statuscode='303')
        def _check_target(target):
            target = urllib.unquote(target)
            self.failUnless(target.startswith("uri/URI:DIR2:"), target)
        d.addCallback(_check_target)
        d.addErrback(self.explain_web_error)
        return d

    def _make_readonly(self, u):
        ro_uri = uri.from_string(u).get_readonly()
        if ro_uri is None:
            return None
        return ro_uri.to_string()

    def _create_initial_children(self):
        contents, n, filecap1 = self.makefile(12)
        md1 = {"metakey1": "metavalue1"}
        filecap2 = make_mutable_file_uri()
        node3 = self.s.create_node_from_uri(make_mutable_file_uri())
        filecap3 = node3.get_readonly_uri()
        node4 = self.s.create_node_from_uri(make_mutable_file_uri())
        dircap = DirectoryNode(node4, None, None).get_uri()
        mdmfcap = make_mutable_file_uri(mdmf=True)
        litdircap = "URI:DIR2-LIT:ge3dumj2mewdcotyfqydulbshj5x2lbm"
        emptydircap = "URI:DIR2-LIT:"
        newkids = {u"child-imm":        ["filenode", {"rw_uri": filecap1,
                                                      "ro_uri": self._make_readonly(filecap1),
                                                      "metadata": md1, }],
                   u"child-mutable":    ["filenode", {"rw_uri": filecap2,
                                                      "ro_uri": self._make_readonly(filecap2)}],
                   u"child-mutable-ro": ["filenode", {"ro_uri": filecap3}],
                   u"unknownchild-rw":  ["unknown",  {"rw_uri": unknown_rwcap,
                                                      "ro_uri": unknown_rocap}],
                   u"unknownchild-ro":  ["unknown",  {"ro_uri": unknown_rocap}],
                   u"unknownchild-imm": ["unknown",  {"ro_uri": unknown_immcap}],
                   u"dirchild":         ["dirnode",  {"rw_uri": dircap,
                                                      "ro_uri": self._make_readonly(dircap)}],
                   u"dirchild-lit":     ["dirnode",  {"ro_uri": litdircap}],
                   u"dirchild-empty":   ["dirnode",  {"ro_uri": emptydircap}],
                   u"child-mutable-mdmf": ["filenode", {"rw_uri": mdmfcap,
                                                        "ro_uri": self._make_readonly(mdmfcap)}],
                   }
        return newkids, {'filecap1': filecap1,
                         'filecap2': filecap2,
                         'filecap3': filecap3,
                         'unknown_rwcap': unknown_rwcap,
                         'unknown_rocap': unknown_rocap,
                         'unknown_immcap': unknown_immcap,
                         'dircap': dircap,
                         'litdircap': litdircap,
                         'emptydircap': emptydircap,
                         'mdmfcap': mdmfcap}

    def _create_immutable_children(self):
        contents, n, filecap1 = self.makefile(12)
        md1 = {"metakey1": "metavalue1"}
        tnode = create_chk_filenode("immutable directory contents\n"*10,
                                    self.get_all_contents())
        dnode = DirectoryNode(tnode, None, None)
        assert not dnode.is_mutable()
        immdircap = dnode.get_uri()
        litdircap = "URI:DIR2-LIT:ge3dumj2mewdcotyfqydulbshj5x2lbm"
        emptydircap = "URI:DIR2-LIT:"
        newkids = {u"child-imm":        ["filenode", {"ro_uri": filecap1,
                                                      "metadata": md1, }],
                   u"unknownchild-imm": ["unknown",  {"ro_uri": unknown_immcap}],
                   u"dirchild-imm":     ["dirnode",  {"ro_uri": immdircap}],
                   u"dirchild-lit":     ["dirnode",  {"ro_uri": litdircap}],
                   u"dirchild-empty":   ["dirnode",  {"ro_uri": emptydircap}],
                   }
        return newkids, {'filecap1': filecap1,
                         'unknown_immcap': unknown_immcap,
                         'immdircap': immdircap,
                         'litdircap': litdircap,
                         'emptydircap': emptydircap}

    def test_POST_mkdir_no_parentdir_initial_children(self):
        (newkids, caps) = self._create_initial_children()
        d = self.POST2("/uri?t=mkdir-with-children", simplejson.dumps(newkids))
        def _after_mkdir(res):
            self.failUnless(res.startswith("URI:DIR"), res)
            n = self.s.create_node_from_uri(res)
            d2 = self.failUnlessNodeKeysAre(n, newkids.keys())
            d2.addCallback(lambda ign:
                           self.failUnlessROChildURIIs(n, u"child-imm",
                                                       caps['filecap1']))
            d2.addCallback(lambda ign:
                           self.failUnlessRWChildURIIs(n, u"child-mutable",
                                                       caps['filecap2']))
            d2.addCallback(lambda ign:
                           self.failUnlessROChildURIIs(n, u"child-mutable-ro",
                                                       caps['filecap3']))
            d2.addCallback(lambda ign:
                           self.failUnlessRWChildURIIs(n, u"unknownchild-rw",
                                                       caps['unknown_rwcap']))
            d2.addCallback(lambda ign:
                           self.failUnlessROChildURIIs(n, u"unknownchild-ro",
                                                       caps['unknown_rocap']))
            d2.addCallback(lambda ign:
                           self.failUnlessROChildURIIs(n, u"unknownchild-imm",
                                                       caps['unknown_immcap']))
            d2.addCallback(lambda ign:
                           self.failUnlessRWChildURIIs(n, u"dirchild",
                                                       caps['dircap']))
            return d2
        d.addCallback(_after_mkdir)
        return d

    def test_POST_mkdir_no_parentdir_unexpected_children(self):
        # the regular /uri?t=mkdir operation is specified to ignore its body.
        # Only t=mkdir-with-children pays attention to it.
        (newkids, caps) = self._create_initial_children()
        d = self.shouldHTTPError("POST_mkdir_no_parentdir_unexpected_children",
                                 400, "Bad Request",
                                 "t=mkdir does not accept children=, "
                                 "try t=mkdir-with-children instead",
                                 self.POST2, "/uri?t=mkdir", # without children
                                 simplejson.dumps(newkids))
        return d

    def test_POST_noparent_bad(self):
        d = self.shouldHTTPError("POST_noparent_bad",
                                 400, "Bad Request",
                                 "/uri accepts only PUT, PUT?t=mkdir, "
                                 "POST?t=upload, and POST?t=mkdir",
                                 self.POST, "/uri?t=bogus")
        return d

    def test_POST_mkdir_no_parentdir_immutable(self):
        (newkids, caps) = self._create_immutable_children()
        d = self.POST2("/uri?t=mkdir-immutable", simplejson.dumps(newkids))
        def _after_mkdir(res):
            self.failUnless(res.startswith("URI:DIR"), res)
            n = self.s.create_node_from_uri(res)
            d2 = self.failUnlessNodeKeysAre(n, newkids.keys())
            d2.addCallback(lambda ign:
                           self.failUnlessROChildURIIs(n, u"child-imm",
                                                          caps['filecap1']))
            d2.addCallback(lambda ign:
                           self.failUnlessROChildURIIs(n, u"unknownchild-imm",
                                                          caps['unknown_immcap']))
            d2.addCallback(lambda ign:
                           self.failUnlessROChildURIIs(n, u"dirchild-imm",
                                                          caps['immdircap']))
            d2.addCallback(lambda ign:
                           self.failUnlessROChildURIIs(n, u"dirchild-lit",
                                                          caps['litdircap']))
            d2.addCallback(lambda ign:
                           self.failUnlessROChildURIIs(n, u"dirchild-empty",
                                                          caps['emptydircap']))
            return d2
        d.addCallback(_after_mkdir)
        return d

    def test_POST_mkdir_no_parentdir_immutable_bad(self):
        (newkids, caps) = self._create_initial_children()
        d = self.shouldFail2(error.Error,
                             "test_POST_mkdir_no_parentdir_immutable_bad",
                             "400 Bad Request",
                             "needed to be immutable but was not",
                             self.POST2,
                             "/uri?t=mkdir-immutable",
                             simplejson.dumps(newkids))
        return d

    def test_welcome_page_mkdir_button(self):
        # Fetch the welcome page.
        d = self.GET("/")
        def _after_get_welcome_page(res):
            MKDIR_BUTTON_RE = re.compile(
                '<form action="([^"]*)" method="post".*'
                '<input type="hidden" name="t" value="([^"]*)" />[ ]*'
                '<input type="hidden" name="([^"]*)" value="([^"]*)" />[ ]*'
                '<input type="submit" class="btn" value="Create a directory[^"]*" />')
            html = res.replace('\n', ' ')
            mo = MKDIR_BUTTON_RE.search(html)
            self.failUnless(mo, html)
            formaction = mo.group(1)
            formt = mo.group(2)
            formaname = mo.group(3)
            formavalue = mo.group(4)
            return (formaction, formt, formaname, formavalue)
        d.addCallback(_after_get_welcome_page)
        def _after_parse_form(res):
            (formaction, formt, formaname, formavalue) = res
            return self.POST("/%s?t=%s&%s=%s" % (formaction, formt, formaname, formavalue))
        d.addCallback(_after_parse_form)
        d.addBoth(self.shouldRedirect, None, statuscode='303')
        return d

    def test_POST_mkdir_replace(self): # return value?
        d = self.POST(self.public_url + "/foo", t="mkdir", name="sub")
        d.addCallback(lambda res: self._foo_node.get(u"sub"))
        d.addCallback(self.failUnlessNodeKeysAre, [])
        return d

    def test_POST_mkdir_no_replace_queryarg(self): # return value?
        d = self.POST(self.public_url + "/foo?replace=false", t="mkdir", name="sub")
        d.addBoth(self.shouldFail, error.Error,
                  "POST_mkdir_no_replace_queryarg",
                  "409 Conflict",
                  "There was already a child by that name, and you asked me "
                  "to not replace it")
        d.addCallback(lambda res: self._foo_node.get(u"sub"))
        d.addCallback(self.failUnlessNodeKeysAre, [u"baz.txt"])
        return d

    def test_POST_mkdir_no_replace_field(self): # return value?
        d = self.POST(self.public_url + "/foo", t="mkdir", name="sub",
                      replace="false")
        d.addBoth(self.shouldFail, error.Error, "POST_mkdir_no_replace_field",
                  "409 Conflict",
                  "There was already a child by that name, and you asked me "
                  "to not replace it")
        d.addCallback(lambda res: self._foo_node.get(u"sub"))
        d.addCallback(self.failUnlessNodeKeysAre, [u"baz.txt"])
        return d

    def test_POST_mkdir_whendone_field(self):
        d = self.POST(self.public_url + "/foo",
                      t="mkdir", name="newdir", when_done="/THERE")
        d.addBoth(self.shouldRedirect, "/THERE")
        d.addCallback(lambda res: self._foo_node.get(u"newdir"))
        d.addCallback(self.failUnlessNodeKeysAre, [])
        return d

    def test_POST_mkdir_whendone_queryarg(self):
        d = self.POST(self.public_url + "/foo?when_done=/THERE",
                      t="mkdir", name="newdir")
        d.addBoth(self.shouldRedirect, "/THERE")
        d.addCallback(lambda res: self._foo_node.get(u"newdir"))
        d.addCallback(self.failUnlessNodeKeysAre, [])
        return d

    def test_POST_bad_t(self):
        d = self.shouldFail2(error.Error, "POST_bad_t",
                             "400 Bad Request",
                             "POST to a directory with bad t=BOGUS",
                             self.POST, self.public_url + "/foo", t="BOGUS")
        return d

    def test_POST_set_children(self, command_name="set_children"):
        contents9, n9, newuri9 = self.makefile(9)
        contents10, n10, newuri10 = self.makefile(10)
        contents11, n11, newuri11 = self.makefile(11)

        reqbody = """{
                     "atomic_added_1": [ "filenode", { "rw_uri": "%s",
                                                "size": 0,
                                                "metadata": {
                                                  "ctime": 1002777696.7564139,
                                                  "mtime": 1002777696.7564139
                                                 }
                                               } ],
                     "atomic_added_2": [ "filenode", { "rw_uri": "%s",
                                                "size": 1,
                                                "metadata": {
                                                  "ctime": 1002777696.7564139,
                                                  "mtime": 1002777696.7564139
                                                 }
                                               } ],
                     "atomic_added_3": [ "filenode", { "rw_uri": "%s",
                                                "size": 2,
                                                "metadata": {
                                                  "ctime": 1002777696.7564139,
                                                  "mtime": 1002777696.7564139
                                                 }
                                               } ]
                    }""" % (newuri9, newuri10, newuri11)

        url = self.webish_url + self.public_url + "/foo" + "?t=" + command_name

        d = client.getPage(url, method="POST", postdata=reqbody)
        def _then(res):
            self.failUnlessURIMatchesROChild(newuri9, self._foo_node, u"atomic_added_1")
            self.failUnlessURIMatchesROChild(newuri10, self._foo_node, u"atomic_added_2")
            self.failUnlessURIMatchesROChild(newuri11, self._foo_node, u"atomic_added_3")

        d.addCallback(_then)
        d.addErrback(self.dump_error)
        return d

    def test_POST_set_children_with_hyphen(self):
        return self.test_POST_set_children(command_name="set-children")

    def test_POST_link_uri(self):
        contents, n, newuri = self.makefile(8)
        d = self.POST(self.public_url + "/foo", t="uri", name="new.txt", uri=newuri)
        d.addCallback(self.failUnlessURIMatchesROChild, self._foo_node, u"new.txt")
        d.addCallback(lambda res:
                      self.failUnlessChildContentsAre(self._foo_node, u"new.txt",
                                                      contents))
        return d

    def test_POST_link_uri_replace(self):
        contents, n, newuri = self.makefile(8)
        d = self.POST(self.public_url + "/foo", t="uri", name="bar.txt", uri=newuri)
        d.addCallback(self.failUnlessURIMatchesROChild, self._foo_node, u"bar.txt")
        d.addCallback(lambda res:
                      self.failUnlessChildContentsAre(self._foo_node, u"bar.txt",
                                                      contents))
        return d

    def test_POST_link_uri_unknown_bad(self):
        d = self.POST(self.public_url + "/foo", t="uri", name="future.txt", uri=unknown_rwcap)
        d.addBoth(self.shouldFail, error.Error,
                  "POST_link_uri_unknown_bad",
                  "400 Bad Request",
                  "unknown cap in a write slot")
        return d

    def test_POST_link_uri_unknown_ro_good(self):
        d = self.POST(self.public_url + "/foo", t="uri", name="future-ro.txt", uri=unknown_rocap)
        d.addCallback(self.failUnlessURIMatchesROChild, self._foo_node, u"future-ro.txt")
        return d

    def test_POST_link_uri_unknown_imm_good(self):
        d = self.POST(self.public_url + "/foo", t="uri", name="future-imm.txt", uri=unknown_immcap)
        d.addCallback(self.failUnlessURIMatchesROChild, self._foo_node, u"future-imm.txt")
        return d

    def test_POST_link_uri_no_replace_queryarg(self):
        contents, n, newuri = self.makefile(8)
        d = self.POST(self.public_url + "/foo?replace=false", t="uri",
                      name="bar.txt", uri=newuri)
        d.addBoth(self.shouldFail, error.Error,
                  "POST_link_uri_no_replace_queryarg",
                  "409 Conflict",
                  "There was already a child by that name, and you asked me "
                  "to not replace it")
        d.addCallback(lambda res: self.GET(self.public_url + "/foo/bar.txt"))
        d.addCallback(self.failUnlessIsBarDotTxt)
        return d

    def test_POST_link_uri_no_replace_field(self):
        contents, n, newuri = self.makefile(8)
        d = self.POST(self.public_url + "/foo", t="uri", replace="false",
                      name="bar.txt", uri=newuri)
        d.addBoth(self.shouldFail, error.Error,
                  "POST_link_uri_no_replace_field",
                  "409 Conflict",
                  "There was already a child by that name, and you asked me "
                  "to not replace it")
        d.addCallback(lambda res: self.GET(self.public_url + "/foo/bar.txt"))
        d.addCallback(self.failUnlessIsBarDotTxt)
        return d

    def test_POST_delete(self, command_name='delete'):
        d = self._foo_node.list()
        def _check_before(children):
            self.failUnlessIn(u"bar.txt", children)
        d.addCallback(_check_before)
        d.addCallback(lambda res: self.POST(self.public_url + "/foo", t=command_name, name="bar.txt"))
        d.addCallback(lambda res: self._foo_node.list())
        def _check_after(children):
            self.failIfIn(u"bar.txt", children)
        d.addCallback(_check_after)
        return d

    def test_POST_unlink(self):
        return self.test_POST_delete(command_name='unlink')

    def test_POST_rename_file(self):
        d = self.POST(self.public_url + "/foo", t="rename",
                      from_name="bar.txt", to_name='wibble.txt')
        d.addCallback(lambda res:
                      self.failIfNodeHasChild(self._foo_node, u"bar.txt"))
        d.addCallback(lambda res:
                      self.failUnlessNodeHasChild(self._foo_node, u"wibble.txt"))
        d.addCallback(lambda res: self.GET(self.public_url + "/foo/wibble.txt"))
        d.addCallback(self.failUnlessIsBarDotTxt)
        d.addCallback(lambda res: self.GET(self.public_url + "/foo/wibble.txt?t=json"))
        d.addCallback(self.failUnlessIsBarJSON)
        return d

    def test_POST_rename_file_redundant(self):
        d = self.POST(self.public_url + "/foo", t="rename",
                      from_name="bar.txt", to_name='bar.txt')
        d.addCallback(lambda res:
                      self.failUnlessNodeHasChild(self._foo_node, u"bar.txt"))
        d.addCallback(lambda res: self.GET(self.public_url + "/foo/bar.txt"))
        d.addCallback(self.failUnlessIsBarDotTxt)
        d.addCallback(lambda res: self.GET(self.public_url + "/foo/bar.txt?t=json"))
        d.addCallback(self.failUnlessIsBarJSON)
        return d

    def test_POST_rename_file_replace(self):
        # rename a file and replace a directory with it
        d = self.POST(self.public_url + "/foo", t="rename",
                      from_name="bar.txt", to_name='empty')
        d.addCallback(lambda res:
                      self.failIfNodeHasChild(self._foo_node, u"bar.txt"))
        d.addCallback(lambda res:
                      self.failUnlessNodeHasChild(self._foo_node, u"empty"))
        d.addCallback(lambda res: self.GET(self.public_url + "/foo/empty"))
        d.addCallback(self.failUnlessIsBarDotTxt)
        d.addCallback(lambda res: self.GET(self.public_url + "/foo/empty?t=json"))
        d.addCallback(self.failUnlessIsBarJSON)
        return d

    def test_POST_rename_file_no_replace_queryarg(self):
        # rename a file and replace a directory with it
        d = self.POST(self.public_url + "/foo?replace=false", t="rename",
                      from_name="bar.txt", to_name='empty')
        d.addBoth(self.shouldFail, error.Error,
                  "POST_rename_file_no_replace_queryarg",
                  "409 Conflict",
                  "There was already a child by that name, and you asked me "
                  "to not replace it")
        d.addCallback(lambda res: self.GET(self.public_url + "/foo/empty?t=json"))
        d.addCallback(self.failUnlessIsEmptyJSON)
        return d

    def test_POST_rename_file_no_replace_field(self):
        # rename a file and replace a directory with it
        d = self.POST(self.public_url + "/foo", t="rename", replace="false",
                      from_name="bar.txt", to_name='empty')
        d.addBoth(self.shouldFail, error.Error,
                  "POST_rename_file_no_replace_field",
                  "409 Conflict",
                  "There was already a child by that name, and you asked me "
                  "to not replace it")
        d.addCallback(lambda res: self.GET(self.public_url + "/foo/empty?t=json"))
        d.addCallback(self.failUnlessIsEmptyJSON)
        return d

    def test_POST_rename_file_no_replace_same_link(self):
        d = self.POST(self.public_url + "/foo", t="rename",
                      replace="false", from_name="bar.txt", to_name="bar.txt")
        d.addCallback(lambda res: self.failUnlessNodeHasChild(self._foo_node, u"bar.txt"))
        d.addCallback(lambda res: self.GET(self.public_url + "/foo/bar.txt"))
        d.addCallback(self.failUnlessIsBarDotTxt)
        d.addCallback(lambda res: self.GET(self.public_url + "/foo/bar.txt?t=json"))
        d.addCallback(self.failUnlessIsBarJSON)
        return d

    def test_POST_rename_file_replace_only_files(self):
        d = self.POST(self.public_url + "/foo", t="rename",
                      replace="only-files", from_name="bar.txt",
                      to_name="baz.txt")
        d.addCallback(lambda res: self.failIfNodeHasChild(self._foo_node, u"bar.txt"))
        d.addCallback(lambda res: self.GET(self.public_url + "/foo/baz.txt"))
        d.addCallback(self.failUnlessIsBarDotTxt)
        d.addCallback(lambda res: self.GET(self.public_url + "/foo/baz.txt?t=json"))
        d.addCallback(self.failUnlessIsBarJSON)
        return d

    def test_POST_rename_file_replace_only_files_conflict(self):
        d = self.shouldFail2(error.Error, "POST_relink_file_replace_only_files_conflict",
                             "409 Conflict",
                             "There was already a child by that name, and you asked me to not replace it.",
                             self.POST, self.public_url + "/foo", t="relink",
                             replace="only-files", from_name="bar.txt",
                             to_name="empty")
        d.addCallback(lambda res: self.GET(self.public_url + "/foo/bar.txt"))
        d.addCallback(self.failUnlessIsBarDotTxt)
        d.addCallback(lambda res: self.GET(self.public_url + "/foo/bar.txt?t=json"))
        d.addCallback(self.failUnlessIsBarJSON)
        return d

    def failUnlessIsEmptyJSON(self, res):
        data = simplejson.loads(res)
        self.failUnlessEqual(data[0], "dirnode", data)
        self.failUnlessReallyEqual(len(data[1]["children"]), 0)

    def test_POST_rename_file_to_slash_fail(self):
        d = self.POST(self.public_url + "/foo", t="rename",
                      from_name="bar.txt", to_name='kirk/spock.txt')
        d.addBoth(self.shouldFail, error.Error,
                  "test_POST_rename_file_to_slash_fail",
                  "400 Bad Request",
                  "to_name= may not contain a slash",
                  )
        d.addCallback(lambda res:
                      self.failUnlessNodeHasChild(self._foo_node, u"bar.txt"))
        return d

    def test_POST_rename_file_from_slash_fail(self):
        d = self.POST(self.public_url + "/foo", t="rename",
                      from_name="sub/bar.txt", to_name='spock.txt')
        d.addBoth(self.shouldFail, error.Error,
                  "test_POST_rename_from_file_slash_fail",
                  "400 Bad Request",
                  "from_name= may not contain a slash",
                  )
        d.addCallback(lambda res:
                      self.failUnlessNodeHasChild(self._foo_node, u"bar.txt"))
        return d

    def test_POST_rename_dir(self):
        d = self.POST(self.public_url, t="rename",
                      from_name="foo", to_name='plunk')
        d.addCallback(lambda res:
                      self.failIfNodeHasChild(self.public_root, u"foo"))
        d.addCallback(lambda res:
                      self.failUnlessNodeHasChild(self.public_root, u"plunk"))
        d.addCallback(lambda res: self.GET(self.public_url + "/plunk?t=json"))
        d.addCallback(self.failUnlessIsFooJSON)
        return d

    def test_POST_relink_file(self):
        d = self.POST(self.public_url + "/foo", t="relink",
                      from_name="bar.txt",
                      to_dir=self.public_root.get_uri() + "/foo/sub")
        d.addCallback(lambda res:
                      self.failIfNodeHasChild(self._foo_node, u"bar.txt"))
        d.addCallback(lambda res:
                      self.failUnlessNodeHasChild(self._sub_node, u"bar.txt"))
        d.addCallback(lambda res: self.GET(self.public_url + "/foo/sub/bar.txt"))
        d.addCallback(self.failUnlessIsBarDotTxt)
        d.addCallback(lambda res: self.GET(self.public_url + "/foo/sub/bar.txt?t=json"))
        d.addCallback(self.failUnlessIsBarJSON)
        return d

    def test_POST_relink_file_new_name(self):
        d = self.POST(self.public_url + "/foo", t="relink",
                      from_name="bar.txt",
                      to_name="wibble.txt", to_dir=self.public_root.get_uri() + "/foo/sub")
        d.addCallback(lambda res:
                      self.failIfNodeHasChild(self._foo_node, u"bar.txt"))
        d.addCallback(lambda res:
                      self.failIfNodeHasChild(self._sub_node, u"bar.txt"))
        d.addCallback(lambda res:
                      self.failUnlessNodeHasChild(self._sub_node, u"wibble.txt"))
        d.addCallback(lambda res: self.GET(self.public_url + "/foo/sub/wibble.txt"))
        d.addCallback(self.failUnlessIsBarDotTxt)
        d.addCallback(lambda res: self.GET(self.public_url + "/foo/sub/wibble.txt?t=json"))
        d.addCallback(self.failUnlessIsBarJSON)
        return d

    def test_POST_relink_file_replace(self):
        d = self.POST(self.public_url + "/foo", t="relink",
                      from_name="bar.txt",
                      to_name="baz.txt", to_dir=self.public_root.get_uri() + "/foo/sub")
        d.addCallback(lambda res:
                      self.failIfNodeHasChild(self._foo_node, u"bar.txt"))
        d.addCallback(lambda res: self.GET(self.public_url + "/foo/sub/baz.txt"))
        d.addCallback(self.failUnlessIsBarDotTxt)
        d.addCallback(lambda res: self.GET(self.public_url + "/foo/sub/baz.txt?t=json"))
        d.addCallback(self.failUnlessIsBarJSON)
        return d

    def test_POST_relink_file_no_replace(self):
        d = self.shouldFail2(error.Error, "POST_relink_file_no_replace",
                             "409 Conflict",
                             "There was already a child by that name, and you asked me to not replace it",
                             self.POST, self.public_url + "/foo", t="relink",
                             replace="false", from_name="bar.txt",
                             to_name="baz.txt", to_dir=self.public_root.get_uri() + "/foo/sub")
        d.addCallback(lambda res: self.GET(self.public_url + "/foo/bar.txt"))
        d.addCallback(self.failUnlessIsBarDotTxt)
        d.addCallback(lambda res: self.GET(self.public_url + "/foo/bar.txt?t=json"))
        d.addCallback(self.failUnlessIsBarJSON)
        d.addCallback(lambda res: self.GET(self.public_url + "/foo/sub/baz.txt"))
        d.addCallback(self.failUnlessIsSubBazDotTxt)
        return d

    def test_POST_relink_file_no_replace_explicitly_same_link(self):
        d = self.POST(self.public_url + "/foo", t="relink",
                      replace="false", from_name="bar.txt",
                      to_name="bar.txt", to_dir=self.public_root.get_uri() + "/foo")
        d.addCallback(lambda res: self.failUnlessNodeHasChild(self._foo_node, u"bar.txt"))
        d.addCallback(lambda res: self.GET(self.public_url + "/foo/bar.txt"))
        d.addCallback(self.failUnlessIsBarDotTxt)
        d.addCallback(lambda res: self.GET(self.public_url + "/foo/bar.txt?t=json"))
        d.addCallback(self.failUnlessIsBarJSON)
        return d

    def test_POST_relink_file_replace_only_files(self):
        d = self.POST(self.public_url + "/foo", t="relink",
                      replace="only-files", from_name="bar.txt",
                      to_name="baz.txt", to_dir=self.public_root.get_uri() + "/foo/sub")
        d.addCallback(lambda res:
                      self.failIfNodeHasChild(self._foo_node, u"bar.txt"))
        d.addCallback(lambda res: self.GET(self.public_url + "/foo/sub/baz.txt"))
        d.addCallback(self.failUnlessIsBarDotTxt)
        d.addCallback(lambda res: self.GET(self.public_url + "/foo/sub/baz.txt?t=json"))
        d.addCallback(self.failUnlessIsBarJSON)
        return d

    def test_POST_relink_file_replace_only_files_conflict(self):
        d = self.shouldFail2(error.Error, "POST_relink_file_replace_only_files_conflict",
                             "409 Conflict",
                             "There was already a child by that name, and you asked me to not replace it.",
                             self.POST, self.public_url + "/foo", t="relink",
                             replace="only-files", from_name="bar.txt",
                             to_name="sub", to_dir=self.public_root.get_uri() + "/foo")
        d.addCallback(lambda res: self.GET(self.public_url + "/foo/bar.txt"))
        d.addCallback(self.failUnlessIsBarDotTxt)
        d.addCallback(lambda res: self.GET(self.public_url + "/foo/bar.txt?t=json"))
        d.addCallback(self.failUnlessIsBarJSON)
        return d

    def test_POST_relink_file_to_slash_fail(self):
        d = self.shouldFail2(error.Error, "test_POST_rename_file_slash_fail",
                             "400 Bad Request",
                             "to_name= may not contain a slash",
                             self.POST, self.public_url + "/foo", t="relink",
                             from_name="bar.txt",
                             to_name="slash/fail.txt", to_dir=self.public_root.get_uri() + "/foo/sub")
        d.addCallback(lambda res:
                      self.failUnlessNodeHasChild(self._foo_node, u"bar.txt"))
        d.addCallback(lambda res:
                      self.failIfNodeHasChild(self._sub_node, u"slash/fail.txt"))
        d.addCallback(lambda ign:
                      self.shouldFail2(error.Error,
                                       "test_POST_rename_file_slash_fail2",
                                       "400 Bad Request",
                                       "from_name= may not contain a slash",
                                       self.POST, self.public_url + "/foo",
                                       t="relink",
                                       from_name="nope/bar.txt",
                                       to_name="fail.txt",
                                       to_dir=self.public_root.get_uri() + "/foo/sub"))
        return d

    def test_POST_relink_file_explicitly_same_link(self):
        d = self.POST(self.public_url + "/foo", t="relink",
                      from_name="bar.txt",
                      to_name="bar.txt", to_dir=self.public_root.get_uri() + "/foo")
        d.addCallback(lambda res: self.failUnlessNodeHasChild(self._foo_node, u"bar.txt"))
        d.addCallback(lambda res: self.GET(self.public_url + "/foo/bar.txt"))
        d.addCallback(self.failUnlessIsBarDotTxt)
        d.addCallback(lambda res: self.GET(self.public_url + "/foo/bar.txt?t=json"))
        d.addCallback(self.failUnlessIsBarJSON)
        return d

    def test_POST_relink_file_implicitly_same_link(self):
        d = self.POST(self.public_url + "/foo", t="relink",
                      from_name="bar.txt")
        d.addCallback(lambda res: self.failUnlessNodeHasChild(self._foo_node, u"bar.txt"))
        d.addCallback(lambda res: self.GET(self.public_url + "/foo/bar.txt"))
        d.addCallback(self.failUnlessIsBarDotTxt)
        d.addCallback(lambda res: self.GET(self.public_url + "/foo/bar.txt?t=json"))
        d.addCallback(self.failUnlessIsBarJSON)
        return d

    def test_POST_relink_file_same_dir(self):
        d = self.POST(self.public_url + "/foo", t="relink",
                      from_name="bar.txt",
                      to_name="baz.txt", to_dir=self.public_root.get_uri() + "/foo")
        d.addCallback(lambda res: self.failIfNodeHasChild(self._foo_node, u"bar.txt"))
        d.addCallback(lambda res: self.failUnlessNodeHasChild(self._sub_node, u"baz.txt"))
        d.addCallback(lambda res: self.GET(self.public_url + "/foo/baz.txt"))
        d.addCallback(self.failUnlessIsBarDotTxt)
        d.addCallback(lambda res: self.GET(self.public_url + "/foo/baz.txt?t=json"))
        d.addCallback(self.failUnlessIsBarJSON)
        return d

    def test_POST_relink_file_bad_replace(self):
        d = self.shouldFail2(error.Error, "test_POST_relink_file_bad_replace",
                             "400 Bad Request", "invalid replace= argument: 'boogabooga'",
                             self.POST,
                             self.public_url + "/foo", t="relink",
                             replace="boogabooga", from_name="bar.txt",
                             to_dir=self.public_root.get_uri() + "/foo/sub")
        return d

    def test_POST_relink_file_multi_level(self):
        d = self.POST(self.public_url + "/foo/sub/level2?t=mkdir", "")
        d.addCallback(lambda res: self.POST(self.public_url + "/foo", t="relink",
                      from_name="bar.txt", to_dir=self.public_root.get_uri() + "/foo/sub/level2"))
        d.addCallback(lambda res: self.failIfNodeHasChild(self._foo_node, u"bar.txt"))
        d.addCallback(lambda res: self.failIfNodeHasChild(self._sub_node, u"bar.txt"))
        d.addCallback(lambda res: self.GET(self.public_url + "/foo/sub/level2/bar.txt"))
        d.addCallback(self.failUnlessIsBarDotTxt)
        d.addCallback(lambda res: self.GET(self.public_url + "/foo/sub/level2/bar.txt?t=json"))
        d.addCallback(self.failUnlessIsBarJSON)
        return d

    def test_POST_relink_file_to_uri(self):
        d = self.POST(self.public_url + "/foo", t="relink", target_type="uri",
                      from_name="bar.txt", to_dir=self._sub_uri)
        d.addCallback(lambda res:
                      self.failIfNodeHasChild(self._foo_node, u"bar.txt"))
        d.addCallback(lambda res: self.GET(self.public_url + "/foo/sub/bar.txt"))
        d.addCallback(self.failUnlessIsBarDotTxt)
        d.addCallback(lambda res: self.GET(self.public_url + "/foo/sub/bar.txt?t=json"))
        d.addCallback(self.failUnlessIsBarJSON)
        return d

    def test_POST_relink_file_to_nonexistent_dir(self):
        d = self.shouldFail2(error.Error, "POST_relink_file_to_nonexistent_dir",
                            "404 Not Found", "No such child: nopechucktesta",
                            self.POST, self.public_url + "/foo", t="relink",
                            from_name="bar.txt",
                            to_dir=self.public_root.get_uri() + "/nopechucktesta")
        return d

    def test_POST_relink_file_into_file(self):
        d = self.shouldFail2(error.Error, "POST_relink_file_into_file",
                             "400 Bad Request", "to_dir is not a directory",
                             self.POST, self.public_url + "/foo", t="relink",
                             from_name="bar.txt",
                             to_dir=self.public_root.get_uri() + "/foo/baz.txt")
        d.addCallback(lambda res: self.GET(self.public_url + "/foo/baz.txt"))
        d.addCallback(self.failUnlessIsBazDotTxt)
        d.addCallback(lambda res: self.GET(self.public_url + "/foo/bar.txt"))
        d.addCallback(self.failUnlessIsBarDotTxt)
        d.addCallback(lambda res: self.GET(self.public_url + "/foo/bar.txt?t=json"))
        d.addCallback(self.failUnlessIsBarJSON)
        return d

    def test_POST_relink_file_to_bad_uri(self):
        d =  self.shouldFail2(error.Error, "POST_relink_file_to_bad_uri",
                              "400 Bad Request", "to_dir is not a directory",
                              self.POST, self.public_url + "/foo", t="relink",
                              from_name="bar.txt",
                              to_dir="URI:DIR2:mn5jlyjnrjeuydyswlzyui72i:rmneifcj6k6sycjljjhj3f6majsq2zqffydnnul5hfa4j577arma")
        d.addCallback(lambda res: self.GET(self.public_url + "/foo/bar.txt"))
        d.addCallback(self.failUnlessIsBarDotTxt)
        d.addCallback(lambda res: self.GET(self.public_url + "/foo/bar.txt?t=json"))
        d.addCallback(self.failUnlessIsBarJSON)
        return d

    def test_POST_relink_dir(self):
        d = self.POST(self.public_url + "/foo", t="relink",
                      from_name="bar.txt",
                      to_dir=self.public_root.get_uri() + "/foo/empty")
        d.addCallback(lambda res: self.POST(self.public_url + "/foo",
                      t="relink", from_name="empty",
                      to_dir=self.public_root.get_uri() + "/foo/sub"))
        d.addCallback(lambda res:
                      self.failIfNodeHasChild(self._foo_node, u"empty"))
        d.addCallback(lambda res:
                      self.failUnlessNodeHasChild(self._sub_node, u"empty"))
        d.addCallback(lambda res:
                      self._sub_node.get_child_at_path(u"empty"))
        d.addCallback(lambda node:
                      self.failUnlessNodeHasChild(node, u"bar.txt"))
        d.addCallback(lambda res:
                      self.GET(self.public_url + "/foo/sub/empty/bar.txt"))
        d.addCallback(self.failUnlessIsBarDotTxt)
        return d

    def shouldRedirect(self, res, target=None, statuscode=None, which=""):
        """ If target is not None then the redirection has to go to target.  If
        statuscode is not None then the redirection has to be accomplished with
        that HTTP status code."""
        if not isinstance(res, failure.Failure):
            to_where = (target is None) and "somewhere" or ("to " + target)
            self.fail("%s: we were expecting to get redirected %s, not get an"
                      " actual page: %s" % (which, to_where, res))
        res.trap(error.PageRedirect)
        if statuscode is not None:
            self.failUnlessReallyEqual(res.value.status, statuscode,
                                       "%s: not a redirect" % which)
        if target is not None:
            # the PageRedirect does not seem to capture the uri= query arg
            # properly, so we can't check for it.
            realtarget = self.webish_url + target
            self.failUnlessReallyEqual(res.value.location, realtarget,
                                       "%s: wrong target" % which)
        return res.value.location

    def test_GET_URI_form(self):
        base = "/uri?uri=%s" % self._bar_txt_uri
        # this is supposed to give us a redirect to /uri/$URI, plus arguments
        targetbase = "/uri/%s" % urllib.quote(self._bar_txt_uri)
        d = self.GET(base)
        d.addBoth(self.shouldRedirect, targetbase)
        d.addCallback(lambda res: self.GET(base+"&filename=bar.txt"))
        d.addBoth(self.shouldRedirect, targetbase+"?filename=bar.txt")
        d.addCallback(lambda res: self.GET(base+"&t=json"))
        d.addBoth(self.shouldRedirect, targetbase+"?t=json")
        d.addCallback(self.log, "about to get file by uri")
        d.addCallback(lambda res: self.GET(base, followRedirect=True))
        d.addCallback(self.failUnlessIsBarDotTxt)
        d.addCallback(self.log, "got file by uri, about to get dir by uri")
        d.addCallback(lambda res: self.GET("/uri?uri=%s&t=json" % self._foo_uri,
                                           followRedirect=True))
        d.addCallback(self.failUnlessIsFooJSON)
        d.addCallback(self.log, "got dir by uri")

        return d

    def test_GET_URI_form_bad(self):
        d = self.shouldFail2(error.Error, "test_GET_URI_form_bad",
                             "400 Bad Request", "GET /uri requires uri=",
                             self.GET, "/uri")
        return d

    def test_GET_rename_form(self):
        d = self.GET(self.public_url + "/foo?t=rename-form&name=bar.txt",
                     followRedirect=True)
        def _check(res):
            self.failUnlessIn('name="when_done" value="."', res)
            self.failUnless(re.search(r'name="from_name" value="bar\.txt"', res))
            self.failUnlessIn(FAVICON_MARKUP, res)
        d.addCallback(_check)
        return d

    def log(self, res, msg):
        #print "MSG: %s  RES: %s" % (msg, res)
        log.msg(msg)
        return res

    def test_GET_URI_URL(self):
        base = "/uri/%s" % self._bar_txt_uri
        d = self.GET(base)
        d.addCallback(self.failUnlessIsBarDotTxt)
        d.addCallback(lambda res: self.GET(base+"?filename=bar.txt"))
        d.addCallback(self.failUnlessIsBarDotTxt)
        d.addCallback(lambda res: self.GET(base+"?filename=bar.txt&save=true"))
        d.addCallback(self.failUnlessIsBarDotTxt)
        return d

    def test_GET_URI_URL_dir(self):
        base = "/uri/%s?t=json" % self._foo_uri
        d = self.GET(base)
        d.addCallback(self.failUnlessIsFooJSON)
        return d

    def test_GET_URI_URL_missing(self):
        base = "/uri/%s" % self._bad_file_uri
        d = self.shouldHTTPError("test_GET_URI_URL_missing",
                                 http.GONE, None, "NotEnoughSharesError",
                                 self.GET, base)
        # TODO: how can we exercise both sides of WebDownloadTarget.fail
        # here? we must arrange for a download to fail after target.open()
        # has been called, and then inspect the response to see that it is
        # shorter than we expected.
        return d

    def test_PUT_DIRURL_uri(self):
        d = self.s.create_dirnode()
        def _made_dir(dn):
            new_uri = dn.get_uri()
            # replace /foo with a new (empty) directory
            d = self.PUT(self.public_url + "/foo?t=uri", new_uri)
            d.addCallback(lambda res:
                          self.failUnlessReallyEqual(res.strip(), new_uri))
            d.addCallback(lambda res:
                          self.failUnlessRWChildURIIs(self.public_root,
                                                      u"foo",
                                                      new_uri))
            return d
        d.addCallback(_made_dir)
        return d

    def test_PUT_DIRURL_uri_noreplace(self):
        d = self.s.create_dirnode()
        def _made_dir(dn):
            new_uri = dn.get_uri()
            # replace /foo with a new (empty) directory, but ask that
            # replace=false, so it should fail
            d = self.shouldFail2(error.Error, "test_PUT_DIRURL_uri_noreplace",
                                 "409 Conflict", "There was already a child by that name, and you asked me to not replace it",
                                 self.PUT,
                                 self.public_url + "/foo?t=uri&replace=false",
                                 new_uri)
            d.addCallback(lambda res:
                          self.failUnlessRWChildURIIs(self.public_root,
                                                      u"foo",
                                                      self._foo_uri))
            return d
        d.addCallback(_made_dir)
        return d

    def test_PUT_DIRURL_bad_t(self):
        d = self.shouldFail2(error.Error, "test_PUT_DIRURL_bad_t",
                             "400 Bad Request", "PUT to a directory",
                             self.PUT, self.public_url + "/foo?t=BOGUS", "")
        d.addCallback(lambda res:
                      self.failUnlessRWChildURIIs(self.public_root,
                                                  u"foo",
                                                  self._foo_uri))
        return d

    def test_PUT_NEWFILEURL_uri(self):
        contents, n, new_uri = self.makefile(8)
        d = self.PUT(self.public_url + "/foo/new.txt?t=uri", new_uri)
        d.addCallback(lambda res: self.failUnlessReallyEqual(res.strip(), new_uri))
        d.addCallback(lambda res:
                      self.failUnlessChildContentsAre(self._foo_node, u"new.txt",
                                                      contents))
        return d

    def test_PUT_NEWFILEURL_mdmf(self):
        new_contents = self.NEWFILE_CONTENTS * 300000
        d = self.PUT(self.public_url + \
                     "/foo/mdmf.txt?format=mdmf",
                     new_contents)
        d.addCallback(lambda ignored:
            self.GET(self.public_url + "/foo/mdmf.txt?t=json"))
        def _got_json(json):
            data = simplejson.loads(json)
            data = data[1]
            self.failUnlessIn("format", data)
            self.failUnlessEqual(data["format"], "MDMF")
            self.failUnless(data['rw_uri'].startswith("URI:MDMF"))
            self.failUnless(data['ro_uri'].startswith("URI:MDMF"))
        d.addCallback(_got_json)
        return d

    def test_PUT_NEWFILEURL_sdmf(self):
        new_contents = self.NEWFILE_CONTENTS * 300000
        d = self.PUT(self.public_url + \
                     "/foo/sdmf.txt?format=sdmf",
                     new_contents)
        d.addCallback(lambda ignored:
            self.GET(self.public_url + "/foo/sdmf.txt?t=json"))
        def _got_json(json):
            data = simplejson.loads(json)
            data = data[1]
            self.failUnlessIn("format", data)
            self.failUnlessEqual(data["format"], "SDMF")
        d.addCallback(_got_json)
        return d

    def test_PUT_NEWFILEURL_bad_format(self):
        new_contents = self.NEWFILE_CONTENTS * 300000
        return self.shouldHTTPError("PUT_NEWFILEURL_bad_format",
                                    400, "Bad Request", "Unknown format: foo",
                                    self.PUT, self.public_url + \
                                    "/foo/foo.txt?format=foo",
                                    new_contents)

    def test_PUT_NEWFILEURL_uri_replace(self):
        contents, n, new_uri = self.makefile(8)
        d = self.PUT(self.public_url + "/foo/bar.txt?t=uri", new_uri)
        d.addCallback(lambda res: self.failUnlessReallyEqual(res.strip(), new_uri))
        d.addCallback(lambda res:
                      self.failUnlessChildContentsAre(self._foo_node, u"bar.txt",
                                                      contents))
        return d

    def test_PUT_NEWFILEURL_uri_no_replace(self):
        contents, n, new_uri = self.makefile(8)
        d = self.PUT(self.public_url + "/foo/bar.txt?t=uri&replace=false", new_uri)
        d.addBoth(self.shouldFail, error.Error,
                  "PUT_NEWFILEURL_uri_no_replace",
                  "409 Conflict",
                  "There was already a child by that name, and you asked me "
                  "to not replace it")
        return d

    def test_PUT_NEWFILEURL_uri_unknown_bad(self):
        d = self.PUT(self.public_url + "/foo/put-future.txt?t=uri", unknown_rwcap)
        d.addBoth(self.shouldFail, error.Error,
                  "POST_put_uri_unknown_bad",
                  "400 Bad Request",
                  "unknown cap in a write slot")
        return d

    def test_PUT_NEWFILEURL_uri_unknown_ro_good(self):
        d = self.PUT(self.public_url + "/foo/put-future-ro.txt?t=uri", unknown_rocap)
        d.addCallback(self.failUnlessURIMatchesROChild, self._foo_node,
                      u"put-future-ro.txt")
        return d

    def test_PUT_NEWFILEURL_uri_unknown_imm_good(self):
        d = self.PUT(self.public_url + "/foo/put-future-imm.txt?t=uri", unknown_immcap)
        d.addCallback(self.failUnlessURIMatchesROChild, self._foo_node,
                      u"put-future-imm.txt")
        return d

    def test_PUT_NEWFILE_URI(self):
        file_contents = "New file contents here\n"
        d = self.PUT("/uri", file_contents)
        def _check(uri):
            assert isinstance(uri, str), uri
            self.failUnlessIn(uri, self.get_all_contents())
            self.failUnlessReallyEqual(self.get_all_contents()[uri],
                                       file_contents)
            return self.GET("/uri/%s" % uri)
        d.addCallback(_check)
        def _check2(res):
            self.failUnlessReallyEqual(res, file_contents)
        d.addCallback(_check2)
        return d

    def test_PUT_NEWFILE_URI_not_mutable(self):
        file_contents = "New file contents here\n"
        d = self.PUT("/uri?mutable=false", file_contents)
        def _check(uri):
            assert isinstance(uri, str), uri
            self.failUnlessIn(uri, self.get_all_contents())
            self.failUnlessReallyEqual(self.get_all_contents()[uri],
                                       file_contents)
            return self.GET("/uri/%s" % uri)
        d.addCallback(_check)
        def _check2(res):
            self.failUnlessReallyEqual(res, file_contents)
        d.addCallback(_check2)
        return d

    def test_PUT_NEWFILE_URI_only_PUT(self):
        d = self.PUT("/uri?t=bogus", "")
        d.addBoth(self.shouldFail, error.Error,
                  "PUT_NEWFILE_URI_only_PUT",
                  "400 Bad Request",
                  "/uri accepts only PUT, PUT?t=mkdir, POST?t=upload, and POST?t=mkdir")
        return d

    def test_PUT_NEWFILE_URI_mutable(self):
        file_contents = "New file contents here\n"
        d = self.PUT("/uri?mutable=true", file_contents)
        def _check1(filecap):
            filecap = filecap.strip()
            self.failUnless(filecap.startswith("URI:SSK:"), filecap)
            self.filecap = filecap
            u = uri.WriteableSSKFileURI.init_from_string(filecap)
            self.failUnlessIn(u.get_storage_index(), self.get_all_contents())
            n = self.s.create_node_from_uri(filecap)
            return n.download_best_version()
        d.addCallback(_check1)
        def _check2(data):
            self.failUnlessReallyEqual(data, file_contents)
            return self.GET("/uri/%s" % urllib.quote(self.filecap))
        d.addCallback(_check2)
        def _check3(res):
            self.failUnlessReallyEqual(res, file_contents)
        d.addCallback(_check3)
        return d

    def test_PUT_mkdir(self):
        d = self.PUT("/uri?t=mkdir", "")
        def _check(uri):
            n = self.s.create_node_from_uri(uri.strip())
            d2 = self.failUnlessNodeKeysAre(n, [])
            d2.addCallback(lambda res:
                           self.GET("/uri/%s?t=json" % uri))
            return d2
        d.addCallback(_check)
        d.addCallback(self.failUnlessIsEmptyJSON)
        return d

    def test_PUT_mkdir_mdmf(self):
        d = self.PUT("/uri?t=mkdir&format=mdmf", "")
        def _got(res):
            u = uri.from_string(res)
            # Check that this is an MDMF writecap
            self.failUnlessIsInstance(u, uri.MDMFDirectoryURI)
        d.addCallback(_got)
        return d

    def test_PUT_mkdir_sdmf(self):
        d = self.PUT("/uri?t=mkdir&format=sdmf", "")
        def _got(res):
            u = uri.from_string(res)
            self.failUnlessIsInstance(u, uri.DirectoryURI)
        d.addCallback(_got)
        return d

    def test_PUT_mkdir_bad_format(self):
        return self.shouldHTTPError("PUT_mkdir_bad_format",
                                    400, "Bad Request", "Unknown format: foo",
                                    self.PUT, "/uri?t=mkdir&format=foo",
                                    "")

    def test_POST_check(self):
        d = self.POST(self.public_url + "/foo", t="check", name="bar.txt")
        def _done(res):
            # this returns a string form of the results, which are probably
            # None since we're using fake filenodes.
            # TODO: verify that the check actually happened, by changing
            # FakeCHKFileNode to count how many times .check() has been
            # called.
            pass
        d.addCallback(_done)
        return d


    def test_PUT_update_at_offset(self):
        file_contents = "test file" * 100000 # about 900 KiB
        d = self.PUT("/uri?mutable=true", file_contents)
        def _then(filecap):
            self.filecap = filecap
            new_data = file_contents[:100]
            new = "replaced and so on"
            new_data += new
            new_data += file_contents[len(new_data):]
            assert len(new_data) == len(file_contents)
            self.new_data = new_data
        d.addCallback(_then)
        d.addCallback(lambda ignored:
            self.PUT("/uri/%s?replace=True&offset=100" % self.filecap,
                     "replaced and so on"))
        def _get_data(filecap):
            n = self.s.create_node_from_uri(filecap)
            return n.download_best_version()
        d.addCallback(_get_data)
        d.addCallback(lambda results:
            self.failUnlessEqual(results, self.new_data))
        # Now try appending things to the file
        d.addCallback(lambda ignored:
            self.PUT("/uri/%s?offset=%d" % (self.filecap, len(self.new_data)),
                     "puppies" * 100))
        d.addCallback(_get_data)
        d.addCallback(lambda results:
            self.failUnlessEqual(results, self.new_data + ("puppies" * 100)))
        # and try replacing the beginning of the file
        d.addCallback(lambda ignored:
            self.PUT("/uri/%s?offset=0" % self.filecap, "begin"))
        d.addCallback(_get_data)
        d.addCallback(lambda results:
            self.failUnlessEqual(results, "begin"+self.new_data[len("begin"):]+("puppies"*100)))
        return d

    def test_PUT_update_at_invalid_offset(self):
        file_contents = "test file" * 100000 # about 900 KiB
        d = self.PUT("/uri?mutable=true", file_contents)
        def _then(filecap):
            self.filecap = filecap
        d.addCallback(_then)
        # Negative offsets should cause an error.
        d.addCallback(lambda ignored:
            self.shouldHTTPError("PUT_update_at_invalid_offset",
                                 400, "Bad Request",
                                 "Invalid offset",
                                 self.PUT,
                                 "/uri/%s?offset=-1" % self.filecap,
                                 "foo"))
        return d

    def test_PUT_update_at_offset_immutable(self):
        file_contents = "Test file" * 100000
        d = self.PUT("/uri", file_contents)
        def _then(filecap):
            self.filecap = filecap
        d.addCallback(_then)
        d.addCallback(lambda ignored:
            self.shouldHTTPError("PUT_update_at_offset_immutable",
                                 400, "Bad Request",
                                 "immutable",
                                 self.PUT,
                                 "/uri/%s?offset=50" % self.filecap,
                                 "foo"))
        return d


    def test_bad_method(self):
        url = self.webish_url + self.public_url + "/foo/bar.txt"
        d = self.shouldHTTPError("bad_method",
                                 501, "Not Implemented",
                                 "I don't know how to treat a BOGUS request.",
                                 client.getPage, url, method="BOGUS")
        return d

    def test_short_url(self):
        url = self.webish_url + "/uri"
        d = self.shouldHTTPError("short_url", 501, "Not Implemented",
                                 "I don't know how to treat a DELETE request.",
                                 client.getPage, url, method="DELETE")
        return d

    def test_ophandle_bad(self):
        url = self.webish_url + "/operations/bogus?t=status"
        d = self.shouldHTTPError("ophandle_bad", 404, "404 Not Found",
                                 "unknown/expired handle 'bogus'",
                                 client.getPage, url)
        return d

    def test_ophandle_cancel(self):
        d = self.POST(self.public_url + "/foo/?t=start-manifest&ophandle=128",
                      followRedirect=True)
        d.addCallback(lambda ignored:
                      self.GET("/operations/128?t=status&output=JSON"))
        def _check1(res):
            data = simplejson.loads(res)
            self.failUnless("finished" in data, res)
            monitor = self.ws.root.child_operations.handles["128"][0]
            d = self.POST("/operations/128?t=cancel&output=JSON")
            def _check2(res):
                data = simplejson.loads(res)
                self.failUnless("finished" in data, res)
                # t=cancel causes the handle to be forgotten
                self.failUnless(monitor.is_cancelled())
            d.addCallback(_check2)
            return d
        d.addCallback(_check1)
        d.addCallback(lambda ignored:
                      self.shouldHTTPError("ophandle_cancel",
                                           404, "404 Not Found",
                                           "unknown/expired handle '128'",
                                           self.GET,
                                           "/operations/128?t=status&output=JSON"))
        return d

    def test_ophandle_retainfor(self):
        d = self.POST(self.public_url + "/foo/?t=start-manifest&ophandle=129&retain-for=60",
                      followRedirect=True)
        d.addCallback(lambda ignored:
                      self.GET("/operations/129?t=status&output=JSON&retain-for=0"))
        def _check1(res):
            data = simplejson.loads(res)
            self.failUnless("finished" in data, res)
        d.addCallback(_check1)
        # the retain-for=0 will cause the handle to be expired very soon
        d.addCallback(lambda ign:
            self.clock.advance(2.0))
        d.addCallback(lambda ignored:
                      self.shouldHTTPError("ophandle_retainfor",
                                           404, "404 Not Found",
                                           "unknown/expired handle '129'",
                                           self.GET,
                                           "/operations/129?t=status&output=JSON"))
        return d

    def test_ophandle_release_after_complete(self):
        d = self.POST(self.public_url + "/foo/?t=start-manifest&ophandle=130",
                      followRedirect=True)
        d.addCallback(self.wait_for_operation, "130")
        d.addCallback(lambda ignored:
                      self.GET("/operations/130?t=status&output=JSON&release-after-complete=true"))
        # the release-after-complete=true will cause the handle to be expired
        d.addCallback(lambda ignored:
                      self.shouldHTTPError("ophandle_release_after_complete",
                                           404, "404 Not Found",
                                           "unknown/expired handle '130'",
                                           self.GET,
                                           "/operations/130?t=status&output=JSON"))
        return d

    def test_uncollected_ophandle_expiration(self):
        # uncollected ophandles should expire after 4 days
        def _make_uncollected_ophandle(ophandle):
            d = self.POST(self.public_url +
                          "/foo/?t=start-manifest&ophandle=%d" % ophandle,
                          followRedirect=False)
            # When we start the operation, the webapi server will want
            # to redirect us to the page for the ophandle, so we get
            # confirmation that the operation has started. If the
            # manifest operation has finished by the time we get there,
            # following that redirect (by setting followRedirect=True
            # above) has the side effect of collecting the ophandle that
            # we've just created, which means that we can't use the
            # ophandle to test the uncollected timeout anymore. So,
            # instead, catch the 302 here and don't follow it.
            d.addBoth(self.should302, "uncollected_ophandle_creation")
            return d
        # Create an ophandle, don't collect it, then advance the clock by
        # 4 days - 1 second and make sure that the ophandle is still there.
        d = _make_uncollected_ophandle(131)
        d.addCallback(lambda ign:
            self.clock.advance((96*60*60) - 1)) # 96 hours = 4 days
        d.addCallback(lambda ign:
            self.GET("/operations/131?t=status&output=JSON"))
        def _check1(res):
            data = simplejson.loads(res)
            self.failUnless("finished" in data, res)
        d.addCallback(_check1)
        # Create an ophandle, don't collect it, then try to collect it
        # after 4 days. It should be gone.
        d.addCallback(lambda ign:
            _make_uncollected_ophandle(132))
        d.addCallback(lambda ign:
            self.clock.advance(96*60*60))
        d.addCallback(lambda ign:
            self.shouldHTTPError("uncollected_ophandle_expired_after_100_hours",
                                 404, "404 Not Found",
                                 "unknown/expired handle '132'",
                                 self.GET,
                                 "/operations/132?t=status&output=JSON"))
        return d

    def test_collected_ophandle_expiration(self):
        # collected ophandles should expire after 1 day
        def _make_collected_ophandle(ophandle):
            d = self.POST(self.public_url +
                          "/foo/?t=start-manifest&ophandle=%d" % ophandle,
                          followRedirect=True)
            # By following the initial redirect, we collect the ophandle
            # we've just created.
            return d
        # Create a collected ophandle, then collect it after 23 hours
        # and 59 seconds to make sure that it is still there.
        d = _make_collected_ophandle(133)
        d.addCallback(lambda ign:
            self.clock.advance((24*60*60) - 1))
        d.addCallback(lambda ign:
            self.GET("/operations/133?t=status&output=JSON"))
        def _check1(res):
            data = simplejson.loads(res)
            self.failUnless("finished" in data, res)
        d.addCallback(_check1)
        # Create another uncollected ophandle, then try to collect it
        # after 24 hours to make sure that it is gone.
        d.addCallback(lambda ign:
            _make_collected_ophandle(134))
        d.addCallback(lambda ign:
            self.clock.advance(24*60*60))
        d.addCallback(lambda ign:
            self.shouldHTTPError("collected_ophandle_expired_after_1_day",
                                 404, "404 Not Found",
                                 "unknown/expired handle '134'",
                                 self.GET,
                                 "/operations/134?t=status&output=JSON"))
        return d

    def test_incident(self):
        d = self.POST("/report_incident", details="eek")
        def _done(res):
            self.failIfIn("<html>", res)
            self.failUnlessIn("An incident report has been saved", res)
        d.addCallback(_done)
        return d

    def test_static(self):
        webdir = os.path.join(self.staticdir, "subdir")
        fileutil.make_dirs(webdir)
        f = open(os.path.join(webdir, "hello.txt"), "wb")
        f.write("hello")
        f.close()

        d = self.GET("/static/subdir/hello.txt")
        def _check(res):
            self.failUnlessReallyEqual(res, "hello")
        d.addCallback(_check)
        return d


class IntroducerWeb(unittest.TestCase):
    def setUp(self):
        self.node = None

    def tearDown(self):
        d = defer.succeed(None)
        if self.node:
            d.addCallback(lambda ign: self.node.stopService())
        d.addCallback(flushEventualQueue)
        return d

    def test_welcome(self):
        basedir = "web.IntroducerWeb.test_welcome"
        os.mkdir(basedir)
        fileutil.write(os.path.join(basedir, "tahoe.cfg"), "[node]\nweb.port = tcp:0\n")
        self.node = IntroducerNode(basedir)
        self.ws = self.node.getServiceNamed("webish")

        d = fireEventually(None)
        d.addCallback(lambda ign: self.node.startService())
        d.addCallback(lambda ign: self.node.when_tub_ready())

        d.addCallback(lambda ign: self.GET("/"))
        def _check(res):
            self.failUnlessIn('Welcome to the Tahoe-LAFS Introducer', res)
            self.failUnlessIn(FAVICON_MARKUP, res)
            self.failUnlessIn('Page rendered at', res)
            self.failUnlessIn('Tahoe-LAFS code imported from:', res)
        d.addCallback(_check)
        return d

    def GET(self, urlpath, followRedirect=False, return_response=False,
            **kwargs):
        # if return_response=True, this fires with (data, statuscode,
        # respheaders) instead of just data.
        assert not isinstance(urlpath, unicode)
        url = self.ws.getURL().rstrip('/') + urlpath
        factory = HTTPClientGETFactory(url, method="GET",
                                       followRedirect=followRedirect, **kwargs)
        reactor.connectTCP("localhost", self.ws.getPortnum(), factory)
        d = factory.deferred
        def _got_data(data):
            return (data, factory.status, factory.response_headers)
        if return_response:
            d.addCallback(_got_data)
        return factory.deferred


class Util(ShouldFailMixin, testutil.ReallyEqualMixin, unittest.TestCase):
    def test_load_file(self):
        # This will raise an exception unless a well-formed XML file is found under that name.
        common.getxmlfile('directory.xhtml').load()

    def test_parse_replace_arg(self):
        self.failUnlessReallyEqual(common.parse_replace_arg("true"), True)
        self.failUnlessReallyEqual(common.parse_replace_arg("false"), False)
        self.failUnlessReallyEqual(common.parse_replace_arg("only-files"),
                                   "only-files")
        self.failUnlessRaises(common.WebError, common.parse_replace_arg, "only_fles")

    def test_abbreviate_time(self):
        self.failUnlessReallyEqual(common.abbreviate_time(None), "")
        self.failUnlessReallyEqual(common.abbreviate_time(1.234), "1.23s")
        self.failUnlessReallyEqual(common.abbreviate_time(0.123), "123ms")
        self.failUnlessReallyEqual(common.abbreviate_time(0.00123), "1.2ms")
        self.failUnlessReallyEqual(common.abbreviate_time(0.000123), "123us")
        self.failUnlessReallyEqual(common.abbreviate_time(-123000), "-123000000000us")

    def test_compute_rate(self):
        self.failUnlessReallyEqual(common.compute_rate(None, None), None)
        self.failUnlessReallyEqual(common.compute_rate(None, 1), None)
        self.failUnlessReallyEqual(common.compute_rate(250000, None), None)
        self.failUnlessReallyEqual(common.compute_rate(250000, 0), None)
        self.failUnlessReallyEqual(common.compute_rate(250000, 10), 25000.0)
        self.failUnlessReallyEqual(common.compute_rate(0, 10), 0.0)
        self.shouldFail(AssertionError, "test_compute_rate", "",
                        common.compute_rate, -100, 10)
        self.shouldFail(AssertionError, "test_compute_rate", "",
                        common.compute_rate, 100, -10)

        # Sanity check
        rate = common.compute_rate(10*1000*1000, 1)
        self.failUnlessReallyEqual(common.abbreviate_rate(rate), "10.00MBps")

    def test_abbreviate_rate(self):
        self.failUnlessReallyEqual(common.abbreviate_rate(None), "")
        self.failUnlessReallyEqual(common.abbreviate_rate(1234000), "1.23MBps")
        self.failUnlessReallyEqual(common.abbreviate_rate(12340), "12.3kBps")
        self.failUnlessReallyEqual(common.abbreviate_rate(123), "123Bps")

    def test_abbreviate_size(self):
        self.failUnlessReallyEqual(common.abbreviate_size(None), "")
        self.failUnlessReallyEqual(common.abbreviate_size(1.23*1000*1000*1000), "1.23GB")
        self.failUnlessReallyEqual(common.abbreviate_size(1.23*1000*1000), "1.23MB")
        self.failUnlessReallyEqual(common.abbreviate_size(1230), "1.2kB")
        self.failUnlessReallyEqual(common.abbreviate_size(123), "123B")

    def test_plural(self):
        def convert(s):
            return "%d second%s" % (s, status.plural(s))
        self.failUnlessReallyEqual(convert(0), "0 seconds")
        self.failUnlessReallyEqual(convert(1), "1 second")
        self.failUnlessReallyEqual(convert(2), "2 seconds")
        def convert2(s):
            return "has share%s: %s" % (status.plural(s), ",".join(s))
        self.failUnlessReallyEqual(convert2([]), "has shares: ")
        self.failUnlessReallyEqual(convert2(["1"]), "has share: 1")
        self.failUnlessReallyEqual(convert2(["1","2"]), "has shares: 1,2")


class Grid(GridTestMixin, WebErrorMixin, ShouldFailMixin, testutil.ReallyEqualMixin, unittest.TestCase):

    def CHECK(self, ign, which, args, clientnum=0):
        fileurl = self.fileurls[which]
        url = fileurl + "?" + args
        return self.GET(url, method="POST", clientnum=clientnum)

    def test_filecheck(self):
        self.basedir = "web/Grid/filecheck"
        self.set_up_grid()
        c0 = self.g.clients[0]
        self.uris = {}
        DATA = "data" * 100
        d = c0.upload(upload.Data(DATA, convergence=""))
        def _stash_uri(ur, which):
            self.uris[which] = ur.get_uri()
        d.addCallback(_stash_uri, "good")
        d.addCallback(lambda ign:
                      c0.upload(upload.Data(DATA+"1", convergence="")))
        d.addCallback(_stash_uri, "sick")
        d.addCallback(lambda ign:
                      c0.upload(upload.Data(DATA+"2", convergence="")))
        d.addCallback(_stash_uri, "dead")
        def _stash_mutable_uri(n, which):
            self.uris[which] = n.get_uri()
            assert isinstance(self.uris[which], str)
        d.addCallback(lambda ign:
            c0.create_mutable_file(publish.MutableData(DATA+"3")))
        d.addCallback(_stash_mutable_uri, "corrupt")
        d.addCallback(lambda ign:
                      c0.upload(upload.Data("literal", convergence="")))
        d.addCallback(_stash_uri, "small")
        d.addCallback(lambda ign: c0.create_immutable_dirnode({}))
        d.addCallback(_stash_mutable_uri, "smalldir")

        def _compute_fileurls(ignored):
            self.fileurls = {}
            for which in self.uris:
                self.fileurls[which] = "uri/" + urllib.quote(self.uris[which])
        d.addCallback(_compute_fileurls)

        def _clobber_shares(ignored):
            good_shares = self.find_uri_shares(self.uris["good"])
            self.failUnlessReallyEqual(len(good_shares), 10)
            sick_shares = self.find_uri_shares(self.uris["sick"])
            os.unlink(sick_shares[0][2])
            dead_shares = self.find_uri_shares(self.uris["dead"])
            for i in range(1, 10):
                os.unlink(dead_shares[i][2])
            c_shares = self.find_uri_shares(self.uris["corrupt"])
            cso = CorruptShareOptions()
            cso.stdout = StringIO()
            cso.parseOptions([c_shares[0][2]])
            corrupt_share(cso)
        d.addCallback(_clobber_shares)

        d.addCallback(self.CHECK, "good", "t=check")
        def _got_html_good(res):
            self.failUnlessIn("Healthy", res)
            self.failIfIn("Not Healthy", res)
            self.failUnlessIn(FAVICON_MARKUP, res)
        d.addCallback(_got_html_good)
        d.addCallback(self.CHECK, "good", "t=check&return_to=somewhere")
        def _got_html_good_return_to(res):
            self.failUnlessIn("Healthy", res)
            self.failIfIn("Not Healthy", res)
            self.failUnlessIn('<a href="somewhere">Return to file', res)
        d.addCallback(_got_html_good_return_to)
        d.addCallback(self.CHECK, "good", "t=check&output=json")
        def _got_json_good(res):
            r = simplejson.loads(res)
            self.failUnlessEqual(r["summary"], "Healthy")
            self.failUnless(r["results"]["healthy"])
            self.failIfIn("needs-rebalancing", r["results"])
            self.failUnless(r["results"]["recoverable"])
        d.addCallback(_got_json_good)

        d.addCallback(self.CHECK, "small", "t=check")
        def _got_html_small(res):
            self.failUnlessIn("Literal files are always healthy", res)
            self.failIfIn("Not Healthy", res)
        d.addCallback(_got_html_small)
        d.addCallback(self.CHECK, "small", "t=check&return_to=somewhere")
        def _got_html_small_return_to(res):
            self.failUnlessIn("Literal files are always healthy", res)
            self.failIfIn("Not Healthy", res)
            self.failUnlessIn('<a href="somewhere">Return to file', res)
        d.addCallback(_got_html_small_return_to)
        d.addCallback(self.CHECK, "small", "t=check&output=json")
        def _got_json_small(res):
            r = simplejson.loads(res)
            self.failUnlessEqual(r["storage-index"], "")
            self.failUnless(r["results"]["healthy"])
        d.addCallback(_got_json_small)

        d.addCallback(self.CHECK, "smalldir", "t=check")
        def _got_html_smalldir(res):
            self.failUnlessIn("Literal files are always healthy", res)
            self.failIfIn("Not Healthy", res)
        d.addCallback(_got_html_smalldir)
        d.addCallback(self.CHECK, "smalldir", "t=check&output=json")
        def _got_json_smalldir(res):
            r = simplejson.loads(res)
            self.failUnlessEqual(r["storage-index"], "")
            self.failUnless(r["results"]["healthy"])
        d.addCallback(_got_json_smalldir)

        d.addCallback(self.CHECK, "sick", "t=check")
        def _got_html_sick(res):
            self.failUnlessIn("Not Healthy", res)
        d.addCallback(_got_html_sick)
        d.addCallback(self.CHECK, "sick", "t=check&output=json")
        def _got_json_sick(res):
            r = simplejson.loads(res)
            self.failUnlessEqual(r["summary"],
                                 "Not Healthy: 9 shares (enc 3-of-10)")
            self.failIf(r["results"]["healthy"])
            self.failUnless(r["results"]["recoverable"])
            self.failIfIn("needs-rebalancing", r["results"])
        d.addCallback(_got_json_sick)

        d.addCallback(self.CHECK, "dead", "t=check")
        def _got_html_dead(res):
            self.failUnlessIn("Not Healthy", res)
        d.addCallback(_got_html_dead)
        d.addCallback(self.CHECK, "dead", "t=check&output=json")
        def _got_json_dead(res):
            r = simplejson.loads(res)
            self.failUnlessEqual(r["summary"],
                                 "Not Healthy: 1 shares (enc 3-of-10)")
            self.failIf(r["results"]["healthy"])
            self.failIf(r["results"]["recoverable"])
            self.failIfIn("needs-rebalancing", r["results"])
        d.addCallback(_got_json_dead)

        d.addCallback(self.CHECK, "corrupt", "t=check&verify=true")
        def _got_html_corrupt(res):
            self.failUnlessIn("Not Healthy! : Unhealthy", res)
        d.addCallback(_got_html_corrupt)
        d.addCallback(self.CHECK, "corrupt", "t=check&verify=true&output=json")
        def _got_json_corrupt(res):
            r = simplejson.loads(res)
            self.failUnlessIn("Unhealthy: 9 shares (enc 3-of-10)", r["summary"])
            self.failIf(r["results"]["healthy"])
            self.failUnless(r["results"]["recoverable"])
            self.failIfIn("needs-rebalancing", r["results"])
            self.failUnlessReallyEqual(r["results"]["count-happiness"], 9)
            self.failUnlessReallyEqual(r["results"]["count-shares-good"], 9)
            self.failUnlessReallyEqual(r["results"]["count-corrupt-shares"], 1)
        d.addCallback(_got_json_corrupt)

        d.addErrback(self.explain_web_error)
        return d

    def test_repair_html(self):
        self.basedir = "web/Grid/repair_html"
        self.set_up_grid()
        c0 = self.g.clients[0]
        self.uris = {}
        DATA = "data" * 100
        d = c0.upload(upload.Data(DATA, convergence=""))
        def _stash_uri(ur, which):
            self.uris[which] = ur.get_uri()
        d.addCallback(_stash_uri, "good")
        d.addCallback(lambda ign:
                      c0.upload(upload.Data(DATA+"1", convergence="")))
        d.addCallback(_stash_uri, "sick")
        d.addCallback(lambda ign:
                      c0.upload(upload.Data(DATA+"2", convergence="")))
        d.addCallback(_stash_uri, "dead")
        def _stash_mutable_uri(n, which):
            self.uris[which] = n.get_uri()
            assert isinstance(self.uris[which], str)
        d.addCallback(lambda ign:
            c0.create_mutable_file(publish.MutableData(DATA+"3")))
        d.addCallback(_stash_mutable_uri, "corrupt")

        def _compute_fileurls(ignored):
            self.fileurls = {}
            for which in self.uris:
                self.fileurls[which] = "uri/" + urllib.quote(self.uris[which])
        d.addCallback(_compute_fileurls)

        def _clobber_shares(ignored):
            good_shares = self.find_uri_shares(self.uris["good"])
            self.failUnlessReallyEqual(len(good_shares), 10)
            sick_shares = self.find_uri_shares(self.uris["sick"])
            os.unlink(sick_shares[0][2])
            dead_shares = self.find_uri_shares(self.uris["dead"])
            for i in range(1, 10):
                os.unlink(dead_shares[i][2])
            c_shares = self.find_uri_shares(self.uris["corrupt"])
            cso = CorruptShareOptions()
            cso.stdout = StringIO()
            cso.parseOptions([c_shares[0][2]])
            corrupt_share(cso)
        d.addCallback(_clobber_shares)

        d.addCallback(self.CHECK, "good", "t=check&repair=true")
        def _got_html_good(res):
            self.failUnlessIn("Healthy", res)
            self.failIfIn("Not Healthy", res)
            self.failUnlessIn("No repair necessary", res)
            self.failUnlessIn(FAVICON_MARKUP, res)
        d.addCallback(_got_html_good)

        d.addCallback(self.CHECK, "sick", "t=check&repair=true")
        def _got_html_sick(res):
            self.failUnlessIn("Healthy : healthy", res)
            self.failIfIn("Not Healthy", res)
            self.failUnlessIn("Repair successful", res)
        d.addCallback(_got_html_sick)

        # repair of a dead file will fail, of course, but it isn't yet
        # clear how this should be reported. Right now it shows up as
        # a "410 Gone".
        #
        #d.addCallback(self.CHECK, "dead", "t=check&repair=true")
        #def _got_html_dead(res):
        #    print res
        #    self.failUnlessIn("Healthy : healthy", res)
        #    self.failIfIn("Not Healthy", res)
        #    self.failUnlessIn("No repair necessary", res)
        #d.addCallback(_got_html_dead)

        d.addCallback(self.CHECK, "corrupt", "t=check&verify=true&repair=true")
        def _got_html_corrupt(res):
            self.failUnlessIn("Healthy : Healthy", res)
            self.failIfIn("Not Healthy", res)
            self.failUnlessIn("Repair successful", res)
        d.addCallback(_got_html_corrupt)

        d.addErrback(self.explain_web_error)
        return d

    def test_repair_json(self):
        self.basedir = "web/Grid/repair_json"
        self.set_up_grid()
        c0 = self.g.clients[0]
        self.uris = {}
        DATA = "data" * 100
        d = c0.upload(upload.Data(DATA+"1", convergence=""))
        def _stash_uri(ur, which):
            self.uris[which] = ur.get_uri()
        d.addCallback(_stash_uri, "sick")

        def _compute_fileurls(ignored):
            self.fileurls = {}
            for which in self.uris:
                self.fileurls[which] = "uri/" + urllib.quote(self.uris[which])
        d.addCallback(_compute_fileurls)

        def _clobber_shares(ignored):
            sick_shares = self.find_uri_shares(self.uris["sick"])
            os.unlink(sick_shares[0][2])
        d.addCallback(_clobber_shares)

        d.addCallback(self.CHECK, "sick", "t=check&repair=true&output=json")
        def _got_json_sick(res):
            r = simplejson.loads(res)
            self.failUnlessReallyEqual(r["repair-attempted"], True)
            self.failUnlessReallyEqual(r["repair-successful"], True)
            self.failUnlessEqual(r["pre-repair-results"]["summary"],
                                 "Not Healthy: 9 shares (enc 3-of-10)")
            self.failIf(r["pre-repair-results"]["results"]["healthy"])
            self.failUnlessEqual(r["post-repair-results"]["summary"], "healthy")
            self.failUnless(r["post-repair-results"]["results"]["healthy"])
        d.addCallback(_got_json_sick)

        d.addErrback(self.explain_web_error)
        return d

    def test_unknown(self, immutable=False):
        self.basedir = "web/Grid/unknown"
        if immutable:
            self.basedir = "web/Grid/unknown-immutable"

        self.set_up_grid()
        c0 = self.g.clients[0]
        self.uris = {}
        self.fileurls = {}

        # the future cap format may contain slashes, which must be tolerated
        expected_info_url = "uri/%s?t=info" % urllib.quote(unknown_rwcap,
                                                           safe="")

        if immutable:
            name = u"future-imm"
            future_node = UnknownNode(None, unknown_immcap, deep_immutable=True)
            d = c0.create_immutable_dirnode({name: (future_node, {})})
        else:
            name = u"future"
            future_node = UnknownNode(unknown_rwcap, unknown_rocap)
            d = c0.create_dirnode()

        def _stash_root_and_create_file(n):
            self.rootnode = n
            self.rooturl = "uri/" + urllib.quote(n.get_uri()) + "/"
            self.rourl = "uri/" + urllib.quote(n.get_readonly_uri()) + "/"
            if not immutable:
                return self.rootnode.set_node(name, future_node)
        d.addCallback(_stash_root_and_create_file)

        # make sure directory listing tolerates unknown nodes
        d.addCallback(lambda ign: self.GET(self.rooturl))
        def _check_directory_html(res, expected_type_suffix):
            pattern = re.compile(r'<td>\?%s</td>[ \t\n\r]*'
                                  '<td>%s</td>' % (expected_type_suffix, str(name)),
                                 re.DOTALL)
            self.failUnless(re.search(pattern, res), res)
            # find the More Info link for name, should be relative
            mo = re.search(r'<a href="([^"]+)">More Info</a>', res)
            info_url = mo.group(1)
            self.failUnlessReallyEqual(info_url, "%s?t=info" % (str(name),))
        if immutable:
            d.addCallback(_check_directory_html, "-IMM")
        else:
            d.addCallback(_check_directory_html, "")

        d.addCallback(lambda ign: self.GET(self.rooturl+"?t=json"))
        def _check_directory_json(res, expect_rw_uri):
            data = simplejson.loads(res)
            self.failUnlessEqual(data[0], "dirnode")
            f = data[1]["children"][name]
            self.failUnlessEqual(f[0], "unknown")
            if expect_rw_uri:
                self.failUnlessReallyEqual(to_str(f[1]["rw_uri"]), unknown_rwcap, data)
            else:
                self.failIfIn("rw_uri", f[1])
            if immutable:
                self.failUnlessReallyEqual(to_str(f[1]["ro_uri"]), unknown_immcap, data)
            else:
                self.failUnlessReallyEqual(to_str(f[1]["ro_uri"]), unknown_rocap, data)
            self.failUnlessIn("metadata", f[1])
        d.addCallback(_check_directory_json, expect_rw_uri=not immutable)

        def _check_info(res, expect_rw_uri, expect_ro_uri):
            self.failUnlessIn("Object Type: <span>unknown</span>", res)
            if expect_rw_uri:
                self.failUnlessIn(unknown_rwcap, res)
            if expect_ro_uri:
                if immutable:
                    self.failUnlessIn(unknown_immcap, res)
                else:
                    self.failUnlessIn(unknown_rocap, res)
            else:
                self.failIfIn(unknown_rocap, res)
            self.failIfIn("Raw data as", res)
            self.failIfIn("Directory writecap", res)
            self.failIfIn("Checker Operations", res)
            self.failIfIn("Mutable File Operations", res)
            self.failIfIn("Directory Operations", res)

        # FIXME: these should have expect_rw_uri=not immutable; I don't know
        # why they fail. Possibly related to ticket #922.

        d.addCallback(lambda ign: self.GET(expected_info_url))
        d.addCallback(_check_info, expect_rw_uri=False, expect_ro_uri=False)
        d.addCallback(lambda ign: self.GET("%s%s?t=info" % (self.rooturl, str(name))))
        d.addCallback(_check_info, expect_rw_uri=False, expect_ro_uri=True)

        def _check_json(res, expect_rw_uri):
            data = simplejson.loads(res)
            self.failUnlessEqual(data[0], "unknown")
            if expect_rw_uri:
                self.failUnlessReallyEqual(to_str(data[1]["rw_uri"]), unknown_rwcap, data)
            else:
                self.failIfIn("rw_uri", data[1])

            if immutable:
                self.failUnlessReallyEqual(to_str(data[1]["ro_uri"]), unknown_immcap, data)
                self.failUnlessReallyEqual(data[1]["mutable"], False)
            elif expect_rw_uri:
                self.failUnlessReallyEqual(to_str(data[1]["ro_uri"]), unknown_rocap, data)
                self.failUnlessReallyEqual(data[1]["mutable"], True)
            else:
                self.failUnlessReallyEqual(to_str(data[1]["ro_uri"]), unknown_rocap, data)
                self.failIfIn("mutable", data[1])

            # TODO: check metadata contents
            self.failUnlessIn("metadata", data[1])

        d.addCallback(lambda ign: self.GET("%s%s?t=json" % (self.rooturl, str(name))))
        d.addCallback(_check_json, expect_rw_uri=not immutable)

        # and make sure that a read-only version of the directory can be
        # rendered too. This version will not have unknown_rwcap, whether
        # or not future_node was immutable.
        d.addCallback(lambda ign: self.GET(self.rourl))
        if immutable:
            d.addCallback(_check_directory_html, "-IMM")
        else:
            d.addCallback(_check_directory_html, "-RO")

        d.addCallback(lambda ign: self.GET(self.rourl+"?t=json"))
        d.addCallback(_check_directory_json, expect_rw_uri=False)

        d.addCallback(lambda ign: self.GET("%s%s?t=json" % (self.rourl, str(name))))
        d.addCallback(_check_json, expect_rw_uri=False)

        # TODO: check that getting t=info from the Info link in the ro directory
        # works, and does not include the writecap URI.
        return d

    def test_immutable_unknown(self):
        return self.test_unknown(immutable=True)

    def test_mutant_dirnodes_are_omitted(self):
        self.basedir = "web/Grid/mutant_dirnodes_are_omitted"

        self.set_up_grid()
        c = self.g.clients[0]
        nm = c.nodemaker
        self.uris = {}
        self.fileurls = {}

        lonely_uri = "URI:LIT:n5xgk" # LIT for "one"
        mut_write_uri = "URI:SSK:vfvcbdfbszyrsaxchgevhmmlii:euw4iw7bbnkrrwpzuburbhppuxhc3gwxv26f6imekhz7zyw2ojnq"
        mut_read_uri = "URI:SSK-RO:e3mdrzfwhoq42hy5ubcz6rp3o4:ybyibhnp3vvwuq2vaw2ckjmesgkklfs6ghxleztqidihjyofgw7q"

        # This method tests mainly dirnode, but we'd have to duplicate code in order to
        # test the dirnode and web layers separately.

        # 'lonely' is a valid LIT child, 'ro' is a mutant child with an SSK-RO readcap,
        # and 'write-in-ro' is a mutant child with an SSK writecap in the ro_uri field.
        # When the directory is read, the mutants should be silently disposed of, leaving
        # their lonely sibling.
        # We don't test the case of a retrieving a cap from the encrypted rw_uri field,
        # because immutable directories don't have a writecap and therefore that field
        # isn't (and can't be) decrypted.
        # TODO: The field still exists in the netstring. Technically we should check what
        # happens if something is put there (_unpack_contents should raise ValueError),
        # but that can wait.

        lonely_child = nm.create_from_cap(lonely_uri)
        mutant_ro_child = nm.create_from_cap(mut_read_uri)
        mutant_write_in_ro_child = nm.create_from_cap(mut_write_uri)

        def _by_hook_or_by_crook():
            return True
        for n in [mutant_ro_child, mutant_write_in_ro_child]:
            n.is_allowed_in_immutable_directory = _by_hook_or_by_crook

        mutant_write_in_ro_child.get_write_uri    = lambda: None
        mutant_write_in_ro_child.get_readonly_uri = lambda: mut_write_uri

        kids = {u"lonely":      (lonely_child, {}),
                u"ro":          (mutant_ro_child, {}),
                u"write-in-ro": (mutant_write_in_ro_child, {}),
                }
        d = c.create_immutable_dirnode(kids)

        def _created(dn):
            self.failUnless(isinstance(dn, dirnode.DirectoryNode))
            self.failIf(dn.is_mutable())
            self.failUnless(dn.is_readonly())
            # This checks that if we somehow ended up calling dn._decrypt_rwcapdata, it would fail.
            self.failIf(hasattr(dn._node, 'get_writekey'))
            rep = str(dn)
            self.failUnlessIn("RO-IMM", rep)
            cap = dn.get_cap()
            self.failUnlessIn("CHK", cap.to_string())
            self.cap = cap
            self.rootnode = dn
            self.rooturl = "uri/" + urllib.quote(dn.get_uri()) + "/"
            return download_to_data(dn._node)
        d.addCallback(_created)

        def _check_data(data):
            # Decode the netstring representation of the directory to check that all children
            # are present. This is a bit of an abstraction violation, but there's not really
            # any other way to do it given that the real DirectoryNode._unpack_contents would
            # strip the mutant children out (which is what we're trying to test, later).
            position = 0
            numkids = 0
            while position < len(data):
                entries, position = split_netstring(data, 1, position)
                entry = entries[0]
                (name_utf8, ro_uri, rwcapdata, metadata_s), subpos = split_netstring(entry, 4)
                name = name_utf8.decode("utf-8")
                self.failUnlessEqual(rwcapdata, "")
                self.failUnlessIn(name, kids)
                (expected_child, ign) = kids[name]
                self.failUnlessReallyEqual(ro_uri, expected_child.get_readonly_uri())
                numkids += 1

            self.failUnlessReallyEqual(numkids, 3)
            return self.rootnode.list()
        d.addCallback(_check_data)

        # Now when we use the real directory listing code, the mutants should be absent.
        def _check_kids(children):
            self.failUnlessReallyEqual(sorted(children.keys()), [u"lonely"])
            lonely_node, lonely_metadata = children[u"lonely"]

            self.failUnlessReallyEqual(lonely_node.get_write_uri(), None)
            self.failUnlessReallyEqual(lonely_node.get_readonly_uri(), lonely_uri)
        d.addCallback(_check_kids)

        d.addCallback(lambda ign: nm.create_from_cap(self.cap.to_string()))
        d.addCallback(lambda n: n.list())
        d.addCallback(_check_kids)  # again with dirnode recreated from cap

        # Make sure the lonely child can be listed in HTML...
        d.addCallback(lambda ign: self.GET(self.rooturl))
        def _check_html(res):
            self.failIfIn("URI:SSK", res)
            get_lonely = "".join([r'<td>FILE</td>',
                                  r'\s+<td>',
                                  r'<a href="[^"]+%s[^"]+">lonely</a>' % (urllib.quote(lonely_uri),),
                                  r'</td>',
                                  r'\s+<td align="right">%d</td>' % len("one"),
                                  ])
            self.failUnless(re.search(get_lonely, res), res)

            # find the More Info link for name, should be relative
            mo = re.search(r'<a href="([^"]+)">More Info</a>', res)
            info_url = mo.group(1)
            self.failUnless(info_url.endswith(urllib.quote(lonely_uri) + "?t=info"), info_url)
        d.addCallback(_check_html)

        # ... and in JSON.
        d.addCallback(lambda ign: self.GET(self.rooturl+"?t=json"))
        def _check_json(res):
            data = simplejson.loads(res)
            self.failUnlessEqual(data[0], "dirnode")
            listed_children = data[1]["children"]
            self.failUnlessReallyEqual(sorted(listed_children.keys()), [u"lonely"])
            ll_type, ll_data = listed_children[u"lonely"]
            self.failUnlessEqual(ll_type, "filenode")
            self.failIfIn("rw_uri", ll_data)
            self.failUnlessReallyEqual(to_str(ll_data["ro_uri"]), lonely_uri)
        d.addCallback(_check_json)
        return d

    def test_deep_check(self):
        self.basedir = "web/Grid/deep_check"
        self.set_up_grid()
        c0 = self.g.clients[0]
        self.uris = {}
        self.fileurls = {}
        DATA = "data" * 100
        d = c0.create_dirnode()
        def _stash_root_and_create_file(n):
            self.rootnode = n
            self.fileurls["root"] = "uri/" + urllib.quote(n.get_uri()) + "/"
            return n.add_file(u"good", upload.Data(DATA, convergence=""))
        d.addCallback(_stash_root_and_create_file)
        def _stash_uri(fn, which):
            self.uris[which] = fn.get_uri()
            return fn
        d.addCallback(_stash_uri, "good")
        d.addCallback(lambda ign:
                      self.rootnode.add_file(u"small",
                                             upload.Data("literal",
                                                        convergence="")))
        d.addCallback(_stash_uri, "small")
        d.addCallback(lambda ign:
                      self.rootnode.add_file(u"sick",
                                             upload.Data(DATA+"1",
                                                        convergence="")))
        d.addCallback(_stash_uri, "sick")

        # this tests that deep-check and stream-manifest will ignore
        # UnknownNode instances. Hopefully this will also cover deep-stats.
        future_node = UnknownNode(unknown_rwcap, unknown_rocap)
        d.addCallback(lambda ign: self.rootnode.set_node(u"future", future_node))

        def _clobber_shares(ignored):
            self.delete_shares_numbered(self.uris["sick"], [0,1])
        d.addCallback(_clobber_shares)

        # root
        # root/good
        # root/small
        # root/sick
        # root/future

        d.addCallback(self.CHECK, "root", "t=stream-deep-check")
        def _done(res):
            try:
                units = [simplejson.loads(line)
                         for line in res.splitlines()
                         if line]
            except ValueError:
                print "response is:", res
                print "undecodeable line was '%s'" % line
                raise
            self.failUnlessReallyEqual(len(units), 5+1)
            # should be parent-first
            u0 = units[0]
            self.failUnlessEqual(u0["path"], [])
            self.failUnlessEqual(u0["type"], "directory")
            self.failUnlessReallyEqual(to_str(u0["cap"]), self.rootnode.get_uri())
            u0cr = u0["check-results"]
            self.failUnlessReallyEqual(u0cr["results"]["count-happiness"], 10)
            self.failUnlessReallyEqual(u0cr["results"]["count-shares-good"], 10)

            ugood = [u for u in units
                     if u["type"] == "file" and u["path"] == [u"good"]][0]
            self.failUnlessReallyEqual(to_str(ugood["cap"]), self.uris["good"])
            ugoodcr = ugood["check-results"]
            self.failUnlessReallyEqual(ugoodcr["results"]["count-happiness"], 10)
            self.failUnlessReallyEqual(ugoodcr["results"]["count-shares-good"], 10)

            stats = units[-1]
            self.failUnlessEqual(stats["type"], "stats")
            s = stats["stats"]
            self.failUnlessReallyEqual(s["count-immutable-files"], 2)
            self.failUnlessReallyEqual(s["count-literal-files"], 1)
            self.failUnlessReallyEqual(s["count-directories"], 1)
            self.failUnlessReallyEqual(s["count-unknown"], 1)
        d.addCallback(_done)

        d.addCallback(self.CHECK, "root", "t=stream-manifest")
        def _check_manifest(res):
            self.failUnless(res.endswith("\n"))
            units = [simplejson.loads(t) for t in res[:-1].split("\n")]
            self.failUnlessReallyEqual(len(units), 5+1)
            self.failUnlessEqual(units[-1]["type"], "stats")
            first = units[0]
            self.failUnlessEqual(first["path"], [])
            self.failUnlessEqual(to_str(first["cap"]), self.rootnode.get_uri())
            self.failUnlessEqual(first["type"], "directory")
            stats = units[-1]["stats"]
            self.failUnlessReallyEqual(stats["count-immutable-files"], 2)
            self.failUnlessReallyEqual(stats["count-literal-files"], 1)
            self.failUnlessReallyEqual(stats["count-mutable-files"], 0)
            self.failUnlessReallyEqual(stats["count-immutable-files"], 2)
            self.failUnlessReallyEqual(stats["count-unknown"], 1)
        d.addCallback(_check_manifest)

        # now add root/subdir and root/subdir/grandchild, then make subdir
        # unrecoverable, then see what happens

        d.addCallback(lambda ign:
                      self.rootnode.create_subdirectory(u"subdir"))
        d.addCallback(_stash_uri, "subdir")
        d.addCallback(lambda subdir_node:
                      subdir_node.add_file(u"grandchild",
                                           upload.Data(DATA+"2",
                                                       convergence="")))
        d.addCallback(_stash_uri, "grandchild")

        d.addCallback(lambda ign:
                      self.delete_shares_numbered(self.uris["subdir"],
                                                  range(1, 10)))

        # root
        # root/good
        # root/small
        # root/sick
        # root/future
        # root/subdir [unrecoverable]
        # root/subdir/grandchild

        # how should a streaming-JSON API indicate fatal error?
        # answer: emit ERROR: instead of a JSON string

        d.addCallback(self.CHECK, "root", "t=stream-manifest")
        def _check_broken_manifest(res):
            lines = res.splitlines()
            error_lines = [i
                           for (i,line) in enumerate(lines)
                           if line.startswith("ERROR:")]
            if not error_lines:
                self.fail("no ERROR: in output: %s" % (res,))
            first_error = error_lines[0]
            error_line = lines[first_error]
            error_msg = lines[first_error+1:]
            error_msg_s = "\n".join(error_msg) + "\n"
            self.failUnlessIn("ERROR: UnrecoverableFileError(no recoverable versions)",
                              error_line)
            self.failUnless(len(error_msg) > 2, error_msg_s) # some traceback
            units = [simplejson.loads(line) for line in lines[:first_error]]
            self.failUnlessReallyEqual(len(units), 6) # includes subdir
            last_unit = units[-1]
            self.failUnlessEqual(last_unit["path"], ["subdir"])
        d.addCallback(_check_broken_manifest)

        d.addCallback(self.CHECK, "root", "t=stream-deep-check")
        def _check_broken_deepcheck(res):
            lines = res.splitlines()
            error_lines = [i
                           for (i,line) in enumerate(lines)
                           if line.startswith("ERROR:")]
            if not error_lines:
                self.fail("no ERROR: in output: %s" % (res,))
            first_error = error_lines[0]
            error_line = lines[first_error]
            error_msg = lines[first_error+1:]
            error_msg_s = "\n".join(error_msg) + "\n"
            self.failUnlessIn("ERROR: UnrecoverableFileError(no recoverable versions)",
                              error_line)
            self.failUnless(len(error_msg) > 2, error_msg_s) # some traceback
            units = [simplejson.loads(line) for line in lines[:first_error]]
            self.failUnlessReallyEqual(len(units), 6) # includes subdir
            last_unit = units[-1]
            self.failUnlessEqual(last_unit["path"], ["subdir"])
            r = last_unit["check-results"]["results"]
            self.failUnlessReallyEqual(r["count-recoverable-versions"], 0)
            self.failUnlessReallyEqual(r["count-happiness"], 1)
            self.failUnlessReallyEqual(r["count-shares-good"], 1)
            self.failUnlessReallyEqual(r["recoverable"], False)
        d.addCallback(_check_broken_deepcheck)

        d.addErrback(self.explain_web_error)
        return d

    def test_deep_check_and_repair(self):
        self.basedir = "web/Grid/deep_check_and_repair"
        self.set_up_grid()
        c0 = self.g.clients[0]
        self.uris = {}
        self.fileurls = {}
        DATA = "data" * 100
        d = c0.create_dirnode()
        def _stash_root_and_create_file(n):
            self.rootnode = n
            self.fileurls["root"] = "uri/" + urllib.quote(n.get_uri()) + "/"
            return n.add_file(u"good", upload.Data(DATA, convergence=""))
        d.addCallback(_stash_root_and_create_file)
        def _stash_uri(fn, which):
            self.uris[which] = fn.get_uri()
        d.addCallback(_stash_uri, "good")
        d.addCallback(lambda ign:
                      self.rootnode.add_file(u"small",
                                             upload.Data("literal",
                                                        convergence="")))
        d.addCallback(_stash_uri, "small")
        d.addCallback(lambda ign:
                      self.rootnode.add_file(u"sick",
                                             upload.Data(DATA+"1",
                                                        convergence="")))
        d.addCallback(_stash_uri, "sick")
        #d.addCallback(lambda ign:
        #              self.rootnode.add_file(u"dead",
        #                                     upload.Data(DATA+"2",
        #                                                convergence="")))
        #d.addCallback(_stash_uri, "dead")

        #d.addCallback(lambda ign: c0.create_mutable_file("mutable"))
        #d.addCallback(lambda fn: self.rootnode.set_node(u"corrupt", fn))
        #d.addCallback(_stash_uri, "corrupt")

        def _clobber_shares(ignored):
            good_shares = self.find_uri_shares(self.uris["good"])
            self.failUnlessReallyEqual(len(good_shares), 10)
            sick_shares = self.find_uri_shares(self.uris["sick"])
            os.unlink(sick_shares[0][2])
            #dead_shares = self.find_uri_shares(self.uris["dead"])
            #for i in range(1, 10):
            #    os.unlink(dead_shares[i][2])

            #c_shares = self.find_uri_shares(self.uris["corrupt"])
            #cso = CorruptShareOptions()
            #cso.stdout = StringIO()
            #cso.parseOptions([c_shares[0][2]])
            #corrupt_share(cso)
        d.addCallback(_clobber_shares)

        # root
        # root/good   CHK, 10 shares
        # root/small  LIT
        # root/sick   CHK, 9 shares

        d.addCallback(self.CHECK, "root", "t=stream-deep-check&repair=true")
        def _done(res):
            units = [simplejson.loads(line)
                     for line in res.splitlines()
                     if line]
            self.failUnlessReallyEqual(len(units), 4+1)
            # should be parent-first
            u0 = units[0]
            self.failUnlessEqual(u0["path"], [])
            self.failUnlessEqual(u0["type"], "directory")
            self.failUnlessReallyEqual(to_str(u0["cap"]), self.rootnode.get_uri())
            u0crr = u0["check-and-repair-results"]
            self.failUnlessReallyEqual(u0crr["repair-attempted"], False)
            self.failUnlessReallyEqual(u0crr["pre-repair-results"]["results"]["count-happiness"], 10)
            self.failUnlessReallyEqual(u0crr["pre-repair-results"]["results"]["count-shares-good"], 10)

            ugood = [u for u in units
                     if u["type"] == "file" and u["path"] == [u"good"]][0]
            self.failUnlessEqual(to_str(ugood["cap"]), self.uris["good"])
            ugoodcrr = ugood["check-and-repair-results"]
            self.failUnlessReallyEqual(ugoodcrr["repair-attempted"], False)
            self.failUnlessReallyEqual(ugoodcrr["pre-repair-results"]["results"]["count-happiness"], 10)
            self.failUnlessReallyEqual(ugoodcrr["pre-repair-results"]["results"]["count-shares-good"], 10)

            usick = [u for u in units
                     if u["type"] == "file" and u["path"] == [u"sick"]][0]
            self.failUnlessReallyEqual(to_str(usick["cap"]), self.uris["sick"])
            usickcrr = usick["check-and-repair-results"]
            self.failUnlessReallyEqual(usickcrr["repair-attempted"], True)
            self.failUnlessReallyEqual(usickcrr["repair-successful"], True)
            self.failUnlessReallyEqual(usickcrr["pre-repair-results"]["results"]["count-happiness"], 9)
            self.failUnlessReallyEqual(usickcrr["pre-repair-results"]["results"]["count-shares-good"], 9)
            self.failUnlessReallyEqual(usickcrr["post-repair-results"]["results"]["count-happiness"], 10)
            self.failUnlessReallyEqual(usickcrr["post-repair-results"]["results"]["count-shares-good"], 10)

            stats = units[-1]
            self.failUnlessEqual(stats["type"], "stats")
            s = stats["stats"]
            self.failUnlessReallyEqual(s["count-immutable-files"], 2)
            self.failUnlessReallyEqual(s["count-literal-files"], 1)
            self.failUnlessReallyEqual(s["count-directories"], 1)
        d.addCallback(_done)

        d.addErrback(self.explain_web_error)
        return d

    def _count_leases(self, ignored, which):
        u = self.uris[which]
        shares = self.find_uri_shares(u)
        lease_counts = []
        for shnum, serverid, fn in shares:
            sf = get_share_file(fn)
            num_leases = len(list(sf.get_leases()))
            lease_counts.append( (fn, num_leases) )
        return lease_counts

    def _assert_leasecount(self, lease_counts, expected):
        for (fn, num_leases) in lease_counts:
            if num_leases != expected:
                self.fail("expected %d leases, have %d, on %s" %
                          (expected, num_leases, fn))

    def test_add_lease(self):
        self.basedir = "web/Grid/add_lease"
        self.set_up_grid(num_clients=2)
        c0 = self.g.clients[0]
        self.uris = {}
        DATA = "data" * 100
        d = c0.upload(upload.Data(DATA, convergence=""))
        def _stash_uri(ur, which):
            self.uris[which] = ur.get_uri()
        d.addCallback(_stash_uri, "one")
        d.addCallback(lambda ign:
                      c0.upload(upload.Data(DATA+"1", convergence="")))
        d.addCallback(_stash_uri, "two")
        def _stash_mutable_uri(n, which):
            self.uris[which] = n.get_uri()
            assert isinstance(self.uris[which], str)
        d.addCallback(lambda ign:
            c0.create_mutable_file(publish.MutableData(DATA+"2")))
        d.addCallback(_stash_mutable_uri, "mutable")

        def _compute_fileurls(ignored):
            self.fileurls = {}
            for which in self.uris:
                self.fileurls[which] = "uri/" + urllib.quote(self.uris[which])
        d.addCallback(_compute_fileurls)

        d.addCallback(self._count_leases, "one")
        d.addCallback(self._assert_leasecount, 1)
        d.addCallback(self._count_leases, "two")
        d.addCallback(self._assert_leasecount, 1)
        d.addCallback(self._count_leases, "mutable")
        d.addCallback(self._assert_leasecount, 1)

        d.addCallback(self.CHECK, "one", "t=check") # no add-lease
        def _got_html_good(res):
            self.failUnlessIn("Healthy", res)
            self.failIfIn("Not Healthy", res)
        d.addCallback(_got_html_good)

        d.addCallback(self._count_leases, "one")
        d.addCallback(self._assert_leasecount, 1)
        d.addCallback(self._count_leases, "two")
        d.addCallback(self._assert_leasecount, 1)
        d.addCallback(self._count_leases, "mutable")
        d.addCallback(self._assert_leasecount, 1)

        # this CHECK uses the original client, which uses the same
        # lease-secrets, so it will just renew the original lease
        d.addCallback(self.CHECK, "one", "t=check&add-lease=true")
        d.addCallback(_got_html_good)

        d.addCallback(self._count_leases, "one")
        d.addCallback(self._assert_leasecount, 1)
        d.addCallback(self._count_leases, "two")
        d.addCallback(self._assert_leasecount, 1)
        d.addCallback(self._count_leases, "mutable")
        d.addCallback(self._assert_leasecount, 1)

        # this CHECK uses an alternate client, which adds a second lease
        d.addCallback(self.CHECK, "one", "t=check&add-lease=true", clientnum=1)
        d.addCallback(_got_html_good)

        d.addCallback(self._count_leases, "one")
        d.addCallback(self._assert_leasecount, 2)
        d.addCallback(self._count_leases, "two")
        d.addCallback(self._assert_leasecount, 1)
        d.addCallback(self._count_leases, "mutable")
        d.addCallback(self._assert_leasecount, 1)

        d.addCallback(self.CHECK, "mutable", "t=check&add-lease=true")
        d.addCallback(_got_html_good)

        d.addCallback(self._count_leases, "one")
        d.addCallback(self._assert_leasecount, 2)
        d.addCallback(self._count_leases, "two")
        d.addCallback(self._assert_leasecount, 1)
        d.addCallback(self._count_leases, "mutable")
        d.addCallback(self._assert_leasecount, 1)

        d.addCallback(self.CHECK, "mutable", "t=check&add-lease=true",
                      clientnum=1)
        d.addCallback(_got_html_good)

        d.addCallback(self._count_leases, "one")
        d.addCallback(self._assert_leasecount, 2)
        d.addCallback(self._count_leases, "two")
        d.addCallback(self._assert_leasecount, 1)
        d.addCallback(self._count_leases, "mutable")
        d.addCallback(self._assert_leasecount, 2)

        d.addErrback(self.explain_web_error)
        return d

    def test_deep_add_lease(self):
        self.basedir = "web/Grid/deep_add_lease"
        self.set_up_grid(num_clients=2)
        c0 = self.g.clients[0]
        self.uris = {}
        self.fileurls = {}
        DATA = "data" * 100
        d = c0.create_dirnode()
        def _stash_root_and_create_file(n):
            self.rootnode = n
            self.uris["root"] = n.get_uri()
            self.fileurls["root"] = "uri/" + urllib.quote(n.get_uri()) + "/"
            return n.add_file(u"one", upload.Data(DATA, convergence=""))
        d.addCallback(_stash_root_and_create_file)
        def _stash_uri(fn, which):
            self.uris[which] = fn.get_uri()
        d.addCallback(_stash_uri, "one")
        d.addCallback(lambda ign:
                      self.rootnode.add_file(u"small",
                                             upload.Data("literal",
                                                        convergence="")))
        d.addCallback(_stash_uri, "small")

        d.addCallback(lambda ign:
            c0.create_mutable_file(publish.MutableData("mutable")))
        d.addCallback(lambda fn: self.rootnode.set_node(u"mutable", fn))
        d.addCallback(_stash_uri, "mutable")

        d.addCallback(self.CHECK, "root", "t=stream-deep-check") # no add-lease
        def _done(res):
            units = [simplejson.loads(line)
                     for line in res.splitlines()
                     if line]
            # root, one, small, mutable,   stats
            self.failUnlessReallyEqual(len(units), 4+1)
        d.addCallback(_done)

        d.addCallback(self._count_leases, "root")
        d.addCallback(self._assert_leasecount, 1)
        d.addCallback(self._count_leases, "one")
        d.addCallback(self._assert_leasecount, 1)
        d.addCallback(self._count_leases, "mutable")
        d.addCallback(self._assert_leasecount, 1)

        d.addCallback(self.CHECK, "root", "t=stream-deep-check&add-lease=true")
        d.addCallback(_done)

        d.addCallback(self._count_leases, "root")
        d.addCallback(self._assert_leasecount, 1)
        d.addCallback(self._count_leases, "one")
        d.addCallback(self._assert_leasecount, 1)
        d.addCallback(self._count_leases, "mutable")
        d.addCallback(self._assert_leasecount, 1)

        d.addCallback(self.CHECK, "root", "t=stream-deep-check&add-lease=true",
                      clientnum=1)
        d.addCallback(_done)

        d.addCallback(self._count_leases, "root")
        d.addCallback(self._assert_leasecount, 2)
        d.addCallback(self._count_leases, "one")
        d.addCallback(self._assert_leasecount, 2)
        d.addCallback(self._count_leases, "mutable")
        d.addCallback(self._assert_leasecount, 2)

        d.addErrback(self.explain_web_error)
        return d


    def test_exceptions(self):
        self.basedir = "web/Grid/exceptions"
        self.set_up_grid(num_clients=1, num_servers=2)
        c0 = self.g.clients[0]
        c0.encoding_params['happy'] = 2
        self.fileurls = {}
        DATA = "data" * 100
        d = c0.create_dirnode()
        def _stash_root(n):
            self.fileurls["root"] = "uri/" + urllib.quote(n.get_uri()) + "/"
            self.fileurls["imaginary"] = self.fileurls["root"] + "imaginary"
            return n
        d.addCallback(_stash_root)
        d.addCallback(lambda ign: c0.upload(upload.Data(DATA, convergence="")))
        def _stash_bad(ur):
            self.fileurls["1share"] = "uri/" + urllib.quote(ur.get_uri())
            self.delete_shares_numbered(ur.get_uri(), range(1,10))

            u = uri.from_string(ur.get_uri())
            u.key = testutil.flip_bit(u.key, 0)
            baduri = u.to_string()
            self.fileurls["0shares"] = "uri/" + urllib.quote(baduri)
        d.addCallback(_stash_bad)
        d.addCallback(lambda ign: c0.create_dirnode())
        def _mangle_dirnode_1share(n):
            u = n.get_uri()
            url = self.fileurls["dir-1share"] = "uri/" + urllib.quote(u) + "/"
            self.fileurls["dir-1share-json"] = url + "?t=json"
            self.delete_shares_numbered(u, range(1,10))
        d.addCallback(_mangle_dirnode_1share)
        d.addCallback(lambda ign: c0.create_dirnode())
        def _mangle_dirnode_0share(n):
            u = n.get_uri()
            url = self.fileurls["dir-0share"] = "uri/" + urllib.quote(u) + "/"
            self.fileurls["dir-0share-json"] = url + "?t=json"
            self.delete_shares_numbered(u, range(0,10))
        d.addCallback(_mangle_dirnode_0share)

        # NotEnoughSharesError should be reported sensibly, with a
        # text/plain explanation of the problem, and perhaps some
        # information on which shares *could* be found.

        d.addCallback(lambda ignored:
                      self.shouldHTTPError("GET unrecoverable",
                                           410, "Gone", "NoSharesError",
                                           self.GET, self.fileurls["0shares"]))
        def _check_zero_shares(body):
            self.failIfIn("<html>", body)
            body = " ".join(body.strip().split())
            exp = ("NoSharesError: no shares could be found. "
                   "Zero shares usually indicates a corrupt URI, or that "
                   "no servers were connected, but it might also indicate "
                   "severe corruption. You should perform a filecheck on "
                   "this object to learn more. The full error message is: "
                   "no shares (need 3). Last failure: None")
            self.failUnlessReallyEqual(exp, body)
        d.addCallback(_check_zero_shares)


        d.addCallback(lambda ignored:
                      self.shouldHTTPError("GET 1share",
                                           410, "Gone", "NotEnoughSharesError",
                                           self.GET, self.fileurls["1share"]))
        def _check_one_share(body):
            self.failIfIn("<html>", body)
            body = " ".join(body.strip().split())
            msgbase = ("NotEnoughSharesError: This indicates that some "
                       "servers were unavailable, or that shares have been "
                       "lost to server departure, hard drive failure, or disk "
                       "corruption. You should perform a filecheck on "
                       "this object to learn more. The full error message is:"
                       )
            msg1 = msgbase + (" ran out of shares:"
                              " complete=sh0"
                              " pending="
                              " overdue= unused= need 3. Last failure: None")
            msg2 = msgbase + (" ran out of shares:"
                              " complete="
                              " pending=Share(sh0-on-xgru5)"
                              " overdue= unused= need 3. Last failure: None")
            self.failUnless(body == msg1 or body == msg2, body)
        d.addCallback(_check_one_share)

        d.addCallback(lambda ignored:
                      self.shouldHTTPError("GET imaginary",
                                           404, "Not Found", None,
                                           self.GET, self.fileurls["imaginary"]))
        def _missing_child(body):
            self.failUnlessIn("No such child: imaginary", body)
        d.addCallback(_missing_child)

        d.addCallback(lambda ignored: self.GET(self.fileurls["dir-0share"]))
        def _check_0shares_dir_html(body):
            self.failUnlessIn(DIR_HTML_TAG, body)
            # we should see the regular page, but without the child table or
            # the dirops forms
            body = " ".join(body.strip().split())
            self.failUnlessIn('href="?t=info">More info on this directory',
                              body)
            exp = ("UnrecoverableFileError: the directory (or mutable file) "
                   "could not be retrieved, because there were insufficient "
                   "good shares. This might indicate that no servers were "
                   "connected, insufficient servers were connected, the URI "
                   "was corrupt, or that shares have been lost due to server "
                   "departure, hard drive failure, or disk corruption. You "
                   "should perform a filecheck on this object to learn more.")
            self.failUnlessIn(exp, body)
            self.failUnlessIn("No upload forms: directory is unreadable", body)
        d.addCallback(_check_0shares_dir_html)

        d.addCallback(lambda ignored: self.GET(self.fileurls["dir-1share"]))
        def _check_1shares_dir_html(body):
            # at some point, we'll split UnrecoverableFileError into 0-shares
            # and some-shares like we did for immutable files (since there
            # are different sorts of advice to offer in each case). For now,
            # they present the same way.
            self.failUnlessIn(DIR_HTML_TAG, body)
            body = " ".join(body.strip().split())
            self.failUnlessIn('href="?t=info">More info on this directory',
                              body)
            exp = ("UnrecoverableFileError: the directory (or mutable file) "
                   "could not be retrieved, because there were insufficient "
                   "good shares. This might indicate that no servers were "
                   "connected, insufficient servers were connected, the URI "
                   "was corrupt, or that shares have been lost due to server "
                   "departure, hard drive failure, or disk corruption. You "
                   "should perform a filecheck on this object to learn more.")
            self.failUnlessIn(exp, body)
            self.failUnlessIn("No upload forms: directory is unreadable", body)
        d.addCallback(_check_1shares_dir_html)

        d.addCallback(lambda ignored:
                      self.shouldHTTPError("GET dir-0share-json",
                                           410, "Gone", "UnrecoverableFileError",
                                           self.GET,
                                           self.fileurls["dir-0share-json"]))
        def _check_unrecoverable_file(body):
            self.failIfIn("<html>", body)
            body = " ".join(body.strip().split())
            exp = ("UnrecoverableFileError: the directory (or mutable file) "
                   "could not be retrieved, because there were insufficient "
                   "good shares. This might indicate that no servers were "
                   "connected, insufficient servers were connected, the URI "
                   "was corrupt, or that shares have been lost due to server "
                   "departure, hard drive failure, or disk corruption. You "
                   "should perform a filecheck on this object to learn more.")
            self.failUnlessReallyEqual(exp, body)
        d.addCallback(_check_unrecoverable_file)

        d.addCallback(lambda ignored:
                      self.shouldHTTPError("GET dir-1share-json",
                                           410, "Gone", "UnrecoverableFileError",
                                           self.GET,
                                           self.fileurls["dir-1share-json"]))
        d.addCallback(_check_unrecoverable_file)

        d.addCallback(lambda ignored:
                      self.shouldHTTPError("GET imaginary",
                                           404, "Not Found", None,
                                           self.GET, self.fileurls["imaginary"]))

        # attach a webapi child that throws a random error, to test how it
        # gets rendered.
        w = c0.getServiceNamed("webish")
        w.root.putChild("ERRORBOOM", ErrorBoom())

        # "Accept: */*" :        should get a text/html stack trace
        # "Accept: text/plain" : should get a text/plain stack trace
        # "Accept: text/plain, application/octet-stream" : text/plain (CLI)
        # no Accept header:      should get a text/html stack trace

        d.addCallback(lambda ignored:
                      self.shouldHTTPError("GET errorboom_html",
                                           500, "Internal Server Error", None,
                                           self.GET, "ERRORBOOM",
                                           headers={"accept": "*/*"}))
        def _internal_error_html1(body):
            self.failUnlessIn("<html>", "expected HTML, not '%s'" % body)
        d.addCallback(_internal_error_html1)

        d.addCallback(lambda ignored:
                      self.shouldHTTPError("GET errorboom_text",
                                           500, "Internal Server Error", None,
                                           self.GET, "ERRORBOOM",
                                           headers={"accept": "text/plain"}))
        def _internal_error_text2(body):
            self.failIfIn("<html>", body)
            self.failUnless(body.startswith("Traceback "), body)
        d.addCallback(_internal_error_text2)

        CLI_accepts = "text/plain, application/octet-stream"
        d.addCallback(lambda ignored:
                      self.shouldHTTPError("GET errorboom_text",
                                           500, "Internal Server Error", None,
                                           self.GET, "ERRORBOOM",
                                           headers={"accept": CLI_accepts}))
        def _internal_error_text3(body):
            self.failIfIn("<html>", body)
            self.failUnless(body.startswith("Traceback "), body)
        d.addCallback(_internal_error_text3)

        d.addCallback(lambda ignored:
                      self.shouldHTTPError("GET errorboom_text",
                                           500, "Internal Server Error", None,
                                           self.GET, "ERRORBOOM"))
        def _internal_error_html4(body):
            self.failUnlessIn("<html>", body)
        d.addCallback(_internal_error_html4)

        def _flush_errors(res):
            # Trial: please ignore the CompletelyUnhandledError in the logs
            self.flushLoggedErrors(CompletelyUnhandledError)
            return res
        d.addBoth(_flush_errors)

        return d

    def test_blacklist(self):
        # download from a blacklisted URI, get an error
        self.basedir = "web/Grid/blacklist"
        self.set_up_grid()
        c0 = self.g.clients[0]
        c0_basedir = c0.basedir
        fn = os.path.join(c0_basedir, "access.blacklist")
        self.uris = {}
        DATA = "off-limits " * 50

        d = c0.upload(upload.Data(DATA, convergence=""))
        def _stash_uri_and_create_dir(ur):
            self.uri = ur.get_uri()
            self.url = "uri/"+self.uri
            u = uri.from_string_filenode(self.uri)
            self.si = u.get_storage_index()
            childnode = c0.create_node_from_uri(self.uri, None)
            return c0.create_dirnode({u"blacklisted.txt": (childnode,{}) })
        d.addCallback(_stash_uri_and_create_dir)
        def _stash_dir(node):
            self.dir_node = node
            self.dir_uri = node.get_uri()
            self.dir_url = "uri/"+self.dir_uri
        d.addCallback(_stash_dir)
        d.addCallback(lambda ign: self.GET(self.dir_url, followRedirect=True))
        def _check_dir_html(body):
            self.failUnlessIn(DIR_HTML_TAG, body)
            self.failUnlessIn("blacklisted.txt</a>", body)
        d.addCallback(_check_dir_html)
        d.addCallback(lambda ign: self.GET(self.url))
        d.addCallback(lambda body: self.failUnlessEqual(DATA, body))

        def _blacklist(ign):
            f = open(fn, "w")
            f.write(" # this is a comment\n")
            f.write(" \n")
            f.write("\n") # also exercise blank lines
            f.write("%s %s\n" % (base32.b2a(self.si), "off-limits to you"))
            f.close()
            # clients should be checking the blacklist each time, so we don't
            # need to restart the client
        d.addCallback(_blacklist)
        d.addCallback(lambda ign: self.shouldHTTPError("get_from_blacklisted_uri",
                                                       403, "Forbidden",
                                                       "Access Prohibited: off-limits",
                                                       self.GET, self.url))

        # We should still be able to list the parent directory, in HTML...
        d.addCallback(lambda ign: self.GET(self.dir_url, followRedirect=True))
        def _check_dir_html2(body):
            self.failUnlessIn(DIR_HTML_TAG, body)
            self.failUnlessIn("blacklisted.txt</strike>", body)
        d.addCallback(_check_dir_html2)

        # ... and in JSON (used by CLI).
        d.addCallback(lambda ign: self.GET(self.dir_url+"?t=json", followRedirect=True))
        def _check_dir_json(res):
            data = simplejson.loads(res)
            self.failUnless(isinstance(data, list), data)
            self.failUnlessEqual(data[0], "dirnode")
            self.failUnless(isinstance(data[1], dict), data)
            self.failUnlessIn("children", data[1])
            self.failUnlessIn("blacklisted.txt", data[1]["children"])
            childdata = data[1]["children"]["blacklisted.txt"]
            self.failUnless(isinstance(childdata, list), data)
            self.failUnlessEqual(childdata[0], "filenode")
            self.failUnless(isinstance(childdata[1], dict), data)
        d.addCallback(_check_dir_json)

        def _unblacklist(ign):
            open(fn, "w").close()
            # the Blacklist object watches mtime to tell when the file has
            # changed, but on windows this test will run faster than the
            # filesystem's mtime resolution. So we edit Blacklist.last_mtime
            # to force a reload.
            self.g.clients[0].blacklist.last_mtime -= 2.0
        d.addCallback(_unblacklist)

        # now a read should work
        d.addCallback(lambda ign: self.GET(self.url))
        d.addCallback(lambda body: self.failUnlessEqual(DATA, body))

        # read again to exercise the blacklist-is-unchanged logic
        d.addCallback(lambda ign: self.GET(self.url))
        d.addCallback(lambda body: self.failUnlessEqual(DATA, body))

        # now add a blacklisted directory, and make sure files under it are
        # refused too
        def _add_dir(ign):
            childnode = c0.create_node_from_uri(self.uri, None)
            return c0.create_dirnode({u"child": (childnode,{}) })
        d.addCallback(_add_dir)
        def _get_dircap(dn):
            self.dir_si_b32 = base32.b2a(dn.get_storage_index())
            self.dir_url_base = "uri/"+dn.get_write_uri()
            self.dir_url_json1 = "uri/"+dn.get_write_uri()+"?t=json"
            self.dir_url_json2 = "uri/"+dn.get_write_uri()+"/?t=json"
            self.dir_url_json_ro = "uri/"+dn.get_readonly_uri()+"/?t=json"
            self.child_url = "uri/"+dn.get_readonly_uri()+"/child"
        d.addCallback(_get_dircap)
        d.addCallback(lambda ign: self.GET(self.dir_url_base, followRedirect=True))
        d.addCallback(lambda body: self.failUnlessIn(DIR_HTML_TAG, body))
        d.addCallback(lambda ign: self.GET(self.dir_url_json1))
        d.addCallback(lambda res: simplejson.loads(res))  # just check it decodes
        d.addCallback(lambda ign: self.GET(self.dir_url_json2))
        d.addCallback(lambda res: simplejson.loads(res))  # just check it decodes
        d.addCallback(lambda ign: self.GET(self.dir_url_json_ro))
        d.addCallback(lambda res: simplejson.loads(res))  # just check it decodes
        d.addCallback(lambda ign: self.GET(self.child_url))
        d.addCallback(lambda body: self.failUnlessEqual(DATA, body))

        def _block_dir(ign):
            f = open(fn, "w")
            f.write("%s %s\n" % (self.dir_si_b32, "dir-off-limits to you"))
            f.close()
            self.g.clients[0].blacklist.last_mtime -= 2.0
        d.addCallback(_block_dir)
        d.addCallback(lambda ign: self.shouldHTTPError("get_from_blacklisted_dir base",
                                                       403, "Forbidden",
                                                       "Access Prohibited: dir-off-limits",
                                                       self.GET, self.dir_url_base))
        d.addCallback(lambda ign: self.shouldHTTPError("get_from_blacklisted_dir json1",
                                                       403, "Forbidden",
                                                       "Access Prohibited: dir-off-limits",
                                                       self.GET, self.dir_url_json1))
        d.addCallback(lambda ign: self.shouldHTTPError("get_from_blacklisted_dir json2",
                                                       403, "Forbidden",
                                                       "Access Prohibited: dir-off-limits",
                                                       self.GET, self.dir_url_json2))
        d.addCallback(lambda ign: self.shouldHTTPError("get_from_blacklisted_dir json_ro",
                                                       403, "Forbidden",
                                                       "Access Prohibited: dir-off-limits",
                                                       self.GET, self.dir_url_json_ro))
        d.addCallback(lambda ign: self.shouldHTTPError("get_from_blacklisted_dir child",
                                                       403, "Forbidden",
                                                       "Access Prohibited: dir-off-limits",
                                                       self.GET, self.child_url))
        return d


class CompletelyUnhandledError(Exception):
    pass
class ErrorBoom(rend.Page):
    def beforeRender(self, ctx):
        raise CompletelyUnhandledError("whoops")<|MERGE_RESOLUTION|>--- conflicted
+++ resolved
@@ -43,7 +43,7 @@
 # create a fake uploader/downloader, and a couple of fake dirnodes, then
 # create a webserver that works against them
 
-timeout = 960 # allmydata.test.test_web.Grid.test_deep_check took longer than 480 seconds on zomp
+timeout = 480 # Most of these take longer than 240 seconds on Francois's arm box.
 
 unknown_rwcap = u"lafs://from_the_future_rw_\u263A".encode('utf-8')
 unknown_rocap = u"ro.lafs://readonly_from_the_future_ro_\u263A".encode('utf-8')
@@ -249,7 +249,6 @@
         self.storage_broker = StorageFarmBroker(None, permute_peers=True)
         # fake knowledge of another server
         self.storage_broker.test_add_server("other_nodeid",
-<<<<<<< HEAD
             FakeDisplayableServer(
                 serverid="other_nodeid", nickname=u"other_nickname \u263B", connected = True,
                 last_connect_time = 10, last_lost_time = 20, last_rx = 30))
@@ -257,11 +256,7 @@
             FakeDisplayableServer(
                 serverid="other_nodeid", nickname=u"disconnected_nickname \u263B", connected = False,
                 last_connect_time = 15, last_lost_time = 25, last_rx = 35))
-        self.introducer_client = None
-=======
-                                            FakeDisplayableServer("other_nodeid", u"other_nickname \u263B"))
         self.introducer_clients = None
->>>>>>> b5f44bfa
         self.history = FakeHistory()
         self.uploader = FakeUploader()
         self.uploader.all_contents = self.all_contents
@@ -278,6 +273,8 @@
         return "v0-nodeid"
     def get_long_tubid(self):
         return "tubid"
+    def get_config(self, section, option, default=None, boolean=False):
+        return None
 
     def startService(self):
         return service.MultiService.startService(self)
