import os.path, re, urllib, time, cgi
import simplejson
from StringIO import StringIO

from twisted.application import service
from twisted.trial import unittest
from twisted.internet import defer, reactor
from twisted.internet.task import Clock
from twisted.web import client, error, http
from twisted.python import failure, log

from foolscap.api import fireEventually, flushEventualQueue

from nevow.util import escapeToXML
from nevow import rend

from allmydata import interfaces, uri, webish, dirnode
from allmydata.storage.shares import get_share_file
from allmydata.storage_client import StorageFarmBroker, StubServer
from allmydata.immutable import upload
from allmydata.immutable.downloader.status import DownloadStatus
from allmydata.dirnode import DirectoryNode
from allmydata.nodemaker import NodeMaker
from allmydata.unknown import UnknownNode
from allmydata.web import status, common
from allmydata.scripts.debug import CorruptShareOptions, corrupt_share
from allmydata.util import fileutil, base32, hashutil
from allmydata.util.consumer import download_to_data
from allmydata.util.netstring import split_netstring
from allmydata.util.encodingutil import to_str
from allmydata.test.common import FakeCHKFileNode, FakeMutableFileNode, \
     create_chk_filenode, WebErrorMixin, ShouldFailMixin, \
     make_mutable_file_uri, create_mutable_filenode
from allmydata.interfaces import IMutableFileNode, SDMF_VERSION, MDMF_VERSION
from allmydata.mutable import servermap, publish, retrieve
import allmydata.test.common_util as testutil
from allmydata.test.no_network import GridTestMixin
from allmydata.test.common_web import HTTPClientGETFactory, \
     HTTPClientHEADFactory
from allmydata.client import Client, SecretHolder
from allmydata.introducer import IntroducerNode

# create a fake uploader/downloader, and a couple of fake dirnodes, then
# create a webserver that works against them

timeout = 960 # allmydata.test.test_web.Grid.test_deep_check took longer than 480 seconds on zomp

unknown_rwcap = u"lafs://from_the_future_rw_\u263A".encode('utf-8')
unknown_rocap = u"ro.lafs://readonly_from_the_future_ro_\u263A".encode('utf-8')
unknown_immcap = u"imm.lafs://immutable_from_the_future_imm_\u263A".encode('utf-8')

FAVICON_MARKUP = '<link href="/icon.png" rel="shortcut icon" />'


class FakeStatsProvider:
    def get_stats(self):
        stats = {'stats': {}, 'counters': {}}
        return stats

class FakeNodeMaker(NodeMaker):
    encoding_params = {
        'k': 3,
        'n': 10,
        'happy': 7,
        'max_segment_size':128*1024 # 1024=KiB
    }
    def _create_lit(self, cap):
        return FakeCHKFileNode(cap, self.all_contents)
    def _create_immutable(self, cap):
        return FakeCHKFileNode(cap, self.all_contents)
    def _create_mutable(self, cap):
        return FakeMutableFileNode(None, None,
                                   self.encoding_params, None,
                                   self.all_contents).init_from_cap(cap)
    def create_mutable_file(self, contents="", keysize=None,
                            version=SDMF_VERSION):
        n = FakeMutableFileNode(None, None, self.encoding_params, None,
                                self.all_contents)
        return n.create(contents, version=version)

class FakeUploader(service.Service):
    name = "uploader"
    helper_furl = None
    helper_connected = False

    def upload(self, uploadable):
        d = uploadable.get_size()
        d.addCallback(lambda size: uploadable.read(size))
        def _got_data(datav):
            data = "".join(datav)
            n = create_chk_filenode(data, self.all_contents)
            ur = upload.UploadResults(file_size=len(data),
                                      ciphertext_fetched=0,
                                      preexisting_shares=0,
                                      pushed_shares=10,
                                      sharemap={},
                                      servermap={},
                                      timings={},
                                      uri_extension_data={},
                                      uri_extension_hash="fake",
                                      verifycapstr="fakevcap")
            ur.set_uri(n.get_uri())
            return ur
        d.addCallback(_got_data)
        return d

    def get_helper_info(self):
        return (self.helper_furl, self.helper_connected)


def build_one_ds():
    ds = DownloadStatus("storage_index", 1234)
    now = time.time()

    serverA = StubServer(hashutil.tagged_hash("foo", "serverid_a")[:20])
    serverB = StubServer(hashutil.tagged_hash("foo", "serverid_b")[:20])
    storage_index = hashutil.storage_index_hash("SI")
    e0 = ds.add_segment_request(0, now)
    e0.activate(now+0.5)
    e0.deliver(now+1, 0, 100, 0.5) # when, start,len, decodetime
    e1 = ds.add_segment_request(1, now+2)
    e1.error(now+3)
    # two outstanding requests
    e2 = ds.add_segment_request(2, now+4)
    e3 = ds.add_segment_request(3, now+5)
    del e2,e3 # hush pyflakes

    # simulate a segment which gets delivered faster than a system clock tick (ticket #1166)
    e = ds.add_segment_request(4, now)
    e.activate(now)
    e.deliver(now, 0, 140, 0.5)

    e = ds.add_dyhb_request(serverA, now)
    e.finished([1,2], now+1)
    e = ds.add_dyhb_request(serverB, now+2) # left unfinished

    e = ds.add_read_event(0, 120, now)
    e.update(60, 0.5, 0.1) # bytes, decrypttime, pausetime
    e.finished(now+1)
    e = ds.add_read_event(120, 30, now+2) # left unfinished

    e = ds.add_block_request(serverA, 1, 100, 20, now)
    e.finished(20, now+1)
    e = ds.add_block_request(serverB, 1, 120, 30, now+1) # left unfinished

    # make sure that add_read_event() can come first too
    ds1 = DownloadStatus(storage_index, 1234)
    e = ds1.add_read_event(0, 120, now)
    e.update(60, 0.5, 0.1) # bytes, decrypttime, pausetime
    e.finished(now+1)

    return ds

class FakeHistory:
    _all_upload_status = [upload.UploadStatus()]
    _all_download_status = [build_one_ds()]
    _all_mapupdate_statuses = [servermap.UpdateStatus()]
    _all_publish_statuses = [publish.PublishStatus()]
    _all_retrieve_statuses = [retrieve.RetrieveStatus()]

    def list_all_upload_statuses(self):
        return self._all_upload_status
    def list_all_download_statuses(self):
        return self._all_download_status
    def list_all_mapupdate_statuses(self):
        return self._all_mapupdate_statuses
    def list_all_publish_statuses(self):
        return self._all_publish_statuses
    def list_all_retrieve_statuses(self):
        return self._all_retrieve_statuses
    def list_all_helper_statuses(self):
        return []

class FakeDisplayableServer(StubServer):
    def __init__(self, serverid, nickname):
        StubServer.__init__(self, serverid)
        self.announcement = {"my-version": "allmydata-tahoe-fake",
                             "service-name": "storage",
                             "nickname": nickname}
    def is_connected(self):
        return True
    def get_permutation_seed(self):
        return ""
    def get_remote_host(self):
        return ""
    def get_last_loss_time(self):
        return None
    def get_announcement_time(self):
        return None
    def get_announcement(self):
        return self.announcement
    def get_nickname(self):
        return self.announcement["nickname"]

class FakeBucketCounter(object):
    def get_state(self):
        return {"last-complete-bucket-count": 0}
    def get_progress(self):
        return {"estimated-time-per-cycle": 0,
                "cycle-in-progress": False,
                "remaining-wait-time": 0}

class FakeLeaseChecker(object):
    def __init__(self):
        self.expiration_enabled = False
        self.mode = "age"
        self.override_lease_duration = None
        self.sharetypes_to_expire = {}
    def get_state(self):
        return {"history": None}
    def get_progress(self):
        return {"estimated-time-per-cycle": 0,
                "cycle-in-progress": False,
                "remaining-wait-time": 0}

class FakeStorageServer(service.MultiService):
    name = 'storage'
    def __init__(self, nodeid, nickname):
        service.MultiService.__init__(self)
        self.my_nodeid = nodeid
        self.nickname = nickname
        self.bucket_counter = FakeBucketCounter()
        self.lease_checker = FakeLeaseChecker()
    def get_stats(self):
        return {"storage_server.accepting_immutable_shares": False}

class FakeClient(Client):
    def __init__(self):
        # don't upcall to Client.__init__, since we only want to initialize a
        # minimal subset
        service.MultiService.__init__(self)
        self.all_contents = {}
        self.nodeid = "fake_nodeid"
<<<<<<< HEAD
        self.nickname = u"fake_nickname \u263A"
        self.introducer_furl = "None"
=======
        self.nickname = "fake_nickname"
        self.introducer_furls = "None"
>>>>>>> ebcf9e30
        self.stats_provider = FakeStatsProvider()
        self._secret_holder = SecretHolder("lease secret", "convergence secret")
        self.helper = None
        self.convergence = "some random string"
        self.storage_broker = StorageFarmBroker(None, permute_peers=True)
<<<<<<< HEAD
        # fake knowledge of another server
        self.storage_broker.test_add_server("other_nodeid",
                                            FakeDisplayableServer("other_nodeid", u"other_nickname \u263B"))
        self.introducer_client = None
=======
        self.introducer_clients = None
>>>>>>> ebcf9e30
        self.history = FakeHistory()
        self.uploader = FakeUploader()
        self.uploader.all_contents = self.all_contents
        self.uploader.setServiceParent(self)
        self.blacklist = None
        self.nodemaker = FakeNodeMaker(None, self._secret_holder, None,
                                       self.uploader, None,
                                       None, None, None)
        self.nodemaker.all_contents = self.all_contents
        self.mutable_file_default = SDMF_VERSION
        self.addService(FakeStorageServer(self.nodeid, self.nickname))

    def get_long_nodeid(self):
        return "v0-nodeid"
    def get_long_tubid(self):
        return "tubid"

    def startService(self):
        return service.MultiService.startService(self)
    def stopService(self):
        return service.MultiService.stopService(self)

    MUTABLE_SIZELIMIT = FakeMutableFileNode.MUTABLE_SIZELIMIT

class WebMixin(object):
    def setUp(self):
        self.s = FakeClient()
        self.s.startService()
        self.staticdir = self.mktemp()
        self.clock = Clock()
        self.ws = webish.WebishServer(self.s, "0", staticdir=self.staticdir,
                                      clock=self.clock)
        self.ws.setServiceParent(self.s)
        self.webish_port = self.ws.getPortnum()
        self.webish_url = self.ws.getURL()
        assert self.webish_url.endswith("/")
        self.webish_url = self.webish_url[:-1] # these tests add their own /

        l = [ self.s.create_dirnode() for x in range(6) ]
        d = defer.DeferredList(l)
        def _then(res):
            self.public_root = res[0][1]
            assert interfaces.IDirectoryNode.providedBy(self.public_root), res
            self.public_url = "/uri/" + self.public_root.get_uri()
            self.private_root = res[1][1]

            foo = res[2][1]
            self._foo_node = foo
            self._foo_uri = foo.get_uri()
            self._foo_readonly_uri = foo.get_readonly_uri()
            self._foo_verifycap = foo.get_verify_cap().to_string()
            # NOTE: we ignore the deferred on all set_uri() calls, because we
            # know the fake nodes do these synchronously
            self.public_root.set_uri(u"foo", foo.get_uri(),
                                     foo.get_readonly_uri())

            self.BAR_CONTENTS, n, self._bar_txt_uri = self.makefile(0)
            foo.set_uri(u"bar.txt", self._bar_txt_uri, self._bar_txt_uri)
            self._bar_txt_verifycap = n.get_verify_cap().to_string()

            # sdmf
            # XXX: Do we ever use this?
            self.BAZ_CONTENTS, n, self._baz_txt_uri, self._baz_txt_readonly_uri = self.makefile_mutable(0)

            foo.set_uri(u"baz.txt", self._baz_txt_uri, self._baz_txt_readonly_uri)

            # mdmf
            self.QUUX_CONTENTS, n, self._quux_txt_uri, self._quux_txt_readonly_uri = self.makefile_mutable(0, mdmf=True)
            assert self._quux_txt_uri.startswith("URI:MDMF")
            foo.set_uri(u"quux.txt", self._quux_txt_uri, self._quux_txt_readonly_uri)

            foo.set_uri(u"empty", res[3][1].get_uri(),
                        res[3][1].get_readonly_uri())
            sub_uri = res[4][1].get_uri()
            self._sub_uri = sub_uri
            foo.set_uri(u"sub", sub_uri, sub_uri)
            sub = self.s.create_node_from_uri(sub_uri)
            self._sub_node = sub

            _ign, n, blocking_uri = self.makefile(1)
            foo.set_uri(u"blockingfile", blocking_uri, blocking_uri)

            # filenode to test for html encoding issues
            self._htmlname_unicode = u"<&weirdly'named\"file>>>_<iframe />.txt"
            self._htmlname_raw = self._htmlname_unicode.encode('utf-8')
            self._htmlname_urlencoded = urllib.quote(self._htmlname_raw, '')
            self._htmlname_escaped = escapeToXML(self._htmlname_raw)
            self._htmlname_escaped_attr = cgi.escape(self._htmlname_raw, quote=True)
            self._htmlname_escaped_double = escapeToXML(cgi.escape(self._htmlname_raw, quote=True))
            self.HTMLNAME_CONTENTS, n, self._htmlname_txt_uri = self.makefile(0)
            foo.set_uri(self._htmlname_unicode, self._htmlname_txt_uri, self._htmlname_txt_uri)

            unicode_filename = u"n\u00fc.txt" # n u-umlaut . t x t
            # ok, unicode calls it LATIN SMALL LETTER U WITH DIAERESIS but I
            # still think of it as an umlaut
            foo.set_uri(unicode_filename, self._bar_txt_uri, self._bar_txt_uri)

            self.SUBBAZ_CONTENTS, n, baz_file = self.makefile(2)
            self._baz_file_uri = baz_file
            sub.set_uri(u"baz.txt", baz_file, baz_file)

            _ign, n, self._bad_file_uri = self.makefile(3)
            # this uri should not be downloadable
            del self.s.all_contents[self._bad_file_uri]

            rodir = res[5][1]
            self.public_root.set_uri(u"reedownlee", rodir.get_readonly_uri(),
                                     rodir.get_readonly_uri())
            rodir.set_uri(u"nor", baz_file, baz_file)

            # public/
            # public/foo/
            # public/foo/bar.txt
            # public/foo/baz.txt
            # public/foo/quux.txt
            # public/foo/blockingfile
            # public/foo/<&weirdly'named\"file>>>_<iframe />.txt
            # public/foo/empty/
            # public/foo/sub/
            # public/foo/sub/baz.txt
            # public/reedownlee/
            # public/reedownlee/nor
            self.NEWFILE_CONTENTS = "newfile contents\n"

            return foo.get_metadata_for(u"bar.txt")
        d.addCallback(_then)
        def _got_metadata(metadata):
            self._bar_txt_metadata = metadata
        d.addCallback(_got_metadata)
        return d

    def get_all_contents(self):
        return self.s.all_contents

    def makefile(self, number):
        contents = "contents of file %s\n" % number
        n = create_chk_filenode(contents, self.get_all_contents())
        return contents, n, n.get_uri()

    def makefile_mutable(self, number, mdmf=False):
        contents = "contents of mutable file %s\n" % number
        n = create_mutable_filenode(contents, mdmf, self.s.all_contents)
        return contents, n, n.get_uri(), n.get_readonly_uri()

    def tearDown(self):
        return self.s.stopService()

    def failUnlessIsBarDotTxt(self, res):
        self.failUnlessReallyEqual(res, self.BAR_CONTENTS, res)

    def failUnlessIsQuuxDotTxt(self, res):
        self.failUnlessReallyEqual(res, self.QUUX_CONTENTS, res)

    def failUnlessIsBazDotTxt(self, res):
        self.failUnlessReallyEqual(res, self.BAZ_CONTENTS, res)

    def failUnlessIsSubBazDotTxt(self, res):
        self.failUnlessReallyEqual(res, self.SUBBAZ_CONTENTS, res)

    def failUnlessIsBarJSON(self, res):
        data = simplejson.loads(res)
        self.failUnless(isinstance(data, list))
        self.failUnlessEqual(data[0], "filenode")
        self.failUnless(isinstance(data[1], dict))
        self.failIf(data[1]["mutable"])
        self.failIfIn("rw_uri", data[1]) # immutable
        self.failUnlessReallyEqual(to_str(data[1]["ro_uri"]), self._bar_txt_uri)
        self.failUnlessReallyEqual(to_str(data[1]["verify_uri"]), self._bar_txt_verifycap)
        self.failUnlessReallyEqual(data[1]["size"], len(self.BAR_CONTENTS))

    def failUnlessIsQuuxJSON(self, res, readonly=False):
        data = simplejson.loads(res)
        self.failUnless(isinstance(data, list))
        self.failUnlessEqual(data[0], "filenode")
        self.failUnless(isinstance(data[1], dict))
        metadata = data[1]
        return self.failUnlessIsQuuxDotTxtMetadata(metadata, readonly)

    def failUnlessIsQuuxDotTxtMetadata(self, metadata, readonly):
        self.failUnless(metadata['mutable'])
        if readonly:
            self.failIfIn("rw_uri", metadata)
        else:
            self.failUnlessIn("rw_uri", metadata)
            self.failUnlessEqual(metadata['rw_uri'], self._quux_txt_uri)
        self.failUnlessIn("ro_uri", metadata)
        self.failUnlessEqual(metadata['ro_uri'], self._quux_txt_readonly_uri)
        self.failUnlessReallyEqual(metadata['size'], len(self.QUUX_CONTENTS))

    def failUnlessIsFooJSON(self, res):
        data = simplejson.loads(res)
        self.failUnless(isinstance(data, list))
        self.failUnlessEqual(data[0], "dirnode", res)
        self.failUnless(isinstance(data[1], dict))
        self.failUnless(data[1]["mutable"])
        self.failUnlessIn("rw_uri", data[1]) # mutable
        self.failUnlessReallyEqual(to_str(data[1]["rw_uri"]), self._foo_uri)
        self.failUnlessReallyEqual(to_str(data[1]["ro_uri"]), self._foo_readonly_uri)
        self.failUnlessReallyEqual(to_str(data[1]["verify_uri"]), self._foo_verifycap)

        kidnames = sorted([unicode(n) for n in data[1]["children"]])
        self.failUnlessEqual(kidnames,
                             [self._htmlname_unicode, u"bar.txt", u"baz.txt",
                              u"blockingfile", u"empty", u"n\u00fc.txt", u"quux.txt", u"sub"])
        kids = dict( [(unicode(name),value)
                      for (name,value)
                      in data[1]["children"].iteritems()] )
        self.failUnlessEqual(kids[u"sub"][0], "dirnode")
        self.failUnlessIn("metadata", kids[u"sub"][1])
        self.failUnlessIn("tahoe", kids[u"sub"][1]["metadata"])
        tahoe_md = kids[u"sub"][1]["metadata"]["tahoe"]
        self.failUnlessIn("linkcrtime", tahoe_md)
        self.failUnlessIn("linkmotime", tahoe_md)
        self.failUnlessEqual(kids[u"bar.txt"][0], "filenode")
        self.failUnlessReallyEqual(kids[u"bar.txt"][1]["size"], len(self.BAR_CONTENTS))
        self.failUnlessReallyEqual(to_str(kids[u"bar.txt"][1]["ro_uri"]), self._bar_txt_uri)
        self.failUnlessReallyEqual(to_str(kids[u"bar.txt"][1]["verify_uri"]),
                                   self._bar_txt_verifycap)
        self.failUnlessIn("metadata", kids[u"bar.txt"][1])
        self.failUnlessIn("tahoe", kids[u"bar.txt"][1]["metadata"])
        self.failUnlessReallyEqual(kids[u"bar.txt"][1]["metadata"]["tahoe"]["linkcrtime"],
                                   self._bar_txt_metadata["tahoe"]["linkcrtime"])
        self.failUnlessReallyEqual(to_str(kids[u"n\u00fc.txt"][1]["ro_uri"]),
                                   self._bar_txt_uri)
        self.failUnlessIn("quux.txt", kids)
        self.failUnlessReallyEqual(to_str(kids[u"quux.txt"][1]["rw_uri"]),
                                   self._quux_txt_uri)
        self.failUnlessReallyEqual(to_str(kids[u"quux.txt"][1]["ro_uri"]),
                                   self._quux_txt_readonly_uri)

    def GET(self, urlpath, followRedirect=False, return_response=False,
            **kwargs):
        # if return_response=True, this fires with (data, statuscode,
        # respheaders) instead of just data.
        assert not isinstance(urlpath, unicode)
        url = self.webish_url + urlpath
        factory = HTTPClientGETFactory(url, method="GET",
                                       followRedirect=followRedirect, **kwargs)
        reactor.connectTCP("localhost", self.webish_port, factory)
        d = factory.deferred
        def _got_data(data):
            return (data, factory.status, factory.response_headers)
        if return_response:
            d.addCallback(_got_data)
        return factory.deferred

    def HEAD(self, urlpath, return_response=False, **kwargs):
        # this requires some surgery, because twisted.web.client doesn't want
        # to give us back the response headers.
        factory = HTTPClientHEADFactory(urlpath, method="HEAD", **kwargs)
        reactor.connectTCP("localhost", self.webish_port, factory)
        d = factory.deferred
        def _got_data(data):
            return (data, factory.status, factory.response_headers)
        if return_response:
            d.addCallback(_got_data)
        return factory.deferred

    def PUT(self, urlpath, data, **kwargs):
        url = self.webish_url + urlpath
        return client.getPage(url, method="PUT", postdata=data, **kwargs)

    def DELETE(self, urlpath):
        url = self.webish_url + urlpath
        return client.getPage(url, method="DELETE")

    def POST(self, urlpath, followRedirect=False, **fields):
        sepbase = "boogabooga"
        sep = "--" + sepbase
        form = []
        form.append(sep)
        form.append('Content-Disposition: form-data; name="_charset"')
        form.append('')
        form.append('UTF-8')
        form.append(sep)
        for name, value in fields.iteritems():
            if isinstance(value, tuple):
                filename, value = value
                form.append('Content-Disposition: form-data; name="%s"; '
                            'filename="%s"' % (name, filename.encode("utf-8")))
            else:
                form.append('Content-Disposition: form-data; name="%s"' % name)
            form.append('')
            if isinstance(value, unicode):
                value = value.encode("utf-8")
            else:
                value = str(value)
            assert isinstance(value, str)
            form.append(value)
            form.append(sep)
        form[-1] += "--"
        body = ""
        headers = {}
        if fields:
            body = "\r\n".join(form) + "\r\n"
            headers["content-type"] = "multipart/form-data; boundary=%s" % sepbase
        return self.POST2(urlpath, body, headers, followRedirect)

    def POST2(self, urlpath, body="", headers={}, followRedirect=False):
        url = self.webish_url + urlpath
        return client.getPage(url, method="POST", postdata=body,
                              headers=headers, followRedirect=followRedirect)

    def shouldFail(self, res, expected_failure, which,
                   substring=None, response_substring=None):
        if isinstance(res, failure.Failure):
            res.trap(expected_failure)
            if substring:
                self.failUnlessIn(substring, str(res), which)
            if response_substring:
                self.failUnlessIn(response_substring, res.value.response, which)
        else:
            self.fail("%s was supposed to raise %s, not get '%s'" %
                      (which, expected_failure, res))

    def shouldFail2(self, expected_failure, which, substring,
                    response_substring,
                    callable, *args, **kwargs):
        assert substring is None or isinstance(substring, str)
        assert response_substring is None or isinstance(response_substring, str)
        d = defer.maybeDeferred(callable, *args, **kwargs)
        def done(res):
            if isinstance(res, failure.Failure):
                res.trap(expected_failure)
                if substring:
                    self.failUnlessIn(substring, str(res),
                                      "'%s' not in '%s' (response is '%s') for test '%s'" % \
                                      (substring, str(res),
                                       getattr(res.value, "response", ""),
                                       which))
                if response_substring:
                    self.failUnlessIn(response_substring, res.value.response,
                                      "'%s' not in '%s' for test '%s'" % \
                                      (response_substring, res.value.response,
                                       which))
            else:
                self.fail("%s was supposed to raise %s, not get '%s'" %
                          (which, expected_failure, res))
        d.addBoth(done)
        return d

    def should404(self, res, which):
        if isinstance(res, failure.Failure):
            res.trap(error.Error)
            self.failUnlessReallyEqual(res.value.status, "404")
        else:
            self.fail("%s was supposed to Error(404), not get '%s'" %
                      (which, res))

    def should302(self, res, which):
        if isinstance(res, failure.Failure):
            res.trap(error.Error)
            self.failUnlessReallyEqual(res.value.status, "302")
        else:
            self.fail("%s was supposed to Error(302), not get '%s'" %
                      (which, res))


class Web(WebMixin, WebErrorMixin, testutil.StallMixin, testutil.ReallyEqualMixin, unittest.TestCase):
    def test_create(self):
        pass

    def test_welcome(self):
        d = self.GET("/")
        def _check(res):
            self.failUnlessIn('<title>Tahoe-LAFS - Welcome</title>', res)
            self.failUnlessIn(FAVICON_MARKUP, res)
            self.failUnlessIn('<a href="status">Recent and Active Operations</a>', res)
            self.failUnlessIn('<a href="statistics">Operational Statistics</a>', res)
            self.failUnlessIn('<input type="hidden" name="t" value="report-incident" />', res)
            self.failUnlessIn('Page rendered at', res)
            self.failUnlessIn('Tahoe-LAFS code imported from:', res)
            res_u = res.decode('utf-8')
            self.failUnlessIn(u'<td>fake_nickname \u263A</td>', res_u)
            self.failUnlessIn(u'<div class="nickname">other_nickname \u263B</div>', res_u)
            self.failUnlessIn(u'\u00A9 <a href="https://tahoe-lafs.org/">Tahoe-LAFS Software Foundation', res_u)

            self.s.basedir = 'web/test_welcome'
            fileutil.make_dirs("web/test_welcome")
            fileutil.make_dirs("web/test_welcome/private")
            return self.GET("/")
        d.addCallback(_check)
        return d

    def test_introducer_status(self):
        class MockIntroducerClient(object):
            def __init__(self, connected):
                self.connected = connected
            def connected_to_introducer(self):
                return self.connected

        d = defer.succeed(None)

        # introducer not connected, unguessable furl
        def _set_introducer_not_connected_unguessable(ign):
            self.s.introducer_furl = "pb://someIntroducer/secret"
            self.s.introducer_client = MockIntroducerClient(False)
            return self.GET("/")
        d.addCallback(_set_introducer_not_connected_unguessable)
        def _check_introducer_not_connected_unguessable(res):
            html = res.replace('\n', ' ')
            self.failUnlessIn('<div class="furl">pb://someIntroducer/[censored]</div>', html)
            self.failIfIn('pb://someIntroducer/secret', html)
            self.failUnless(re.search('<div class="status-indicator connected-no"></div>[ ]*<div>Introducer not connected</div>', html), res)
        d.addCallback(_check_introducer_not_connected_unguessable)

        # introducer connected, unguessable furl
        def _set_introducer_connected_unguessable(ign):
            self.s.introducer_furl = "pb://someIntroducer/secret"
            self.s.introducer_client = MockIntroducerClient(True)
            return self.GET("/")
        d.addCallback(_set_introducer_connected_unguessable)
        def _check_introducer_connected_unguessable(res):
            html = res.replace('\n', ' ')
            self.failUnlessIn('<div class="furl">pb://someIntroducer/[censored]</div>', html)
            self.failIfIn('pb://someIntroducer/secret', html)
            self.failUnless(re.search('<div class="status-indicator connected-yes"></div>[ ]*<div>Introducer</div>', html), res)
        d.addCallback(_check_introducer_connected_unguessable)

        # introducer connected, guessable furl
        def _set_introducer_connected_guessable(ign):
            self.s.introducer_furl = "pb://someIntroducer/introducer"
            self.s.introducer_client = MockIntroducerClient(True)
            return self.GET("/")
        d.addCallback(_set_introducer_connected_guessable)
        def _check_introducer_connected_guessable(res):
            html = res.replace('\n', ' ')
            self.failUnlessIn('<div class="furl">pb://someIntroducer/introducer</div>', html)
            self.failUnless(re.search('<div class="status-indicator connected-yes"></div>[ ]*<div>Introducer</div>', html), res)
        d.addCallback(_check_introducer_connected_guessable)
        return d

    def test_helper_status(self):
        d = defer.succeed(None)

        # set helper furl to None
        def _set_no_helper(ign):
            self.s.uploader.helper_furl = None
            return self.GET("/")
        d.addCallback(_set_no_helper)
        def _check_no_helper(res):
            html = res.replace('\n', ' ')
            self.failUnless(re.search('<div class="status-indicator connected-not-configured"></div>[ ]*<div>Helper</div>', html), res)
        d.addCallback(_check_no_helper)

        # enable helper, not connected
        def _set_helper_not_connected(ign):
            self.s.uploader.helper_furl = "pb://someHelper/secret"
            self.s.uploader.helper_connected = False
            return self.GET("/")
        d.addCallback(_set_helper_not_connected)
        def _check_helper_not_connected(res):
            html = res.replace('\n', ' ')
            self.failUnlessIn('<div class="furl">pb://someHelper/[censored]</div>', html)
            self.failIfIn('pb://someHelper/secret', html)
            self.failUnless(re.search('<div class="status-indicator connected-no"></div>[ ]*<div>Helper not connected</div>', html), res)
        d.addCallback(_check_helper_not_connected)

        # enable helper, connected
        def _set_helper_connected(ign):
            self.s.uploader.helper_furl = "pb://someHelper/secret"
            self.s.uploader.helper_connected = True
            return self.GET("/")
        d.addCallback(_set_helper_connected)
        def _check_helper_connected(res):
            html = res.replace('\n', ' ')
            self.failUnlessIn('<div class="furl">pb://someHelper/[censored]</div>', html)
            self.failIfIn('pb://someHelper/secret', html)
            self.failUnless(re.search('<div class="status-indicator connected-yes"></div>[ ]*<div>Helper</div>', html), res)
        d.addCallback(_check_helper_connected)
        return d

    def test_storage(self):
        d = self.GET("/storage")
        def _check(res):
            self.failUnlessIn('Storage Server Status', res)
            self.failUnlessIn(FAVICON_MARKUP, res)
            res_u = res.decode('utf-8')
            self.failUnlessIn(u'<li>Server Nickname: <span class="nickname mine">fake_nickname \u263A</span></li>', res_u)
        d.addCallback(_check)
        return d

    def test_status(self):
        h = self.s.get_history()
        dl_num = h.list_all_download_statuses()[0].get_counter()
        ul_num = h.list_all_upload_statuses()[0].get_counter()
        mu_num = h.list_all_mapupdate_statuses()[0].get_counter()
        pub_num = h.list_all_publish_statuses()[0].get_counter()
        ret_num = h.list_all_retrieve_statuses()[0].get_counter()
        d = self.GET("/status", followRedirect=True)
        def _check(res):
            self.failUnlessIn('Recent and Active Operations', res)
            self.failUnlessIn('"down-%d"' % dl_num, res)
            self.failUnlessIn('"up-%d"' % ul_num, res)
            self.failUnlessIn('"mapupdate-%d"' % mu_num, res)
            self.failUnlessIn('"publish-%d"' % pub_num, res)
            self.failUnlessIn('"retrieve-%d"' % ret_num, res)
        d.addCallback(_check)
        d.addCallback(lambda res: self.GET("/status/?t=json"))
        def _check_json(res):
            data = simplejson.loads(res)
            self.failUnless(isinstance(data, dict))
            #active = data["active"]
            # TODO: test more. We need a way to fake an active operation
            # here.
        d.addCallback(_check_json)

        d.addCallback(lambda res: self.GET("/status/down-%d" % dl_num))
        def _check_dl(res):
            self.failUnlessIn("File Download Status", res)
        d.addCallback(_check_dl)
        d.addCallback(lambda res: self.GET("/status/down-%d/event_json" % dl_num))
        def _check_dl_json(res):
            data = simplejson.loads(res)
            self.failUnless(isinstance(data, dict))
            self.failUnlessIn("read", data)
            self.failUnlessEqual(data["read"][0]["length"], 120)
            self.failUnlessEqual(data["segment"][0]["segment_length"], 100)
            self.failUnlessEqual(data["segment"][2]["segment_number"], 2)
            self.failUnlessEqual(data["segment"][2]["finish_time"], None)
            phwr_id = base32.b2a(hashutil.tagged_hash("foo", "serverid_a")[:20])
            cmpu_id = base32.b2a(hashutil.tagged_hash("foo", "serverid_b")[:20])
            # serverids[] keys are strings, since that's what JSON does, but
            # we'd really like them to be ints
            self.failUnlessEqual(data["serverids"]["0"], "phwrsjte")
            self.failUnless(data["serverids"].has_key("1"),
                            str(data["serverids"]))
            self.failUnlessEqual(data["serverids"]["1"], "cmpuvkjm",
                                 str(data["serverids"]))
            self.failUnlessEqual(data["server_info"][phwr_id]["short"],
                                 "phwrsjte")
            self.failUnlessEqual(data["server_info"][cmpu_id]["short"],
                                 "cmpuvkjm")
            self.failUnlessIn("dyhb", data)
            self.failUnlessIn("misc", data)
        d.addCallback(_check_dl_json)
        d.addCallback(lambda res: self.GET("/status/up-%d" % ul_num))
        def _check_ul(res):
            self.failUnlessIn("File Upload Status", res)
        d.addCallback(_check_ul)
        d.addCallback(lambda res: self.GET("/status/mapupdate-%d" % mu_num))
        def _check_mapupdate(res):
            self.failUnlessIn("Mutable File Servermap Update Status", res)
        d.addCallback(_check_mapupdate)
        d.addCallback(lambda res: self.GET("/status/publish-%d" % pub_num))
        def _check_publish(res):
            self.failUnlessIn("Mutable File Publish Status", res)
        d.addCallback(_check_publish)
        d.addCallback(lambda res: self.GET("/status/retrieve-%d" % ret_num))
        def _check_retrieve(res):
            self.failUnlessIn("Mutable File Retrieve Status", res)
        d.addCallback(_check_retrieve)

        return d

    def test_status_numbers(self):
        drrm = status.DownloadResultsRendererMixin()
        self.failUnlessReallyEqual(drrm.render_time(None, None), "")
        self.failUnlessReallyEqual(drrm.render_time(None, 2.5), "2.50s")
        self.failUnlessReallyEqual(drrm.render_time(None, 0.25), "250ms")
        self.failUnlessReallyEqual(drrm.render_time(None, 0.0021), "2.1ms")
        self.failUnlessReallyEqual(drrm.render_time(None, 0.000123), "123us")
        self.failUnlessReallyEqual(drrm.render_rate(None, None), "")
        self.failUnlessReallyEqual(drrm.render_rate(None, 2500000), "2.50MBps")
        self.failUnlessReallyEqual(drrm.render_rate(None, 30100), "30.1kBps")
        self.failUnlessReallyEqual(drrm.render_rate(None, 123), "123Bps")

        urrm = status.UploadResultsRendererMixin()
        self.failUnlessReallyEqual(urrm.render_time(None, None), "")
        self.failUnlessReallyEqual(urrm.render_time(None, 2.5), "2.50s")
        self.failUnlessReallyEqual(urrm.render_time(None, 0.25), "250ms")
        self.failUnlessReallyEqual(urrm.render_time(None, 0.0021), "2.1ms")
        self.failUnlessReallyEqual(urrm.render_time(None, 0.000123), "123us")
        self.failUnlessReallyEqual(urrm.render_rate(None, None), "")
        self.failUnlessReallyEqual(urrm.render_rate(None, 2500000), "2.50MBps")
        self.failUnlessReallyEqual(urrm.render_rate(None, 30100), "30.1kBps")
        self.failUnlessReallyEqual(urrm.render_rate(None, 123), "123Bps")

    def test_GET_FILEURL(self):
        d = self.GET(self.public_url + "/foo/bar.txt")
        d.addCallback(self.failUnlessIsBarDotTxt)
        return d

    def test_GET_FILEURL_range(self):
        headers = {"range": "bytes=1-10"}
        d = self.GET(self.public_url + "/foo/bar.txt", headers=headers,
                     return_response=True)
        def _got((res, status, headers)):
            self.failUnlessReallyEqual(int(status), 206)
            self.failUnless(headers.has_key("content-range"))
            self.failUnlessReallyEqual(headers["content-range"][0],
                                       "bytes 1-10/%d" % len(self.BAR_CONTENTS))
            self.failUnlessReallyEqual(res, self.BAR_CONTENTS[1:11])
        d.addCallback(_got)
        return d

    def test_GET_FILEURL_partial_range(self):
        headers = {"range": "bytes=5-"}
        length  = len(self.BAR_CONTENTS)
        d = self.GET(self.public_url + "/foo/bar.txt", headers=headers,
                     return_response=True)
        def _got((res, status, headers)):
            self.failUnlessReallyEqual(int(status), 206)
            self.failUnless(headers.has_key("content-range"))
            self.failUnlessReallyEqual(headers["content-range"][0],
                                       "bytes 5-%d/%d" % (length-1, length))
            self.failUnlessReallyEqual(res, self.BAR_CONTENTS[5:])
        d.addCallback(_got)
        return d

    def test_GET_FILEURL_partial_end_range(self):
        headers = {"range": "bytes=-5"}
        length  = len(self.BAR_CONTENTS)
        d = self.GET(self.public_url + "/foo/bar.txt", headers=headers,
                     return_response=True)
        def _got((res, status, headers)):
            self.failUnlessReallyEqual(int(status), 206)
            self.failUnless(headers.has_key("content-range"))
            self.failUnlessReallyEqual(headers["content-range"][0],
                                       "bytes %d-%d/%d" % (length-5, length-1, length))
            self.failUnlessReallyEqual(res, self.BAR_CONTENTS[-5:])
        d.addCallback(_got)
        return d

    def test_GET_FILEURL_partial_range_overrun(self):
        headers = {"range": "bytes=100-200"}
        d = self.shouldFail2(error.Error, "test_GET_FILEURL_range_overrun",
                             "416 Requested Range not satisfiable",
                             "First beyond end of file",
                             self.GET, self.public_url + "/foo/bar.txt",
                             headers=headers)
        return d

    def test_HEAD_FILEURL_range(self):
        headers = {"range": "bytes=1-10"}
        d = self.HEAD(self.public_url + "/foo/bar.txt", headers=headers,
                     return_response=True)
        def _got((res, status, headers)):
            self.failUnlessReallyEqual(res, "")
            self.failUnlessReallyEqual(int(status), 206)
            self.failUnless(headers.has_key("content-range"))
            self.failUnlessReallyEqual(headers["content-range"][0],
                                       "bytes 1-10/%d" % len(self.BAR_CONTENTS))
        d.addCallback(_got)
        return d

    def test_HEAD_FILEURL_partial_range(self):
        headers = {"range": "bytes=5-"}
        length  = len(self.BAR_CONTENTS)
        d = self.HEAD(self.public_url + "/foo/bar.txt", headers=headers,
                     return_response=True)
        def _got((res, status, headers)):
            self.failUnlessReallyEqual(int(status), 206)
            self.failUnless(headers.has_key("content-range"))
            self.failUnlessReallyEqual(headers["content-range"][0],
                                       "bytes 5-%d/%d" % (length-1, length))
        d.addCallback(_got)
        return d

    def test_HEAD_FILEURL_partial_end_range(self):
        headers = {"range": "bytes=-5"}
        length  = len(self.BAR_CONTENTS)
        d = self.HEAD(self.public_url + "/foo/bar.txt", headers=headers,
                     return_response=True)
        def _got((res, status, headers)):
            self.failUnlessReallyEqual(int(status), 206)
            self.failUnless(headers.has_key("content-range"))
            self.failUnlessReallyEqual(headers["content-range"][0],
                                       "bytes %d-%d/%d" % (length-5, length-1, length))
        d.addCallback(_got)
        return d

    def test_HEAD_FILEURL_partial_range_overrun(self):
        headers = {"range": "bytes=100-200"}
        d = self.shouldFail2(error.Error, "test_HEAD_FILEURL_range_overrun",
                             "416 Requested Range not satisfiable",
                             "",
                             self.HEAD, self.public_url + "/foo/bar.txt",
                             headers=headers)
        return d

    def test_GET_FILEURL_range_bad(self):
        headers = {"range": "BOGUS=fizbop-quarnak"}
        d = self.GET(self.public_url + "/foo/bar.txt", headers=headers,
                     return_response=True)
        def _got((res, status, headers)):
            self.failUnlessReallyEqual(int(status), 200)
            self.failUnless(not headers.has_key("content-range"))
            self.failUnlessReallyEqual(res, self.BAR_CONTENTS)
        d.addCallback(_got)
        return d

    def test_HEAD_FILEURL(self):
        d = self.HEAD(self.public_url + "/foo/bar.txt", return_response=True)
        def _got((res, status, headers)):
            self.failUnlessReallyEqual(res, "")
            self.failUnlessReallyEqual(headers["content-length"][0],
                                       str(len(self.BAR_CONTENTS)))
            self.failUnlessReallyEqual(headers["content-type"], ["text/plain"])
        d.addCallback(_got)
        return d

    def test_GET_FILEURL_named(self):
        base = "/file/%s" % urllib.quote(self._bar_txt_uri)
        base2 = "/named/%s" % urllib.quote(self._bar_txt_uri)
        d = self.GET(base + "/@@name=/blah.txt")
        d.addCallback(self.failUnlessIsBarDotTxt)
        d.addCallback(lambda res: self.GET(base + "/blah.txt"))
        d.addCallback(self.failUnlessIsBarDotTxt)
        d.addCallback(lambda res: self.GET(base + "/ignore/lots/blah.txt"))
        d.addCallback(self.failUnlessIsBarDotTxt)
        d.addCallback(lambda res: self.GET(base2 + "/@@name=/blah.txt"))
        d.addCallback(self.failUnlessIsBarDotTxt)
        save_url = base + "?save=true&filename=blah.txt"
        d.addCallback(lambda res: self.GET(save_url))
        d.addCallback(self.failUnlessIsBarDotTxt) # TODO: check headers
        u_filename = u"n\u00e9wer.txt" # n e-acute w e r . t x t
        u_fn_e = urllib.quote(u_filename.encode("utf-8"))
        u_url = base + "?save=true&filename=" + u_fn_e
        d.addCallback(lambda res: self.GET(u_url))
        d.addCallback(self.failUnlessIsBarDotTxt) # TODO: check headers
        return d

    def test_PUT_FILEURL_named_bad(self):
        base = "/file/%s" % urllib.quote(self._bar_txt_uri)
        d = self.shouldFail2(error.Error, "test_PUT_FILEURL_named_bad",
                             "400 Bad Request",
                             "/file can only be used with GET or HEAD",
                             self.PUT, base + "/@@name=/blah.txt", "")
        return d


    def test_GET_DIRURL_named_bad(self):
        base = "/file/%s" % urllib.quote(self._foo_uri)
        d = self.shouldFail2(error.Error, "test_PUT_DIRURL_named_bad",
                             "400 Bad Request",
                             "is not a file-cap",
                             self.GET, base + "/@@name=/blah.txt")
        return d

    def test_GET_slash_file_bad(self):
        d = self.shouldFail2(error.Error, "test_GET_slash_file_bad",
                             "404 Not Found",
                             "/file must be followed by a file-cap and a name",
                             self.GET, "/file")
        return d

    def test_GET_unhandled_URI_named(self):
        contents, n, newuri = self.makefile(12)
        verifier_cap = n.get_verify_cap().to_string()
        base = "/file/%s" % urllib.quote(verifier_cap)
        # client.create_node_from_uri() can't handle verify-caps
        d = self.shouldFail2(error.Error, "GET_unhandled_URI_named",
                             "400 Bad Request", "is not a file-cap",
                             self.GET, base)
        return d

    def test_GET_unhandled_URI(self):
        contents, n, newuri = self.makefile(12)
        verifier_cap = n.get_verify_cap().to_string()
        base = "/uri/%s" % urllib.quote(verifier_cap)
        # client.create_node_from_uri() can't handle verify-caps
        d = self.shouldFail2(error.Error, "test_GET_unhandled_URI",
                             "400 Bad Request",
                             "GET unknown URI type: can only do t=info",
                             self.GET, base)
        return d

    def test_GET_FILE_URI(self):
        base = "/uri/%s" % urllib.quote(self._bar_txt_uri)
        d = self.GET(base)
        d.addCallback(self.failUnlessIsBarDotTxt)
        return d

    def test_GET_FILE_URI_mdmf(self):
        base = "/uri/%s" % urllib.quote(self._quux_txt_uri)
        d = self.GET(base)
        d.addCallback(self.failUnlessIsQuuxDotTxt)
        return d

    def test_GET_FILE_URI_mdmf_extensions(self):
        base = "/uri/%s" % urllib.quote("%s:RANDOMSTUFF" % self._quux_txt_uri)
        d = self.GET(base)
        d.addCallback(self.failUnlessIsQuuxDotTxt)
        return d

    def test_GET_FILE_URI_mdmf_readonly(self):
        base = "/uri/%s" % urllib.quote(self._quux_txt_readonly_uri)
        d = self.GET(base)
        d.addCallback(self.failUnlessIsQuuxDotTxt)
        return d

    def test_GET_FILE_URI_badchild(self):
        base = "/uri/%s/boguschild" % urllib.quote(self._bar_txt_uri)
        errmsg = "Files have no children, certainly not named 'boguschild'"
        d = self.shouldFail2(error.Error, "test_GET_FILE_URI_badchild",
                             "400 Bad Request", errmsg,
                             self.GET, base)
        return d

    def test_PUT_FILE_URI_badchild(self):
        base = "/uri/%s/boguschild" % urllib.quote(self._bar_txt_uri)
        errmsg = "Cannot create directory 'boguschild', because its parent is a file, not a directory"
        d = self.shouldFail2(error.Error, "test_GET_FILE_URI_badchild",
                             "400 Bad Request", errmsg,
                             self.PUT, base, "")
        return d

    def test_PUT_FILE_URI_mdmf(self):
        base = "/uri/%s" % urllib.quote(self._quux_txt_uri)
        self._quux_new_contents = "new_contents"
        d = self.GET(base)
        d.addCallback(lambda res:
            self.failUnlessIsQuuxDotTxt(res))
        d.addCallback(lambda ignored:
            self.PUT(base, self._quux_new_contents))
        d.addCallback(lambda ignored:
            self.GET(base))
        d.addCallback(lambda res:
            self.failUnlessReallyEqual(res, self._quux_new_contents))
        return d

    def test_PUT_FILE_URI_mdmf_extensions(self):
        base = "/uri/%s" % urllib.quote("%s:EXTENSIONSTUFF" % self._quux_txt_uri)
        self._quux_new_contents = "new_contents"
        d = self.GET(base)
        d.addCallback(lambda res: self.failUnlessIsQuuxDotTxt(res))
        d.addCallback(lambda ignored: self.PUT(base, self._quux_new_contents))
        d.addCallback(lambda ignored: self.GET(base))
        d.addCallback(lambda res: self.failUnlessEqual(self._quux_new_contents,
                                                       res))
        return d

    def test_PUT_FILE_URI_mdmf_readonly(self):
        # We're not allowed to PUT things to a readonly cap.
        base = "/uri/%s" % self._quux_txt_readonly_uri
        d = self.GET(base)
        d.addCallback(lambda res:
            self.failUnlessIsQuuxDotTxt(res))
        # What should we get here? We get a 500 error now; that's not right.
        d.addCallback(lambda ignored:
            self.shouldFail2(error.Error, "test_PUT_FILE_URI_mdmf_readonly",
                             "400 Bad Request", "read-only cap",
                             self.PUT, base, "new data"))
        return d

    def test_PUT_FILE_URI_sdmf_readonly(self):
        # We're not allowed to put things to a readonly cap.
        base = "/uri/%s" % self._baz_txt_readonly_uri
        d = self.GET(base)
        d.addCallback(lambda res:
            self.failUnlessIsBazDotTxt(res))
        d.addCallback(lambda ignored:
            self.shouldFail2(error.Error, "test_PUT_FILE_URI_sdmf_readonly",
                             "400 Bad Request", "read-only cap",
                             self.PUT, base, "new_data"))
        return d

    def test_GET_etags(self):

        def _check_etags(uri):
            d1 = _get_etag(uri)
            d2 = _get_etag(uri, 'json')
            d = defer.DeferredList([d1, d2], consumeErrors=True)
            def _check(results):
                # All deferred must succeed
                self.failUnless(all([r[0] for r in results]))
                # the etag for the t=json form should be just like the etag
                # fo the default t='' form, but with a 'json' suffix
                self.failUnlessEqual(results[0][1] + 'json', results[1][1])
            d.addCallback(_check)
            return d

        def _get_etag(uri, t=''):
            targetbase = "/uri/%s?t=%s" % (urllib.quote(uri.strip()), t)
            d = self.GET(targetbase, return_response=True, followRedirect=True)
            def _just_the_etag(result):
                data, response, headers = result
                etag = headers['etag'][0]
                if uri.startswith('URI:DIR'):
                    self.failUnless(etag.startswith('DIR:'), etag)
                return etag
            return d.addCallback(_just_the_etag)

        # Check that etags work with immutable directories
        (newkids, caps) = self._create_immutable_children()
        d = self.POST2(self.public_url + "/foo/newdir?t=mkdir-immutable",
                      simplejson.dumps(newkids))
        def _stash_immdir_uri(uri):
            self._immdir_uri = uri
            return uri
        d.addCallback(_stash_immdir_uri)
        d.addCallback(_check_etags)

        # Check that etags work with immutable files
        d.addCallback(lambda _: _check_etags(self._bar_txt_uri))

        # use the ETag on GET
        def _check_match(ign):
            uri = "/uri/%s" % self._bar_txt_uri
            d = self.GET(uri, return_response=True)
            # extract the ETag
            d.addCallback(lambda (data, code, headers):
                          headers['etag'][0])
            # do a GET that's supposed to match the ETag
            d.addCallback(lambda etag:
                          self.GET(uri, return_response=True,
                                   headers={"If-None-Match": etag}))
            # make sure it short-circuited (304 instead of 200)
            d.addCallback(lambda (data, code, headers):
                          self.failUnlessEqual(int(code), http.NOT_MODIFIED))
            return d
        d.addCallback(_check_match)

        def _no_etag(uri, t):
            target = "/uri/%s?t=%s" % (uri, t)
            d = self.GET(target, return_response=True, followRedirect=True)
            d.addCallback(lambda (data, code, headers):
                          self.failIf("etag" in headers, target))
            return d
        def _yes_etag(uri, t):
            target = "/uri/%s?t=%s" % (uri, t)
            d = self.GET(target, return_response=True, followRedirect=True)
            d.addCallback(lambda (data, code, headers):
                          self.failUnless("etag" in headers, target))
            return d

        d.addCallback(lambda ign: _yes_etag(self._bar_txt_uri, ""))
        d.addCallback(lambda ign: _yes_etag(self._bar_txt_uri, "json"))
        d.addCallback(lambda ign: _yes_etag(self._bar_txt_uri, "uri"))
        d.addCallback(lambda ign: _yes_etag(self._bar_txt_uri, "readonly-uri"))
        d.addCallback(lambda ign: _no_etag(self._bar_txt_uri, "info"))

        d.addCallback(lambda ign: _yes_etag(self._immdir_uri, ""))
        d.addCallback(lambda ign: _yes_etag(self._immdir_uri, "json"))
        d.addCallback(lambda ign: _yes_etag(self._immdir_uri, "uri"))
        d.addCallback(lambda ign: _yes_etag(self._immdir_uri, "readonly-uri"))
        d.addCallback(lambda ign: _no_etag(self._immdir_uri, "info"))
        d.addCallback(lambda ign: _no_etag(self._immdir_uri, "rename-form"))

        return d

    # TODO: version of this with a Unicode filename
    def test_GET_FILEURL_save(self):
        d = self.GET(self.public_url + "/foo/bar.txt?filename=bar.txt&save=true",
                     return_response=True)
        def _got((res, statuscode, headers)):
            content_disposition = headers["content-disposition"][0]
            self.failUnless(content_disposition == 'attachment; filename="bar.txt"', content_disposition)
            self.failUnlessIsBarDotTxt(res)
        d.addCallback(_got)
        return d

    def test_GET_FILEURL_missing(self):
        d = self.GET(self.public_url + "/foo/missing")
        d.addBoth(self.should404, "test_GET_FILEURL_missing")
        return d

    def test_GET_FILEURL_info_mdmf(self):
        d = self.GET("/uri/%s?t=info" % self._quux_txt_uri)
        def _got(res):
            self.failUnlessIn("mutable file (mdmf)", res)
            self.failUnlessIn(self._quux_txt_uri, res)
            self.failUnlessIn(self._quux_txt_readonly_uri, res)
        d.addCallback(_got)
        return d

    def test_GET_FILEURL_info_mdmf_readonly(self):
        d = self.GET("/uri/%s?t=info" % self._quux_txt_readonly_uri)
        def _got(res):
            self.failUnlessIn("mutable file (mdmf)", res)
            self.failIfIn(self._quux_txt_uri, res)
            self.failUnlessIn(self._quux_txt_readonly_uri, res)
        d.addCallback(_got)
        return d

    def test_GET_FILEURL_info_sdmf(self):
        d = self.GET("/uri/%s?t=info" % self._baz_txt_uri)
        def _got(res):
            self.failUnlessIn("mutable file (sdmf)", res)
            self.failUnlessIn(self._baz_txt_uri, res)
        d.addCallback(_got)
        return d

    def test_GET_FILEURL_info_mdmf_extensions(self):
        d = self.GET("/uri/%s:STUFF?t=info" % self._quux_txt_uri)
        def _got(res):
            self.failUnlessIn("mutable file (mdmf)", res)
            self.failUnlessIn(self._quux_txt_uri, res)
            self.failUnlessIn(self._quux_txt_readonly_uri, res)
        d.addCallback(_got)
        return d

    def test_PUT_overwrite_only_files(self):
        # create a directory, put a file in that directory.
        contents, n, filecap = self.makefile(8)
        d = self.PUT(self.public_url + "/foo/dir?t=mkdir", "")
        d.addCallback(lambda res:
            self.PUT(self.public_url + "/foo/dir/file1.txt",
                     self.NEWFILE_CONTENTS))
        # try to overwrite the file with replace=only-files
        # (this should work)
        d.addCallback(lambda res:
            self.PUT(self.public_url + "/foo/dir/file1.txt?t=uri&replace=only-files",
                     filecap))
        d.addCallback(lambda res:
            self.shouldFail2(error.Error, "PUT_bad_t", "409 Conflict",
                 "There was already a child by that name, and you asked me "
                 "to not replace it",
                 self.PUT, self.public_url + "/foo/dir?t=uri&replace=only-files",
                 filecap))
        return d

    def test_PUT_NEWFILEURL(self):
        d = self.PUT(self.public_url + "/foo/new.txt", self.NEWFILE_CONTENTS)
        # TODO: we lose the response code, so we can't check this
        #self.failUnlessReallyEqual(responsecode, 201)
        d.addCallback(self.failUnlessURIMatchesROChild, self._foo_node, u"new.txt")
        d.addCallback(lambda res:
                      self.failUnlessChildContentsAre(self._foo_node, u"new.txt",
                                                      self.NEWFILE_CONTENTS))
        return d

    def test_PUT_NEWFILEURL_not_mutable(self):
        d = self.PUT(self.public_url + "/foo/new.txt?mutable=false",
                     self.NEWFILE_CONTENTS)
        # TODO: we lose the response code, so we can't check this
        #self.failUnlessReallyEqual(responsecode, 201)
        d.addCallback(self.failUnlessURIMatchesROChild, self._foo_node, u"new.txt")
        d.addCallback(lambda res:
                      self.failUnlessChildContentsAre(self._foo_node, u"new.txt",
                                                      self.NEWFILE_CONTENTS))
        return d

    def test_PUT_NEWFILEURL_unlinked_mdmf(self):
        # this should get us a few segments of an MDMF mutable file,
        # which we can then test for.
        contents = self.NEWFILE_CONTENTS * 300000
        d = self.PUT("/uri?format=mdmf",
                     contents)
        def _got_filecap(filecap):
            self.failUnless(filecap.startswith("URI:MDMF"))
            return filecap
        d.addCallback(_got_filecap)
        d.addCallback(lambda filecap: self.GET("/uri/%s?t=json" % filecap))
        d.addCallback(lambda json: self.failUnlessIn("MDMF", json))
        return d

    def test_PUT_NEWFILEURL_unlinked_sdmf(self):
        contents = self.NEWFILE_CONTENTS * 300000
        d = self.PUT("/uri?format=sdmf",
                     contents)
        d.addCallback(lambda filecap: self.GET("/uri/%s?t=json" % filecap))
        d.addCallback(lambda json: self.failUnlessIn("SDMF", json))
        return d

    def test_PUT_NEWFILEURL_unlinked_bad_format(self):
        contents = self.NEWFILE_CONTENTS * 300000
        return self.shouldHTTPError("PUT_NEWFILEURL_unlinked_bad_format",
                                    400, "Bad Request", "Unknown format: foo",
                                    self.PUT, "/uri?format=foo",
                                    contents)

    def test_PUT_NEWFILEURL_range_bad(self):
        headers = {"content-range": "bytes 1-10/%d" % len(self.NEWFILE_CONTENTS)}
        target = self.public_url + "/foo/new.txt"
        d = self.shouldFail2(error.Error, "test_PUT_NEWFILEURL_range_bad",
                             "501 Not Implemented",
                             "Content-Range in PUT not yet supported",
                             # (and certainly not for immutable files)
                             self.PUT, target, self.NEWFILE_CONTENTS[1:11],
                             headers=headers)
        d.addCallback(lambda res:
                      self.failIfNodeHasChild(self._foo_node, u"new.txt"))
        return d

    def test_PUT_NEWFILEURL_mutable(self):
        d = self.PUT(self.public_url + "/foo/new.txt?mutable=true",
                     self.NEWFILE_CONTENTS)
        # TODO: we lose the response code, so we can't check this
        #self.failUnlessReallyEqual(responsecode, 201)
        def _check_uri(res):
            u = uri.from_string_mutable_filenode(res)
            self.failUnless(u.is_mutable())
            self.failIf(u.is_readonly())
            return res
        d.addCallback(_check_uri)
        d.addCallback(self.failUnlessURIMatchesRWChild, self._foo_node, u"new.txt")
        d.addCallback(lambda res:
                      self.failUnlessMutableChildContentsAre(self._foo_node,
                                                             u"new.txt",
                                                             self.NEWFILE_CONTENTS))
        return d

    def test_PUT_NEWFILEURL_mutable_toobig(self):
        # It is okay to upload large mutable files, so we should be able
        # to do that.
        d = self.PUT(self.public_url + "/foo/new.txt?mutable=true",
                     "b" * (self.s.MUTABLE_SIZELIMIT + 1))
        return d

    def test_PUT_NEWFILEURL_replace(self):
        d = self.PUT(self.public_url + "/foo/bar.txt", self.NEWFILE_CONTENTS)
        # TODO: we lose the response code, so we can't check this
        #self.failUnlessReallyEqual(responsecode, 200)
        d.addCallback(self.failUnlessURIMatchesROChild, self._foo_node, u"bar.txt")
        d.addCallback(lambda res:
                      self.failUnlessChildContentsAre(self._foo_node, u"bar.txt",
                                                      self.NEWFILE_CONTENTS))
        return d

    def test_PUT_NEWFILEURL_bad_t(self):
        d = self.shouldFail2(error.Error, "PUT_bad_t", "400 Bad Request",
                             "PUT to a file: bad t=bogus",
                             self.PUT, self.public_url + "/foo/bar.txt?t=bogus",
                             "contents")
        return d

    def test_PUT_NEWFILEURL_no_replace(self):
        d = self.PUT(self.public_url + "/foo/bar.txt?replace=false",
                     self.NEWFILE_CONTENTS)
        d.addBoth(self.shouldFail, error.Error, "PUT_NEWFILEURL_no_replace",
                  "409 Conflict",
                  "There was already a child by that name, and you asked me "
                  "to not replace it")
        return d

    def test_PUT_NEWFILEURL_mkdirs(self):
        d = self.PUT(self.public_url + "/foo/newdir/new.txt", self.NEWFILE_CONTENTS)
        fn = self._foo_node
        d.addCallback(self.failUnlessURIMatchesROChild, fn, u"newdir/new.txt")
        d.addCallback(lambda res: self.failIfNodeHasChild(fn, u"new.txt"))
        d.addCallback(lambda res: self.failUnlessNodeHasChild(fn, u"newdir"))
        d.addCallback(lambda res:
                      self.failUnlessChildContentsAre(fn, u"newdir/new.txt",
                                                      self.NEWFILE_CONTENTS))
        return d

    def test_PUT_NEWFILEURL_blocked(self):
        d = self.PUT(self.public_url + "/foo/blockingfile/new.txt",
                     self.NEWFILE_CONTENTS)
        d.addBoth(self.shouldFail, error.Error, "PUT_NEWFILEURL_blocked",
                  "409 Conflict",
                  "Unable to create directory 'blockingfile': a file was in the way")
        return d

    def test_PUT_NEWFILEURL_emptyname(self):
        # an empty pathname component (i.e. a double-slash) is disallowed
        d = self.shouldFail2(error.Error, "test_PUT_NEWFILEURL_emptyname",
                             "400 Bad Request",
                             "The webapi does not allow empty pathname components",
                             self.PUT, self.public_url + "/foo//new.txt", "")
        return d

    def test_DELETE_FILEURL(self):
        d = self.DELETE(self.public_url + "/foo/bar.txt")
        d.addCallback(lambda res:
                      self.failIfNodeHasChild(self._foo_node, u"bar.txt"))
        return d

    def test_DELETE_FILEURL_missing(self):
        d = self.DELETE(self.public_url + "/foo/missing")
        d.addBoth(self.should404, "test_DELETE_FILEURL_missing")
        return d

    def test_DELETE_FILEURL_missing2(self):
        d = self.DELETE(self.public_url + "/missing/missing")
        d.addBoth(self.should404, "test_DELETE_FILEURL_missing2")
        return d

    def failUnlessHasBarDotTxtMetadata(self, res):
        data = simplejson.loads(res)
        self.failUnless(isinstance(data, list))
        self.failUnlessIn("metadata", data[1])
        self.failUnlessIn("tahoe", data[1]["metadata"])
        self.failUnlessIn("linkcrtime", data[1]["metadata"]["tahoe"])
        self.failUnlessIn("linkmotime", data[1]["metadata"]["tahoe"])
        self.failUnlessReallyEqual(data[1]["metadata"]["tahoe"]["linkcrtime"],
                                   self._bar_txt_metadata["tahoe"]["linkcrtime"])

    def test_GET_FILEURL_json(self):
        # twisted.web.http.parse_qs ignores any query args without an '=', so
        # I can't do "GET /path?json", I have to do "GET /path/t=json"
        # instead. This may make it tricky to emulate the S3 interface
        # completely.
        d = self.GET(self.public_url + "/foo/bar.txt?t=json")
        def _check1(data):
            self.failUnlessIsBarJSON(data)
            self.failUnlessHasBarDotTxtMetadata(data)
            return
        d.addCallback(_check1)
        return d

    def test_GET_FILEURL_json_mutable_type(self):
        # The JSON should include format, which says whether the
        # file is SDMF or MDMF
        d = self.PUT("/uri?format=mdmf",
                     self.NEWFILE_CONTENTS * 300000)
        d.addCallback(lambda filecap: self.GET("/uri/%s?t=json" % filecap))
        def _got_json(json, version):
            data = simplejson.loads(json)
            assert "filenode" == data[0]
            data = data[1]
            assert isinstance(data, dict)

            self.failUnlessIn("format", data)
            self.failUnlessEqual(data["format"], version)

        d.addCallback(_got_json, "MDMF")
        # Now make an SDMF file and check that it is reported correctly.
        d.addCallback(lambda ignored:
            self.PUT("/uri?format=sdmf",
                      self.NEWFILE_CONTENTS * 300000))
        d.addCallback(lambda filecap: self.GET("/uri/%s?t=json" % filecap))
        d.addCallback(_got_json, "SDMF")
        return d

    def test_GET_FILEURL_json_mdmf(self):
        d = self.GET("/uri/%s?t=json" % urllib.quote(self._quux_txt_uri))
        d.addCallback(self.failUnlessIsQuuxJSON)
        return d

    def test_GET_FILEURL_json_missing(self):
        d = self.GET(self.public_url + "/foo/missing?json")
        d.addBoth(self.should404, "test_GET_FILEURL_json_missing")
        return d

    def test_GET_FILEURL_uri(self):
        d = self.GET(self.public_url + "/foo/bar.txt?t=uri")
        def _check(res):
            self.failUnlessReallyEqual(res, self._bar_txt_uri)
        d.addCallback(_check)
        d.addCallback(lambda res:
                      self.GET(self.public_url + "/foo/bar.txt?t=readonly-uri"))
        def _check2(res):
            # for now, for files, uris and readonly-uris are the same
            self.failUnlessReallyEqual(res, self._bar_txt_uri)
        d.addCallback(_check2)
        return d

    def test_GET_FILEURL_badtype(self):
        d = self.shouldHTTPError("GET t=bogus", 400, "Bad Request",
                                 "bad t=bogus",
                                 self.GET,
                                 self.public_url + "/foo/bar.txt?t=bogus")
        return d

    def test_CSS_FILE(self):
        d = self.GET("/tahoe.css", followRedirect=True)
        def _check(res):
            CSS_STYLE=re.compile('toolbar\s{.+text-align:\scenter.+toolbar-item.+display:\sinline',re.DOTALL)
            self.failUnless(CSS_STYLE.search(res), res)
        d.addCallback(_check)
        return d

    def test_GET_FILEURL_uri_missing(self):
        d = self.GET(self.public_url + "/foo/missing?t=uri")
        d.addBoth(self.should404, "test_GET_FILEURL_uri_missing")
        return d

    def _check_upload_and_mkdir_forms(self, html):
        # We should have a form to create a file, with radio buttons that allow
        # the user to toggle whether it is a CHK/LIT (default), SDMF, or MDMF file.
        self.failUnlessIn('name="t" value="upload"', html)
        self.failUnless(re.search('<input [^/]*id="upload-chk"', html), html)
        self.failUnless(re.search('<input [^/]*id="upload-sdmf"', html), html)
        self.failUnless(re.search('<input [^/]*id="upload-mdmf"', html), html)

        # We should also have the ability to create a mutable directory, with
        # radio buttons that allow the user to toggle whether it is an SDMF (default)
        # or MDMF directory.
        self.failUnlessIn('name="t" value="mkdir"', html)
        self.failUnless(re.search('<input [^/]*id="mkdir-sdmf"', html), html)
        self.failUnless(re.search('<input [^/]*id="mkdir-mdmf"', html), html)

        self.failUnlessIn(FAVICON_MARKUP, html)

    def test_GET_DIRECTORY_html(self):
        d = self.GET(self.public_url + "/foo", followRedirect=True)
        def _check(html):
            self.failUnlessIn('<div class="toolbar-item"><a href="../../..">Return to Welcome page</a></div>', html)
            self._check_upload_and_mkdir_forms(html)
            self.failUnlessIn("quux", html)
        d.addCallback(_check)
        return d

    def test_GET_DIRECTORY_html_filenode_encoding(self):
        d = self.GET(self.public_url + "/foo", followRedirect=True)
        def _check(html):
            # Check if encoded entries are there
            self.failUnlessIn('@@named=/' + self._htmlname_urlencoded + '">'
                              + self._htmlname_escaped + '</a>', html)
            self.failUnlessIn('value="' + self._htmlname_escaped_attr + '"', html)
            self.failIfIn(self._htmlname_escaped_double, html)
            # Make sure that Nevow escaping actually works by checking for unsafe characters
            # and that '&' is escaped.
            for entity in '<>':
                self.failUnlessIn(entity, self._htmlname_raw)
                self.failIfIn(entity, self._htmlname_escaped)
            self.failUnlessIn('&', re.sub(r'&(amp|lt|gt|quot|apos);', '', self._htmlname_raw))
            self.failIfIn('&', re.sub(r'&(amp|lt|gt|quot|apos);', '', self._htmlname_escaped))
        d.addCallback(_check)
        return d

    def test_GET_root_html(self):
        d = self.GET("/")
        d.addCallback(self._check_upload_and_mkdir_forms)
        return d

    def test_GET_DIRURL(self):
        # the addSlash means we get a redirect here
        # from /uri/$URI/foo/ , we need ../../../ to get back to the root
        ROOT = "../../.."
        d = self.GET(self.public_url + "/foo", followRedirect=True)
        def _check(res):
            self.failUnlessIn('<a href="%s">Return to Welcome page' % ROOT, res)

            # the FILE reference points to a URI, but it should end in bar.txt
            bar_url = ("%s/file/%s/@@named=/bar.txt" %
                       (ROOT, urllib.quote(self._bar_txt_uri)))
            get_bar = "".join([r'<td>FILE</td>',
                               r'\s+<td>',
                               r'<a href="%s">bar.txt</a>' % bar_url,
                               r'</td>',
                               r'\s+<td align="right">%d</td>' % len(self.BAR_CONTENTS),
                               ])
            self.failUnless(re.search(get_bar, res), res)
            for label in ['unlink', 'rename/relink']:
                for line in res.split("\n"):
                    # find the line that contains the relevant button for bar.txt
                    if ("form action" in line and
                        ('value="%s"' % (label,)) in line and
                        'value="bar.txt"' in line):
                        # the form target should use a relative URL
                        foo_url = urllib.quote("%s/uri/%s/" % (ROOT, self._foo_uri))
                        self.failUnlessIn('action="%s"' % foo_url, line)
                        # and the when_done= should too
                        #done_url = urllib.quote(???)
                        #self.failUnlessIn('name="when_done" value="%s"' % done_url, line)

                        # 'unlink' needs to use POST because it directly has a side effect
                        if label == 'unlink':
                            self.failUnlessIn('method="post"', line)
                        break
                else:
                    self.fail("unable to find '%s bar.txt' line" % (label,))

            # the DIR reference just points to a URI
            sub_url = ("%s/uri/%s/" % (ROOT, urllib.quote(self._sub_uri)))
            get_sub = ((r'<td>DIR</td>')
                       +r'\s+<td><a href="%s">sub</a></td>' % sub_url)
            self.failUnless(re.search(get_sub, res), res)
        d.addCallback(_check)

        # look at a readonly directory
        d.addCallback(lambda res:
                      self.GET(self.public_url + "/reedownlee", followRedirect=True))
        def _check2(res):
            self.failUnlessIn("(read-only)", res)
            self.failIfIn("Upload a file", res)
        d.addCallback(_check2)

        # and at a directory that contains a readonly directory
        d.addCallback(lambda res:
                      self.GET(self.public_url, followRedirect=True))
        def _check3(res):
            self.failUnless(re.search('<td>DIR-RO</td>'
                                      r'\s+<td><a href="[\.\/]+/uri/URI%3ADIR2-RO%3A[^"]+">reedownlee</a></td>', res), res)
        d.addCallback(_check3)

        # and an empty directory
        d.addCallback(lambda res: self.GET(self.public_url + "/foo/empty/"))
        def _check4(res):
            self.failUnlessIn("directory is empty", res)
            MKDIR_BUTTON_RE=re.compile('<input type="hidden" name="t" value="mkdir" />.*<legend class="freeform-form-label">Create a new directory in this directory</legend>.*<input type="submit" value="Create" />', re.I)
            self.failUnless(MKDIR_BUTTON_RE.search(res), res)
        d.addCallback(_check4)

        # and at a literal directory
        tiny_litdir_uri = "URI:DIR2-LIT:gqytunj2onug64tufqzdcosvkjetutcjkq5gw4tvm5vwszdgnz5hgyzufqydulbshj5x2lbm" # contains one child which is itself also LIT
        d.addCallback(lambda res:
                      self.GET("/uri/" + tiny_litdir_uri + "/", followRedirect=True))
        def _check5(res):
            self.failUnlessIn('(immutable)', res)
            self.failUnless(re.search('<td>FILE</td>'
                                      r'\s+<td><a href="[\.\/]+/file/URI%3ALIT%3Akrugkidfnzsc4/@@named=/short">short</a></td>', res), res)
        d.addCallback(_check5)
        return d

    def test_GET_DIRURL_badtype(self):
        d = self.shouldHTTPError("test_GET_DIRURL_badtype",
                                 400, "Bad Request",
                                 "bad t=bogus",
                                 self.GET,
                                 self.public_url + "/foo?t=bogus")
        return d

    def test_GET_DIRURL_json(self):
        d = self.GET(self.public_url + "/foo?t=json")
        d.addCallback(self.failUnlessIsFooJSON)
        return d

    def test_GET_DIRURL_json_format(self):
        d = self.PUT(self.public_url + \
                     "/foo/sdmf.txt?format=sdmf",
                     self.NEWFILE_CONTENTS * 300000)
        d.addCallback(lambda ignored:
            self.PUT(self.public_url + \
                     "/foo/mdmf.txt?format=mdmf",
                     self.NEWFILE_CONTENTS * 300000))
        # Now we have an MDMF and SDMF file in the directory. If we GET
        # its JSON, we should see their encodings.
        d.addCallback(lambda ignored:
            self.GET(self.public_url + "/foo?t=json"))
        def _got_json(json):
            data = simplejson.loads(json)
            assert data[0] == "dirnode"

            data = data[1]
            kids = data['children']

            mdmf_data = kids['mdmf.txt'][1]
            self.failUnlessIn("format", mdmf_data)
            self.failUnlessEqual(mdmf_data["format"], "MDMF")

            sdmf_data = kids['sdmf.txt'][1]
            self.failUnlessIn("format", sdmf_data)
            self.failUnlessEqual(sdmf_data["format"], "SDMF")
        d.addCallback(_got_json)
        return d


    def test_POST_DIRURL_manifest_no_ophandle(self):
        d = self.shouldFail2(error.Error,
                             "test_POST_DIRURL_manifest_no_ophandle",
                             "400 Bad Request",
                             "slow operation requires ophandle=",
                             self.POST, self.public_url, t="start-manifest")
        return d

    def test_POST_DIRURL_manifest(self):
        d = defer.succeed(None)
        def getman(ignored, output):
            d = self.POST(self.public_url + "/foo/?t=start-manifest&ophandle=125",
                          followRedirect=True)
            d.addCallback(self.wait_for_operation, "125")
            d.addCallback(self.get_operation_results, "125", output)
            return d
        d.addCallback(getman, None)
        def _got_html(manifest):
            self.failUnlessIn("Manifest of SI=", manifest)
            self.failUnlessIn("<td>sub</td>", manifest)
            self.failUnlessIn(self._sub_uri, manifest)
            self.failUnlessIn("<td>sub/baz.txt</td>", manifest)
            self.failUnlessIn(FAVICON_MARKUP, manifest)
        d.addCallback(_got_html)

        # both t=status and unadorned GET should be identical
        d.addCallback(lambda res: self.GET("/operations/125"))
        d.addCallback(_got_html)

        d.addCallback(getman, "html")
        d.addCallback(_got_html)
        d.addCallback(getman, "text")
        def _got_text(manifest):
            self.failUnlessIn("\nsub " + self._sub_uri + "\n", manifest)
            self.failUnlessIn("\nsub/baz.txt URI:CHK:", manifest)
        d.addCallback(_got_text)
        d.addCallback(getman, "JSON")
        def _got_json(res):
            data = res["manifest"]
            got = {}
            for (path_list, cap) in data:
                got[tuple(path_list)] = cap
            self.failUnlessReallyEqual(to_str(got[(u"sub",)]), self._sub_uri)
            self.failUnlessIn((u"sub", u"baz.txt"), got)
            self.failUnlessIn("finished", res)
            self.failUnlessIn("origin", res)
            self.failUnlessIn("storage-index", res)
            self.failUnlessIn("verifycaps", res)
            self.failUnlessIn("stats", res)
        d.addCallback(_got_json)
        return d

    def test_POST_DIRURL_deepsize_no_ophandle(self):
        d = self.shouldFail2(error.Error,
                             "test_POST_DIRURL_deepsize_no_ophandle",
                             "400 Bad Request",
                             "slow operation requires ophandle=",
                             self.POST, self.public_url, t="start-deep-size")
        return d

    def test_POST_DIRURL_deepsize(self):
        d = self.POST(self.public_url + "/foo/?t=start-deep-size&ophandle=126",
                      followRedirect=True)
        d.addCallback(self.wait_for_operation, "126")
        d.addCallback(self.get_operation_results, "126", "json")
        def _got_json(data):
            self.failUnlessReallyEqual(data["finished"], True)
            size = data["size"]
            self.failUnless(size > 1000)
        d.addCallback(_got_json)
        d.addCallback(self.get_operation_results, "126", "text")
        def _got_text(res):
            mo = re.search(r'^size: (\d+)$', res, re.M)
            self.failUnless(mo, res)
            size = int(mo.group(1))
            # with directories, the size varies.
            self.failUnless(size > 1000)
        d.addCallback(_got_text)
        return d

    def test_POST_DIRURL_deepstats_no_ophandle(self):
        d = self.shouldFail2(error.Error,
                             "test_POST_DIRURL_deepstats_no_ophandle",
                             "400 Bad Request",
                             "slow operation requires ophandle=",
                             self.POST, self.public_url, t="start-deep-stats")
        return d

    def test_POST_DIRURL_deepstats(self):
        d = self.POST(self.public_url + "/foo/?t=start-deep-stats&ophandle=127",
                      followRedirect=True)
        d.addCallback(self.wait_for_operation, "127")
        d.addCallback(self.get_operation_results, "127", "json")
        def _got_json(stats):
            expected = {"count-immutable-files": 4,
                        "count-mutable-files": 2,
                        "count-literal-files": 0,
                        "count-files": 6,
                        "count-directories": 3,
                        "size-immutable-files": 76,
                        "size-literal-files": 0,
                        #"size-directories": 1912, # varies
                        #"largest-directory": 1590,
                        "largest-directory-children": 8,
                        "largest-immutable-file": 19,
                        }
            for k,v in expected.iteritems():
                self.failUnlessReallyEqual(stats[k], v,
                                           "stats[%s] was %s, not %s" %
                                           (k, stats[k], v))
            self.failUnlessReallyEqual(stats["size-files-histogram"],
                                       [ [11, 31, 4] ])
        d.addCallback(_got_json)
        return d

    def test_POST_DIRURL_stream_manifest(self):
        d = self.POST(self.public_url + "/foo/?t=stream-manifest")
        def _check(res):
            self.failUnless(res.endswith("\n"))
            units = [simplejson.loads(t) for t in res[:-1].split("\n")]
            self.failUnlessReallyEqual(len(units), 10)
            self.failUnlessEqual(units[-1]["type"], "stats")
            first = units[0]
            self.failUnlessEqual(first["path"], [])
            self.failUnlessReallyEqual(to_str(first["cap"]), self._foo_uri)
            self.failUnlessEqual(first["type"], "directory")
            baz = [u for u in units[:-1] if to_str(u["cap"]) == self._baz_file_uri][0]
            self.failUnlessEqual(baz["path"], ["sub", "baz.txt"])
            self.failIfEqual(baz["storage-index"], None)
            self.failIfEqual(baz["verifycap"], None)
            self.failIfEqual(baz["repaircap"], None)
            # XXX: Add quux and baz to this test.
            return
        d.addCallback(_check)
        return d

    def test_GET_DIRURL_uri(self):
        d = self.GET(self.public_url + "/foo?t=uri")
        def _check(res):
            self.failUnlessReallyEqual(to_str(res), self._foo_uri)
        d.addCallback(_check)
        return d

    def test_GET_DIRURL_readonly_uri(self):
        d = self.GET(self.public_url + "/foo?t=readonly-uri")
        def _check(res):
            self.failUnlessReallyEqual(to_str(res), self._foo_readonly_uri)
        d.addCallback(_check)
        return d

    def test_PUT_NEWDIRURL(self):
        d = self.PUT(self.public_url + "/foo/newdir?t=mkdir", "")
        d.addCallback(lambda res:
                      self.failUnlessNodeHasChild(self._foo_node, u"newdir"))
        d.addCallback(lambda res: self._foo_node.get(u"newdir"))
        d.addCallback(self.failUnlessNodeKeysAre, [])
        return d

    def test_PUT_NEWDIRURL_mdmf(self):
        d = self.PUT(self.public_url + "/foo/newdir?t=mkdir&format=mdmf", "")
        d.addCallback(lambda res:
                      self.failUnlessNodeHasChild(self._foo_node, u"newdir"))
        d.addCallback(lambda res: self._foo_node.get(u"newdir"))
        d.addCallback(lambda node:
            self.failUnlessEqual(node._node.get_version(), MDMF_VERSION))
        return d

    def test_PUT_NEWDIRURL_sdmf(self):
        d = self.PUT(self.public_url + "/foo/newdir?t=mkdir&format=sdmf",
                     "")
        d.addCallback(lambda res:
                      self.failUnlessNodeHasChild(self._foo_node, u"newdir"))
        d.addCallback(lambda res: self._foo_node.get(u"newdir"))
        d.addCallback(lambda node:
            self.failUnlessEqual(node._node.get_version(), SDMF_VERSION))
        return d

    def test_PUT_NEWDIRURL_bad_format(self):
        return self.shouldHTTPError("PUT_NEWDIRURL_bad_format",
                                    400, "Bad Request", "Unknown format: foo",
                                    self.PUT, self.public_url +
                                    "/foo/newdir=?t=mkdir&format=foo", "")

    def test_POST_NEWDIRURL(self):
        d = self.POST2(self.public_url + "/foo/newdir?t=mkdir", "")
        d.addCallback(lambda res:
                      self.failUnlessNodeHasChild(self._foo_node, u"newdir"))
        d.addCallback(lambda res: self._foo_node.get(u"newdir"))
        d.addCallback(self.failUnlessNodeKeysAre, [])
        return d

    def test_POST_NEWDIRURL_mdmf(self):
        d = self.POST2(self.public_url + "/foo/newdir?t=mkdir&format=mdmf", "")
        d.addCallback(lambda res:
                      self.failUnlessNodeHasChild(self._foo_node, u"newdir"))
        d.addCallback(lambda res: self._foo_node.get(u"newdir"))
        d.addCallback(lambda node:
            self.failUnlessEqual(node._node.get_version(), MDMF_VERSION))
        return d

    def test_POST_NEWDIRURL_sdmf(self):
        d = self.POST2(self.public_url + "/foo/newdir?t=mkdir&format=sdmf", "")
        d.addCallback(lambda res:
            self.failUnlessNodeHasChild(self._foo_node, u"newdir"))
        d.addCallback(lambda res: self._foo_node.get(u"newdir"))
        d.addCallback(lambda node:
            self.failUnlessEqual(node._node.get_version(), SDMF_VERSION))
        return d

    def test_POST_NEWDIRURL_bad_format(self):
        return self.shouldHTTPError("POST_NEWDIRURL_bad_format",
                                    400, "Bad Request", "Unknown format: foo",
                                    self.POST2, self.public_url + \
                                    "/foo/newdir?t=mkdir&format=foo", "")

    def test_POST_NEWDIRURL_emptyname(self):
        # an empty pathname component (i.e. a double-slash) is disallowed
        d = self.shouldFail2(error.Error, "POST_NEWDIRURL_emptyname",
                             "400 Bad Request",
                             "The webapi does not allow empty pathname components, i.e. a double slash",
                             self.POST, self.public_url + "//?t=mkdir")
        return d

    def _do_POST_NEWDIRURL_initial_children_test(self, version=None):
        (newkids, caps) = self._create_initial_children()
        query = "/foo/newdir?t=mkdir-with-children"
        if version == MDMF_VERSION:
            query += "&format=mdmf"
        elif version == SDMF_VERSION:
            query += "&format=sdmf"
        else:
            version = SDMF_VERSION # for later
        d = self.POST2(self.public_url + query,
                       simplejson.dumps(newkids))
        def _check(uri):
            n = self.s.create_node_from_uri(uri.strip())
            d2 = self.failUnlessNodeKeysAre(n, newkids.keys())
            self.failUnlessEqual(n._node.get_version(), version)
            d2.addCallback(lambda ign:
                           self.failUnlessROChildURIIs(n, u"child-imm",
                                                       caps['filecap1']))
            d2.addCallback(lambda ign:
                           self.failUnlessRWChildURIIs(n, u"child-mutable",
                                                       caps['filecap2']))
            d2.addCallback(lambda ign:
                           self.failUnlessROChildURIIs(n, u"child-mutable-ro",
                                                       caps['filecap3']))
            d2.addCallback(lambda ign:
                           self.failUnlessROChildURIIs(n, u"unknownchild-ro",
                                                       caps['unknown_rocap']))
            d2.addCallback(lambda ign:
                           self.failUnlessRWChildURIIs(n, u"unknownchild-rw",
                                                       caps['unknown_rwcap']))
            d2.addCallback(lambda ign:
                           self.failUnlessROChildURIIs(n, u"unknownchild-imm",
                                                       caps['unknown_immcap']))
            d2.addCallback(lambda ign:
                           self.failUnlessRWChildURIIs(n, u"dirchild",
                                                       caps['dircap']))
            d2.addCallback(lambda ign:
                           self.failUnlessROChildURIIs(n, u"dirchild-lit",
                                                       caps['litdircap']))
            d2.addCallback(lambda ign:
                           self.failUnlessROChildURIIs(n, u"dirchild-empty",
                                                       caps['emptydircap']))
            return d2
        d.addCallback(_check)
        d.addCallback(lambda res:
                      self.failUnlessNodeHasChild(self._foo_node, u"newdir"))
        d.addCallback(lambda res: self._foo_node.get(u"newdir"))
        d.addCallback(self.failUnlessNodeKeysAre, newkids.keys())
        d.addCallback(lambda res: self._foo_node.get(u"newdir"))
        d.addCallback(self.failUnlessROChildURIIs, u"child-imm", caps['filecap1'])
        return d

    def test_POST_NEWDIRURL_initial_children(self):
        return self._do_POST_NEWDIRURL_initial_children_test()

    def test_POST_NEWDIRURL_initial_children_mdmf(self):
        return self._do_POST_NEWDIRURL_initial_children_test(MDMF_VERSION)

    def test_POST_NEWDIRURL_initial_children_sdmf(self):
        return self._do_POST_NEWDIRURL_initial_children_test(SDMF_VERSION)

    def test_POST_NEWDIRURL_initial_children_bad_format(self):
        (newkids, caps) = self._create_initial_children()
        return self.shouldHTTPError("POST_NEWDIRURL_initial_children_bad_format",
                                    400, "Bad Request", "Unknown format: foo",
                                    self.POST2, self.public_url + \
                                    "/foo/newdir?t=mkdir-with-children&format=foo",
                                    simplejson.dumps(newkids))

    def test_POST_NEWDIRURL_immutable(self):
        (newkids, caps) = self._create_immutable_children()
        d = self.POST2(self.public_url + "/foo/newdir?t=mkdir-immutable",
                       simplejson.dumps(newkids))
        def _check(uri):
            n = self.s.create_node_from_uri(uri.strip())
            d2 = self.failUnlessNodeKeysAre(n, newkids.keys())
            d2.addCallback(lambda ign:
                           self.failUnlessROChildURIIs(n, u"child-imm",
                                                       caps['filecap1']))
            d2.addCallback(lambda ign:
                           self.failUnlessROChildURIIs(n, u"unknownchild-imm",
                                                       caps['unknown_immcap']))
            d2.addCallback(lambda ign:
                           self.failUnlessROChildURIIs(n, u"dirchild-imm",
                                                       caps['immdircap']))
            d2.addCallback(lambda ign:
                           self.failUnlessROChildURIIs(n, u"dirchild-lit",
                                                       caps['litdircap']))
            d2.addCallback(lambda ign:
                           self.failUnlessROChildURIIs(n, u"dirchild-empty",
                                                       caps['emptydircap']))
            return d2
        d.addCallback(_check)
        d.addCallback(lambda res:
                      self.failUnlessNodeHasChild(self._foo_node, u"newdir"))
        d.addCallback(lambda res: self._foo_node.get(u"newdir"))
        d.addCallback(self.failUnlessNodeKeysAre, newkids.keys())
        d.addCallback(lambda res: self._foo_node.get(u"newdir"))
        d.addCallback(self.failUnlessROChildURIIs, u"child-imm", caps['filecap1'])
        d.addCallback(lambda res: self._foo_node.get(u"newdir"))
        d.addCallback(self.failUnlessROChildURIIs, u"unknownchild-imm", caps['unknown_immcap'])
        d.addCallback(lambda res: self._foo_node.get(u"newdir"))
        d.addCallback(self.failUnlessROChildURIIs, u"dirchild-imm", caps['immdircap'])
        d.addCallback(lambda res: self._foo_node.get(u"newdir"))
        d.addCallback(self.failUnlessROChildURIIs, u"dirchild-lit", caps['litdircap'])
        d.addCallback(lambda res: self._foo_node.get(u"newdir"))
        d.addCallback(self.failUnlessROChildURIIs, u"dirchild-empty", caps['emptydircap'])
        d.addErrback(self.explain_web_error)
        return d

    def test_POST_NEWDIRURL_immutable_bad(self):
        (newkids, caps) = self._create_initial_children()
        d = self.shouldFail2(error.Error, "test_POST_NEWDIRURL_immutable_bad",
                             "400 Bad Request",
                             "needed to be immutable but was not",
                             self.POST2,
                             self.public_url + "/foo/newdir?t=mkdir-immutable",
                             simplejson.dumps(newkids))
        return d

    def test_PUT_NEWDIRURL_exists(self):
        d = self.PUT(self.public_url + "/foo/sub?t=mkdir", "")
        d.addCallback(lambda res:
                      self.failUnlessNodeHasChild(self._foo_node, u"sub"))
        d.addCallback(lambda res: self._foo_node.get(u"sub"))
        d.addCallback(self.failUnlessNodeKeysAre, [u"baz.txt"])
        return d

    def test_PUT_NEWDIRURL_blocked(self):
        d = self.shouldFail2(error.Error, "PUT_NEWDIRURL_blocked",
                             "409 Conflict", "Unable to create directory 'bar.txt': a file was in the way",
                             self.PUT,
                             self.public_url + "/foo/bar.txt/sub?t=mkdir", "")
        d.addCallback(lambda res:
                      self.failUnlessNodeHasChild(self._foo_node, u"sub"))
        d.addCallback(lambda res: self._foo_node.get(u"sub"))
        d.addCallback(self.failUnlessNodeKeysAre, [u"baz.txt"])
        return d

    def test_PUT_NEWDIRURL_mkdirs(self):
        d = self.PUT(self.public_url + "/foo/subdir/newdir?t=mkdir", "")
        d.addCallback(lambda res:
                      self.failIfNodeHasChild(self._foo_node, u"newdir"))
        d.addCallback(lambda res:
                      self.failUnlessNodeHasChild(self._foo_node, u"subdir"))
        d.addCallback(lambda res:
                      self._foo_node.get_child_at_path(u"subdir/newdir"))
        d.addCallback(self.failUnlessNodeKeysAre, [])
        return d

    def test_PUT_NEWDIRURL_mkdirs_mdmf(self):
        d = self.PUT(self.public_url + "/foo/subdir/newdir?t=mkdir&format=mdmf", "")
        d.addCallback(lambda ignored:
            self.failUnlessNodeHasChild(self._foo_node, u"subdir"))
        d.addCallback(lambda ignored:
            self.failIfNodeHasChild(self._foo_node, u"newdir"))
        d.addCallback(lambda ignored:
            self._foo_node.get_child_at_path(u"subdir"))
        def _got_subdir(subdir):
            # XXX: What we want?
            #self.failUnlessEqual(subdir._node.get_version(), MDMF_VERSION)
            self.failUnlessNodeHasChild(subdir, u"newdir")
            return subdir.get_child_at_path(u"newdir")
        d.addCallback(_got_subdir)
        d.addCallback(lambda newdir:
            self.failUnlessEqual(newdir._node.get_version(), MDMF_VERSION))
        return d

    def test_PUT_NEWDIRURL_mkdirs_sdmf(self):
        d = self.PUT(self.public_url + "/foo/subdir/newdir?t=mkdir&format=sdmf", "")
        d.addCallback(lambda ignored:
            self.failUnlessNodeHasChild(self._foo_node, u"subdir"))
        d.addCallback(lambda ignored:
            self.failIfNodeHasChild(self._foo_node, u"newdir"))
        d.addCallback(lambda ignored:
            self._foo_node.get_child_at_path(u"subdir"))
        def _got_subdir(subdir):
            # XXX: What we want?
            #self.failUnlessEqual(subdir._node.get_version(), MDMF_VERSION)
            self.failUnlessNodeHasChild(subdir, u"newdir")
            return subdir.get_child_at_path(u"newdir")
        d.addCallback(_got_subdir)
        d.addCallback(lambda newdir:
            self.failUnlessEqual(newdir._node.get_version(), SDMF_VERSION))
        return d

    def test_PUT_NEWDIRURL_mkdirs_bad_format(self):
        return self.shouldHTTPError("PUT_NEWDIRURL_mkdirs_bad_format",
                                    400, "Bad Request", "Unknown format: foo",
                                    self.PUT, self.public_url + \
                                    "/foo/subdir/newdir?t=mkdir&format=foo",
                                    "")

    def test_DELETE_DIRURL(self):
        d = self.DELETE(self.public_url + "/foo")
        d.addCallback(lambda res:
                      self.failIfNodeHasChild(self.public_root, u"foo"))
        return d

    def test_DELETE_DIRURL_missing(self):
        d = self.DELETE(self.public_url + "/foo/missing")
        d.addBoth(self.should404, "test_DELETE_DIRURL_missing")
        d.addCallback(lambda res:
                      self.failUnlessNodeHasChild(self.public_root, u"foo"))
        return d

    def test_DELETE_DIRURL_missing2(self):
        d = self.DELETE(self.public_url + "/missing")
        d.addBoth(self.should404, "test_DELETE_DIRURL_missing2")
        return d

    def dump_root(self):
        print "NODEWALK"
        w = webish.DirnodeWalkerMixin()
        def visitor(childpath, childnode, metadata):
            print childpath
        d = w.walk(self.public_root, visitor)
        return d

    def failUnlessNodeKeysAre(self, node, expected_keys):
        for k in expected_keys:
            assert isinstance(k, unicode)
        d = node.list()
        def _check(children):
            self.failUnlessReallyEqual(sorted(children.keys()), sorted(expected_keys))
        d.addCallback(_check)
        return d
    def failUnlessNodeHasChild(self, node, name):
        assert isinstance(name, unicode)
        d = node.list()
        def _check(children):
            self.failUnlessIn(name, children)
        d.addCallback(_check)
        return d
    def failIfNodeHasChild(self, node, name):
        assert isinstance(name, unicode)
        d = node.list()
        def _check(children):
            self.failIfIn(name, children)
        d.addCallback(_check)
        return d

    def failUnlessChildContentsAre(self, node, name, expected_contents):
        assert isinstance(name, unicode)
        d = node.get_child_at_path(name)
        d.addCallback(lambda node: download_to_data(node))
        def _check(contents):
            self.failUnlessReallyEqual(contents, expected_contents)
        d.addCallback(_check)
        return d

    def failUnlessMutableChildContentsAre(self, node, name, expected_contents):
        assert isinstance(name, unicode)
        d = node.get_child_at_path(name)
        d.addCallback(lambda node: node.download_best_version())
        def _check(contents):
            self.failUnlessReallyEqual(contents, expected_contents)
        d.addCallback(_check)
        return d

    def failUnlessRWChildURIIs(self, node, name, expected_uri):
        assert isinstance(name, unicode)
        d = node.get_child_at_path(name)
        def _check(child):
            self.failUnless(child.is_unknown() or not child.is_readonly())
            self.failUnlessReallyEqual(child.get_uri(), expected_uri.strip())
            self.failUnlessReallyEqual(child.get_write_uri(), expected_uri.strip())
            expected_ro_uri = self._make_readonly(expected_uri)
            if expected_ro_uri:
                self.failUnlessReallyEqual(child.get_readonly_uri(), expected_ro_uri.strip())
        d.addCallback(_check)
        return d

    def failUnlessROChildURIIs(self, node, name, expected_uri):
        assert isinstance(name, unicode)
        d = node.get_child_at_path(name)
        def _check(child):
            self.failUnless(child.is_unknown() or child.is_readonly())
            self.failUnlessReallyEqual(child.get_write_uri(), None)
            self.failUnlessReallyEqual(child.get_uri(), expected_uri.strip())
            self.failUnlessReallyEqual(child.get_readonly_uri(), expected_uri.strip())
        d.addCallback(_check)
        return d

    def failUnlessURIMatchesRWChild(self, got_uri, node, name):
        assert isinstance(name, unicode)
        d = node.get_child_at_path(name)
        def _check(child):
            self.failUnless(child.is_unknown() or not child.is_readonly())
            self.failUnlessReallyEqual(child.get_uri(), got_uri.strip())
            self.failUnlessReallyEqual(child.get_write_uri(), got_uri.strip())
            expected_ro_uri = self._make_readonly(got_uri)
            if expected_ro_uri:
                self.failUnlessReallyEqual(child.get_readonly_uri(), expected_ro_uri.strip())
        d.addCallback(_check)
        return d

    def failUnlessURIMatchesROChild(self, got_uri, node, name):
        assert isinstance(name, unicode)
        d = node.get_child_at_path(name)
        def _check(child):
            self.failUnless(child.is_unknown() or child.is_readonly())
            self.failUnlessReallyEqual(child.get_write_uri(), None)
            self.failUnlessReallyEqual(got_uri.strip(), child.get_uri())
            self.failUnlessReallyEqual(got_uri.strip(), child.get_readonly_uri())
        d.addCallback(_check)
        return d

    def failUnlessCHKURIHasContents(self, got_uri, contents):
        self.failUnless(self.get_all_contents()[got_uri] == contents)

    def test_POST_upload(self):
        d = self.POST(self.public_url + "/foo", t="upload",
                      file=("new.txt", self.NEWFILE_CONTENTS))
        fn = self._foo_node
        d.addCallback(self.failUnlessURIMatchesROChild, fn, u"new.txt")
        d.addCallback(lambda res:
                      self.failUnlessChildContentsAre(fn, u"new.txt",
                                                      self.NEWFILE_CONTENTS))
        return d

    def test_POST_upload_unicode(self):
        filename = u"n\u00e9wer.txt" # n e-acute w e r . t x t
        d = self.POST(self.public_url + "/foo", t="upload",
                      file=(filename, self.NEWFILE_CONTENTS))
        fn = self._foo_node
        d.addCallback(self.failUnlessURIMatchesROChild, fn, filename)
        d.addCallback(lambda res:
                      self.failUnlessChildContentsAre(fn, filename,
                                                      self.NEWFILE_CONTENTS))
        target_url = self.public_url + "/foo/" + filename.encode("utf-8")
        d.addCallback(lambda res: self.GET(target_url))
        d.addCallback(lambda contents: self.failUnlessReallyEqual(contents,
                                                                  self.NEWFILE_CONTENTS,
                                                                  contents))
        return d

    def test_POST_upload_unicode_named(self):
        filename = u"n\u00e9wer.txt" # n e-acute w e r . t x t
        d = self.POST(self.public_url + "/foo", t="upload",
                      name=filename,
                      file=("overridden", self.NEWFILE_CONTENTS))
        fn = self._foo_node
        d.addCallback(self.failUnlessURIMatchesROChild, fn, filename)
        d.addCallback(lambda res:
                      self.failUnlessChildContentsAre(fn, filename,
                                                      self.NEWFILE_CONTENTS))
        target_url = self.public_url + "/foo/" + filename.encode("utf-8")
        d.addCallback(lambda res: self.GET(target_url))
        d.addCallback(lambda contents: self.failUnlessReallyEqual(contents,
                                                                  self.NEWFILE_CONTENTS,
                                                                  contents))
        return d

    def test_POST_upload_no_link(self):
        d = self.POST("/uri", t="upload",
                      file=("new.txt", self.NEWFILE_CONTENTS))
        def _check_upload_results(page):
            # this should be a page which describes the results of the upload
            # that just finished.
            self.failUnlessIn("Upload Results:", page)
            self.failUnlessIn("URI:", page)
            uri_re = re.compile("URI: <tt><span>(.*)</span>")
            mo = uri_re.search(page)
            self.failUnless(mo, page)
            new_uri = mo.group(1)
            return new_uri
        d.addCallback(_check_upload_results)
        d.addCallback(self.failUnlessCHKURIHasContents, self.NEWFILE_CONTENTS)
        return d

    def test_POST_upload_no_link_whendone(self):
        d = self.POST("/uri", t="upload", when_done="/",
                      file=("new.txt", self.NEWFILE_CONTENTS))
        d.addBoth(self.shouldRedirect, "/")
        return d

    def shouldRedirect2(self, which, checker, callable, *args, **kwargs):
        d = defer.maybeDeferred(callable, *args, **kwargs)
        def done(res):
            if isinstance(res, failure.Failure):
                res.trap(error.PageRedirect)
                statuscode = res.value.status
                target = res.value.location
                return checker(statuscode, target)
            self.fail("%s: callable was supposed to redirect, not return '%s'"
                      % (which, res))
        d.addBoth(done)
        return d

    def test_POST_upload_no_link_whendone_results(self):
        def check(statuscode, target):
            self.failUnlessReallyEqual(statuscode, str(http.FOUND))
            self.failUnless(target.startswith(self.webish_url), target)
            return client.getPage(target, method="GET")
        # We encode "uri" as "%75ri" to exercise a case affected by ticket #1860.
        d = self.shouldRedirect2("test_POST_upload_no_link_whendone_results",
                                 check,
                                 self.POST, "/uri", t="upload",
                                 when_done="/%75ri/%(uri)s",
                                 file=("new.txt", self.NEWFILE_CONTENTS))
        d.addCallback(lambda res:
                      self.failUnlessReallyEqual(res, self.NEWFILE_CONTENTS))
        return d

    def test_POST_upload_no_link_mutable(self):
        d = self.POST("/uri", t="upload", mutable="true",
                      file=("new.txt", self.NEWFILE_CONTENTS))
        def _check(filecap):
            filecap = filecap.strip()
            self.failUnless(filecap.startswith("URI:SSK:"), filecap)
            self.filecap = filecap
            u = uri.WriteableSSKFileURI.init_from_string(filecap)
            self.failUnlessIn(u.get_storage_index(), self.get_all_contents())
            n = self.s.create_node_from_uri(filecap)
            return n.download_best_version()
        d.addCallback(_check)
        def _check2(data):
            self.failUnlessReallyEqual(data, self.NEWFILE_CONTENTS)
            return self.GET("/uri/%s" % urllib.quote(self.filecap))
        d.addCallback(_check2)
        def _check3(data):
            self.failUnlessReallyEqual(data, self.NEWFILE_CONTENTS)
            return self.GET("/file/%s" % urllib.quote(self.filecap))
        d.addCallback(_check3)
        def _check4(data):
            self.failUnlessReallyEqual(data, self.NEWFILE_CONTENTS)
        d.addCallback(_check4)
        return d

    def test_POST_upload_no_link_mutable_toobig(self):
        # The SDMF size limit is no longer in place, so we should be
        # able to upload mutable files that are as large as we want them
        # to be.
        d = self.POST("/uri", t="upload", mutable="true",
                      file=("new.txt", "b" * (self.s.MUTABLE_SIZELIMIT + 1)))
        return d


    def test_POST_upload_format_unlinked(self):
        def _check_upload_unlinked(ign, format, uri_prefix):
            filename = format + ".txt"
            d = self.POST("/uri?t=upload&format=" + format,
                          file=(filename, self.NEWFILE_CONTENTS * 300000))
            def _got_results(results):
                if format.upper() in ("SDMF", "MDMF"):
                    # webapi.rst says this returns a filecap
                    filecap = results
                else:
                    # for immutable, it returns an "upload results page", and
                    # the filecap is buried inside
                    line = [l for l in results.split("\n") if "URI: " in l][0]
                    mo = re.search(r'<span>([^<]+)</span>', line)
                    filecap = mo.group(1)
                self.failUnless(filecap.startswith(uri_prefix),
                                (uri_prefix, filecap))
                return self.GET("/uri/%s?t=json" % filecap)
            d.addCallback(_got_results)
            def _got_json(json):
                data = simplejson.loads(json)
                data = data[1]
                self.failUnlessIn("format", data)
                self.failUnlessEqual(data["format"], format.upper())
            d.addCallback(_got_json)
            return d
        d = defer.succeed(None)
        d.addCallback(_check_upload_unlinked, "chk", "URI:CHK")
        d.addCallback(_check_upload_unlinked, "CHK", "URI:CHK")
        d.addCallback(_check_upload_unlinked, "sdmf", "URI:SSK")
        d.addCallback(_check_upload_unlinked, "mdmf", "URI:MDMF")
        return d

    def test_POST_upload_bad_format_unlinked(self):
        return self.shouldHTTPError("POST_upload_bad_format_unlinked",
                                    400, "Bad Request", "Unknown format: foo",
                                    self.POST,
                                    "/uri?t=upload&format=foo",
                                    file=("foo.txt", self.NEWFILE_CONTENTS * 300000))

    def test_POST_upload_format(self):
        def _check_upload(ign, format, uri_prefix, fn=None):
            filename = format + ".txt"
            d = self.POST(self.public_url +
                          "/foo?t=upload&format=" + format,
                          file=(filename, self.NEWFILE_CONTENTS * 300000))
            def _got_filecap(filecap):
                if fn is not None:
                    filenameu = unicode(filename)
                    self.failUnlessURIMatchesRWChild(filecap, fn, filenameu)
                self.failUnless(filecap.startswith(uri_prefix))
                return self.GET(self.public_url + "/foo/%s?t=json" % filename)
            d.addCallback(_got_filecap)
            def _got_json(json):
                data = simplejson.loads(json)
                data = data[1]
                self.failUnlessIn("format", data)
                self.failUnlessEqual(data["format"], format.upper())
            d.addCallback(_got_json)
            return d

        d = defer.succeed(None)
        d.addCallback(_check_upload, "chk", "URI:CHK")
        d.addCallback(_check_upload, "sdmf", "URI:SSK", self._foo_node)
        d.addCallback(_check_upload, "mdmf", "URI:MDMF")
        d.addCallback(_check_upload, "MDMF", "URI:MDMF")
        return d

    def test_POST_upload_bad_format(self):
        return self.shouldHTTPError("POST_upload_bad_format",
                                    400, "Bad Request", "Unknown format: foo",
                                    self.POST, self.public_url + \
                                    "/foo?t=upload&format=foo",
                                    file=("foo.txt", self.NEWFILE_CONTENTS * 300000))

    def test_POST_upload_mutable(self):
        # this creates a mutable file
        d = self.POST(self.public_url + "/foo", t="upload", mutable="true",
                      file=("new.txt", self.NEWFILE_CONTENTS))
        fn = self._foo_node
        d.addCallback(self.failUnlessURIMatchesRWChild, fn, u"new.txt")
        d.addCallback(lambda res:
                      self.failUnlessMutableChildContentsAre(fn, u"new.txt",
                                                             self.NEWFILE_CONTENTS))
        d.addCallback(lambda res: self._foo_node.get(u"new.txt"))
        def _got(newnode):
            self.failUnless(IMutableFileNode.providedBy(newnode))
            self.failUnless(newnode.is_mutable())
            self.failIf(newnode.is_readonly())
            self._mutable_node = newnode
            self._mutable_uri = newnode.get_uri()
        d.addCallback(_got)

        # now upload it again and make sure that the URI doesn't change
        NEWER_CONTENTS = self.NEWFILE_CONTENTS + "newer\n"
        d.addCallback(lambda res:
                      self.POST(self.public_url + "/foo", t="upload",
                                mutable="true",
                                file=("new.txt", NEWER_CONTENTS)))
        d.addCallback(self.failUnlessURIMatchesRWChild, fn, u"new.txt")
        d.addCallback(lambda res:
                      self.failUnlessMutableChildContentsAre(fn, u"new.txt",
                                                             NEWER_CONTENTS))
        d.addCallback(lambda res: self._foo_node.get(u"new.txt"))
        def _got2(newnode):
            self.failUnless(IMutableFileNode.providedBy(newnode))
            self.failUnless(newnode.is_mutable())
            self.failIf(newnode.is_readonly())
            self.failUnlessReallyEqual(self._mutable_uri, newnode.get_uri())
        d.addCallback(_got2)

        # upload a second time, using PUT instead of POST
        NEW2_CONTENTS = NEWER_CONTENTS + "overwrite with PUT\n"
        d.addCallback(lambda res:
                      self.PUT(self.public_url + "/foo/new.txt", NEW2_CONTENTS))
        d.addCallback(self.failUnlessURIMatchesRWChild, fn, u"new.txt")
        d.addCallback(lambda res:
                      self.failUnlessMutableChildContentsAre(fn, u"new.txt",
                                                             NEW2_CONTENTS))

        # finally list the directory, since mutable files are displayed
        # slightly differently

        d.addCallback(lambda res:
                      self.GET(self.public_url + "/foo/",
                               followRedirect=True))
        def _check_page(res):
            # TODO: assert more about the contents
            self.failUnlessIn("SSK", res)
            return res
        d.addCallback(_check_page)

        d.addCallback(lambda res: self._foo_node.get(u"new.txt"))
        def _got3(newnode):
            self.failUnless(IMutableFileNode.providedBy(newnode))
            self.failUnless(newnode.is_mutable())
            self.failIf(newnode.is_readonly())
            self.failUnlessReallyEqual(self._mutable_uri, newnode.get_uri())
        d.addCallback(_got3)

        # look at the JSON form of the enclosing directory
        d.addCallback(lambda res:
                      self.GET(self.public_url + "/foo/?t=json",
                               followRedirect=True))
        def _check_page_json(res):
            parsed = simplejson.loads(res)
            self.failUnlessEqual(parsed[0], "dirnode")
            children = dict( [(unicode(name),value)
                              for (name,value)
                              in parsed[1]["children"].iteritems()] )
            self.failUnlessIn(u"new.txt", children)
            new_json = children[u"new.txt"]
            self.failUnlessEqual(new_json[0], "filenode")
            self.failUnless(new_json[1]["mutable"])
            self.failUnlessReallyEqual(to_str(new_json[1]["rw_uri"]), self._mutable_uri)
            ro_uri = self._mutable_node.get_readonly().to_string()
            self.failUnlessReallyEqual(to_str(new_json[1]["ro_uri"]), ro_uri)
        d.addCallback(_check_page_json)

        # and the JSON form of the file
        d.addCallback(lambda res:
                      self.GET(self.public_url + "/foo/new.txt?t=json"))
        def _check_file_json(res):
            parsed = simplejson.loads(res)
            self.failUnlessEqual(parsed[0], "filenode")
            self.failUnless(parsed[1]["mutable"])
            self.failUnlessReallyEqual(to_str(parsed[1]["rw_uri"]), self._mutable_uri)
            ro_uri = self._mutable_node.get_readonly().to_string()
            self.failUnlessReallyEqual(to_str(parsed[1]["ro_uri"]), ro_uri)
        d.addCallback(_check_file_json)

        # and look at t=uri and t=readonly-uri
        d.addCallback(lambda res:
                      self.GET(self.public_url + "/foo/new.txt?t=uri"))
        d.addCallback(lambda res: self.failUnlessReallyEqual(res, self._mutable_uri))
        d.addCallback(lambda res:
                      self.GET(self.public_url + "/foo/new.txt?t=readonly-uri"))
        def _check_ro_uri(res):
            ro_uri = self._mutable_node.get_readonly().to_string()
            self.failUnlessReallyEqual(res, ro_uri)
        d.addCallback(_check_ro_uri)

        # make sure we can get to it from /uri/URI
        d.addCallback(lambda res:
                      self.GET("/uri/%s" % urllib.quote(self._mutable_uri)))
        d.addCallback(lambda res:
                      self.failUnlessReallyEqual(res, NEW2_CONTENTS))

        # and that HEAD computes the size correctly
        d.addCallback(lambda res:
                      self.HEAD(self.public_url + "/foo/new.txt",
                                return_response=True))
        def _got_headers((res, status, headers)):
            self.failUnlessReallyEqual(res, "")
            self.failUnlessReallyEqual(headers["content-length"][0],
                                       str(len(NEW2_CONTENTS)))
            self.failUnlessReallyEqual(headers["content-type"], ["text/plain"])
        d.addCallback(_got_headers)

        # make sure that outdated size limits aren't enforced anymore.
        d.addCallback(lambda ignored:
            self.POST(self.public_url + "/foo", t="upload",
                      mutable="true",
                      file=("new.txt",
                            "b" * (self.s.MUTABLE_SIZELIMIT+1))))
        d.addErrback(self.dump_error)
        return d

    def test_POST_upload_mutable_toobig(self):
        # SDMF had a size limti that was removed a while ago. MDMF has
        # never had a size limit. Test to make sure that we do not
        # encounter errors when trying to upload large mutable files,
        # since there should be no coded prohibitions regarding large
        # mutable files.
        d = self.POST(self.public_url + "/foo",
                      t="upload", mutable="true",
                      file=("new.txt", "b" * (self.s.MUTABLE_SIZELIMIT + 1)))
        return d

    def dump_error(self, f):
        # if the web server returns an error code (like 400 Bad Request),
        # web.client.getPage puts the HTTP response body into the .response
        # attribute of the exception object that it gives back. It does not
        # appear in the Failure's repr(), so the ERROR that trial displays
        # will be rather terse and unhelpful. addErrback this method to the
        # end of your chain to get more information out of these errors.
        if f.check(error.Error):
            print "web.error.Error:"
            print f
            print f.value.response
        return f

    def test_POST_upload_replace(self):
        d = self.POST(self.public_url + "/foo", t="upload",
                      file=("bar.txt", self.NEWFILE_CONTENTS))
        fn = self._foo_node
        d.addCallback(self.failUnlessURIMatchesROChild, fn, u"bar.txt")
        d.addCallback(lambda res:
                      self.failUnlessChildContentsAre(fn, u"bar.txt",
                                                      self.NEWFILE_CONTENTS))
        return d

    def test_POST_upload_no_replace_ok(self):
        d = self.POST(self.public_url + "/foo?replace=false", t="upload",
                      file=("new.txt", self.NEWFILE_CONTENTS))
        d.addCallback(lambda res: self.GET(self.public_url + "/foo/new.txt"))
        d.addCallback(lambda res: self.failUnlessReallyEqual(res,
                                                             self.NEWFILE_CONTENTS))
        return d

    def test_POST_upload_no_replace_queryarg(self):
        d = self.POST(self.public_url + "/foo?replace=false", t="upload",
                      file=("bar.txt", self.NEWFILE_CONTENTS))
        d.addBoth(self.shouldFail, error.Error,
                  "POST_upload_no_replace_queryarg",
                  "409 Conflict",
                  "There was already a child by that name, and you asked me "
                  "to not replace it")
        d.addCallback(lambda res: self.GET(self.public_url + "/foo/bar.txt"))
        d.addCallback(self.failUnlessIsBarDotTxt)
        return d

    def test_POST_upload_no_replace_field(self):
        d = self.POST(self.public_url + "/foo", t="upload", replace="false",
                      file=("bar.txt", self.NEWFILE_CONTENTS))
        d.addBoth(self.shouldFail, error.Error, "POST_upload_no_replace_field",
                  "409 Conflict",
                  "There was already a child by that name, and you asked me "
                  "to not replace it")
        d.addCallback(lambda res: self.GET(self.public_url + "/foo/bar.txt"))
        d.addCallback(self.failUnlessIsBarDotTxt)
        return d

    def test_POST_upload_whendone(self):
        d = self.POST(self.public_url + "/foo", t="upload", when_done="/THERE",
                      file=("new.txt", self.NEWFILE_CONTENTS))
        d.addBoth(self.shouldRedirect, "/THERE")
        fn = self._foo_node
        d.addCallback(lambda res:
                      self.failUnlessChildContentsAre(fn, u"new.txt",
                                                      self.NEWFILE_CONTENTS))
        return d

    def test_POST_upload_named(self):
        fn = self._foo_node
        d = self.POST(self.public_url + "/foo", t="upload",
                      name="new.txt", file=self.NEWFILE_CONTENTS)
        d.addCallback(self.failUnlessURIMatchesROChild, fn, u"new.txt")
        d.addCallback(lambda res:
                      self.failUnlessChildContentsAre(fn, u"new.txt",
                                                      self.NEWFILE_CONTENTS))
        return d

    def test_POST_upload_named_badfilename(self):
        d = self.POST(self.public_url + "/foo", t="upload",
                      name="slashes/are/bad.txt", file=self.NEWFILE_CONTENTS)
        d.addBoth(self.shouldFail, error.Error,
                  "test_POST_upload_named_badfilename",
                  "400 Bad Request",
                  "name= may not contain a slash",
                  )
        # make sure that nothing was added
        d.addCallback(lambda res:
                      self.failUnlessNodeKeysAre(self._foo_node,
                                                 [self._htmlname_unicode,
                                                  u"bar.txt", u"baz.txt", u"blockingfile",
                                                  u"empty", u"n\u00fc.txt", u"quux.txt",
                                                  u"sub"]))
        return d

    def test_POST_FILEURL_check(self):
        bar_url = self.public_url + "/foo/bar.txt"
        d = self.POST(bar_url, t="check")
        def _check(res):
            self.failUnlessIn("Healthy :", res)
        d.addCallback(_check)
        redir_url = "http://allmydata.org/TARGET"
        def _check2(statuscode, target):
            self.failUnlessReallyEqual(statuscode, str(http.FOUND))
            self.failUnlessReallyEqual(target, redir_url)
        d.addCallback(lambda res:
                      self.shouldRedirect2("test_POST_FILEURL_check",
                                           _check2,
                                           self.POST, bar_url,
                                           t="check",
                                           when_done=redir_url))
        d.addCallback(lambda res:
                      self.POST(bar_url, t="check", return_to=redir_url))
        def _check3(res):
            self.failUnlessIn("Healthy :", res)
            self.failUnlessIn("Return to file", res)
            self.failUnlessIn(redir_url, res)
        d.addCallback(_check3)

        d.addCallback(lambda res:
                      self.POST(bar_url, t="check", output="JSON"))
        def _check_json(res):
            data = simplejson.loads(res)
            self.failUnlessIn("storage-index", data)
            self.failUnless(data["results"]["healthy"])
        d.addCallback(_check_json)

        return d

    def test_POST_FILEURL_check_and_repair(self):
        bar_url = self.public_url + "/foo/bar.txt"
        d = self.POST(bar_url, t="check", repair="true")
        def _check(res):
            self.failUnlessIn("Healthy :", res)
        d.addCallback(_check)
        redir_url = "http://allmydata.org/TARGET"
        def _check2(statuscode, target):
            self.failUnlessReallyEqual(statuscode, str(http.FOUND))
            self.failUnlessReallyEqual(target, redir_url)
        d.addCallback(lambda res:
                      self.shouldRedirect2("test_POST_FILEURL_check_and_repair",
                                           _check2,
                                           self.POST, bar_url,
                                           t="check", repair="true",
                                           when_done=redir_url))
        d.addCallback(lambda res:
                      self.POST(bar_url, t="check", return_to=redir_url))
        def _check3(res):
            self.failUnlessIn("Healthy :", res)
            self.failUnlessIn("Return to file", res)
            self.failUnlessIn(redir_url, res)
        d.addCallback(_check3)
        return d

    def test_POST_DIRURL_check(self):
        foo_url = self.public_url + "/foo/"
        d = self.POST(foo_url, t="check")
        def _check(res):
            self.failUnlessIn("Healthy :", res)
        d.addCallback(_check)
        redir_url = "http://allmydata.org/TARGET"
        def _check2(statuscode, target):
            self.failUnlessReallyEqual(statuscode, str(http.FOUND))
            self.failUnlessReallyEqual(target, redir_url)
        d.addCallback(lambda res:
                      self.shouldRedirect2("test_POST_DIRURL_check",
                                           _check2,
                                           self.POST, foo_url,
                                           t="check",
                                           when_done=redir_url))
        d.addCallback(lambda res:
                      self.POST(foo_url, t="check", return_to=redir_url))
        def _check3(res):
            self.failUnlessIn("Healthy :", res)
            self.failUnlessIn("Return to file/directory", res)
            self.failUnlessIn(redir_url, res)
        d.addCallback(_check3)

        d.addCallback(lambda res:
                      self.POST(foo_url, t="check", output="JSON"))
        def _check_json(res):
            data = simplejson.loads(res)
            self.failUnlessIn("storage-index", data)
            self.failUnless(data["results"]["healthy"])
        d.addCallback(_check_json)

        return d

    def test_POST_DIRURL_check_and_repair(self):
        foo_url = self.public_url + "/foo/"
        d = self.POST(foo_url, t="check", repair="true")
        def _check(res):
            self.failUnlessIn("Healthy :", res)
        d.addCallback(_check)
        redir_url = "http://allmydata.org/TARGET"
        def _check2(statuscode, target):
            self.failUnlessReallyEqual(statuscode, str(http.FOUND))
            self.failUnlessReallyEqual(target, redir_url)
        d.addCallback(lambda res:
                      self.shouldRedirect2("test_POST_DIRURL_check_and_repair",
                                           _check2,
                                           self.POST, foo_url,
                                           t="check", repair="true",
                                           when_done=redir_url))
        d.addCallback(lambda res:
                      self.POST(foo_url, t="check", return_to=redir_url))
        def _check3(res):
            self.failUnlessIn("Healthy :", res)
            self.failUnlessIn("Return to file/directory", res)
            self.failUnlessIn(redir_url, res)
        d.addCallback(_check3)
        return d

    def test_POST_FILEURL_mdmf_check(self):
        quux_url = "/uri/%s" % urllib.quote(self._quux_txt_uri)
        d = self.POST(quux_url, t="check")
        def _check(res):
            self.failUnlessIn("Healthy", res)
        d.addCallback(_check)
        quux_extension_url = "/uri/%s" % urllib.quote("%s:3:131073" % self._quux_txt_uri)
        d.addCallback(lambda ignored:
                      self.POST(quux_extension_url, t="check"))
        d.addCallback(_check)
        return d

    def test_POST_FILEURL_mdmf_check_and_repair(self):
        quux_url = "/uri/%s" % urllib.quote(self._quux_txt_uri)
        d = self.POST(quux_url, t="check", repair="true")
        def _check(res):
            self.failUnlessIn("Healthy", res)
        d.addCallback(_check)
        quux_extension_url = "/uri/%s" % urllib.quote("%s:3:131073" % self._quux_txt_uri)
        d.addCallback(lambda ignored:
                      self.POST(quux_extension_url, t="check", repair="true"))
        d.addCallback(_check)
        return d

    def wait_for_operation(self, ignored, ophandle):
        url = "/operations/" + ophandle
        url += "?t=status&output=JSON"
        d = self.GET(url)
        def _got(res):
            data = simplejson.loads(res)
            if not data["finished"]:
                d = self.stall(delay=1.0)
                d.addCallback(self.wait_for_operation, ophandle)
                return d
            return data
        d.addCallback(_got)
        return d

    def get_operation_results(self, ignored, ophandle, output=None):
        url = "/operations/" + ophandle
        url += "?t=status"
        if output:
            url += "&output=" + output
        d = self.GET(url)
        def _got(res):
            if output and output.lower() == "json":
                return simplejson.loads(res)
            return res
        d.addCallback(_got)
        return d

    def test_POST_DIRURL_deepcheck_no_ophandle(self):
        d = self.shouldFail2(error.Error,
                             "test_POST_DIRURL_deepcheck_no_ophandle",
                             "400 Bad Request",
                             "slow operation requires ophandle=",
                             self.POST, self.public_url, t="start-deep-check")
        return d

    def test_POST_DIRURL_deepcheck(self):
        def _check_redirect(statuscode, target):
            self.failUnlessReallyEqual(statuscode, str(http.FOUND))
            self.failUnless(target.endswith("/operations/123"))
        d = self.shouldRedirect2("test_POST_DIRURL_deepcheck", _check_redirect,
                                 self.POST, self.public_url,
                                 t="start-deep-check", ophandle="123")
        d.addCallback(self.wait_for_operation, "123")
        def _check_json(data):
            self.failUnlessReallyEqual(data["finished"], True)
            self.failUnlessReallyEqual(data["count-objects-checked"], 11)
            self.failUnlessReallyEqual(data["count-objects-healthy"], 11)
        d.addCallback(_check_json)
        d.addCallback(self.get_operation_results, "123", "html")
        def _check_html(res):
            self.failUnlessIn("Objects Checked: <span>11</span>", res)
            self.failUnlessIn("Objects Healthy: <span>11</span>", res)
            self.failUnlessIn(FAVICON_MARKUP, res)
        d.addCallback(_check_html)

        d.addCallback(lambda res:
                      self.GET("/operations/123/"))
        d.addCallback(_check_html) # should be the same as without the slash

        d.addCallback(lambda res:
                      self.shouldFail2(error.Error, "one", "404 Not Found",
                                       "No detailed results for SI bogus",
                                       self.GET, "/operations/123/bogus"))

        foo_si = self._foo_node.get_storage_index()
        foo_si_s = base32.b2a(foo_si)
        d.addCallback(lambda res:
                      self.GET("/operations/123/%s?output=JSON" % foo_si_s))
        def _check_foo_json(res):
            data = simplejson.loads(res)
            self.failUnlessEqual(data["storage-index"], foo_si_s)
            self.failUnless(data["results"]["healthy"])
        d.addCallback(_check_foo_json)
        return d

    def test_POST_DIRURL_deepcheck_and_repair(self):
        d = self.POST(self.public_url, t="start-deep-check", repair="true",
                      ophandle="124", output="json", followRedirect=True)
        d.addCallback(self.wait_for_operation, "124")
        def _check_json(data):
            self.failUnlessReallyEqual(data["finished"], True)
            self.failUnlessReallyEqual(data["count-objects-checked"], 11)
            self.failUnlessReallyEqual(data["count-objects-healthy-pre-repair"], 11)
            self.failUnlessReallyEqual(data["count-objects-unhealthy-pre-repair"], 0)
            self.failUnlessReallyEqual(data["count-corrupt-shares-pre-repair"], 0)
            self.failUnlessReallyEqual(data["count-repairs-attempted"], 0)
            self.failUnlessReallyEqual(data["count-repairs-successful"], 0)
            self.failUnlessReallyEqual(data["count-repairs-unsuccessful"], 0)
            self.failUnlessReallyEqual(data["count-objects-healthy-post-repair"], 11)
            self.failUnlessReallyEqual(data["count-objects-unhealthy-post-repair"], 0)
            self.failUnlessReallyEqual(data["count-corrupt-shares-post-repair"], 0)
        d.addCallback(_check_json)
        d.addCallback(self.get_operation_results, "124", "html")
        def _check_html(res):
            self.failUnlessIn("Objects Checked: <span>11</span>", res)

            self.failUnlessIn("Objects Healthy (before repair): <span>11</span>", res)
            self.failUnlessIn("Objects Unhealthy (before repair): <span>0</span>", res)
            self.failUnlessIn("Corrupt Shares (before repair): <span>0</span>", res)

            self.failUnlessIn("Repairs Attempted: <span>0</span>", res)
            self.failUnlessIn("Repairs Successful: <span>0</span>", res)
            self.failUnlessIn("Repairs Unsuccessful: <span>0</span>", res)

            self.failUnlessIn("Objects Healthy (after repair): <span>11</span>", res)
            self.failUnlessIn("Objects Unhealthy (after repair): <span>0</span>", res)
            self.failUnlessIn("Corrupt Shares (after repair): <span>0</span>", res)

            self.failUnlessIn(FAVICON_MARKUP, res)
        d.addCallback(_check_html)
        return d

    def test_POST_FILEURL_bad_t(self):
        d = self.shouldFail2(error.Error, "POST_bad_t", "400 Bad Request",
                             "POST to file: bad t=bogus",
                             self.POST, self.public_url + "/foo/bar.txt",
                             t="bogus")
        return d

    def test_POST_mkdir(self): # return value?
        d = self.POST(self.public_url + "/foo", t="mkdir", name="newdir")
        d.addCallback(lambda res: self._foo_node.get(u"newdir"))
        d.addCallback(self.failUnlessNodeKeysAre, [])
        return d

    def test_POST_mkdir_mdmf(self):
        d = self.POST(self.public_url + "/foo?t=mkdir&name=newdir&format=mdmf")
        d.addCallback(lambda res: self._foo_node.get(u"newdir"))
        d.addCallback(lambda node:
            self.failUnlessEqual(node._node.get_version(), MDMF_VERSION))
        return d

    def test_POST_mkdir_sdmf(self):
        d = self.POST(self.public_url + "/foo?t=mkdir&name=newdir&format=sdmf")
        d.addCallback(lambda res: self._foo_node.get(u"newdir"))
        d.addCallback(lambda node:
            self.failUnlessEqual(node._node.get_version(), SDMF_VERSION))
        return d

    def test_POST_mkdir_bad_format(self):
        return self.shouldHTTPError("POST_mkdir_bad_format",
                                    400, "Bad Request", "Unknown format: foo",
                                    self.POST, self.public_url +
                                    "/foo?t=mkdir&name=newdir&format=foo")

    def test_POST_mkdir_initial_children(self):
        (newkids, caps) = self._create_initial_children()
        d = self.POST2(self.public_url +
                       "/foo?t=mkdir-with-children&name=newdir",
                       simplejson.dumps(newkids))
        d.addCallback(lambda res:
                      self.failUnlessNodeHasChild(self._foo_node, u"newdir"))
        d.addCallback(lambda res: self._foo_node.get(u"newdir"))
        d.addCallback(self.failUnlessNodeKeysAre, newkids.keys())
        d.addCallback(lambda res: self._foo_node.get(u"newdir"))
        d.addCallback(self.failUnlessROChildURIIs, u"child-imm", caps['filecap1'])
        return d

    def test_POST_mkdir_initial_children_mdmf(self):
        (newkids, caps) = self._create_initial_children()
        d = self.POST2(self.public_url +
                       "/foo?t=mkdir-with-children&name=newdir&format=mdmf",
                       simplejson.dumps(newkids))
        d.addCallback(lambda res:
                      self.failUnlessNodeHasChild(self._foo_node, u"newdir"))
        d.addCallback(lambda res: self._foo_node.get(u"newdir"))
        d.addCallback(lambda node:
            self.failUnlessEqual(node._node.get_version(), MDMF_VERSION))
        d.addCallback(lambda res: self._foo_node.get(u"newdir"))
        d.addCallback(self.failUnlessROChildURIIs, u"child-imm",
                       caps['filecap1'])
        return d

    # XXX: Duplication.
    def test_POST_mkdir_initial_children_sdmf(self):
        (newkids, caps) = self._create_initial_children()
        d = self.POST2(self.public_url +
                       "/foo?t=mkdir-with-children&name=newdir&format=sdmf",
                       simplejson.dumps(newkids))
        d.addCallback(lambda res:
                      self.failUnlessNodeHasChild(self._foo_node, u"newdir"))
        d.addCallback(lambda res: self._foo_node.get(u"newdir"))
        d.addCallback(lambda node:
            self.failUnlessEqual(node._node.get_version(), SDMF_VERSION))
        d.addCallback(lambda res: self._foo_node.get(u"newdir"))
        d.addCallback(self.failUnlessROChildURIIs, u"child-imm",
                       caps['filecap1'])
        return d

    def test_POST_mkdir_initial_children_bad_format(self):
        (newkids, caps) = self._create_initial_children()
        return self.shouldHTTPError("POST_mkdir_initial_children_bad_format",
                                    400, "Bad Request", "Unknown format: foo",
                                    self.POST, self.public_url + \
                                    "/foo?t=mkdir-with-children&name=newdir&format=foo",
                                    simplejson.dumps(newkids))

    def test_POST_mkdir_immutable(self):
        (newkids, caps) = self._create_immutable_children()
        d = self.POST2(self.public_url +
                       "/foo?t=mkdir-immutable&name=newdir",
                       simplejson.dumps(newkids))
        d.addCallback(lambda res:
                      self.failUnlessNodeHasChild(self._foo_node, u"newdir"))
        d.addCallback(lambda res: self._foo_node.get(u"newdir"))
        d.addCallback(self.failUnlessNodeKeysAre, newkids.keys())
        d.addCallback(lambda res: self._foo_node.get(u"newdir"))
        d.addCallback(self.failUnlessROChildURIIs, u"child-imm", caps['filecap1'])
        d.addCallback(lambda res: self._foo_node.get(u"newdir"))
        d.addCallback(self.failUnlessROChildURIIs, u"unknownchild-imm", caps['unknown_immcap'])
        d.addCallback(lambda res: self._foo_node.get(u"newdir"))
        d.addCallback(self.failUnlessROChildURIIs, u"dirchild-imm", caps['immdircap'])
        d.addCallback(lambda res: self._foo_node.get(u"newdir"))
        d.addCallback(self.failUnlessROChildURIIs, u"dirchild-lit", caps['litdircap'])
        d.addCallback(lambda res: self._foo_node.get(u"newdir"))
        d.addCallback(self.failUnlessROChildURIIs, u"dirchild-empty", caps['emptydircap'])
        return d

    def test_POST_mkdir_immutable_bad(self):
        (newkids, caps) = self._create_initial_children()
        d = self.shouldFail2(error.Error, "POST_mkdir_immutable_bad",
                             "400 Bad Request",
                             "needed to be immutable but was not",
                             self.POST2,
                             self.public_url +
                             "/foo?t=mkdir-immutable&name=newdir",
                             simplejson.dumps(newkids))
        return d

    def test_POST_mkdir_2(self):
        d = self.POST(self.public_url + "/foo/newdir?t=mkdir", "")
        d.addCallback(lambda res:
                      self.failUnlessNodeHasChild(self._foo_node, u"newdir"))
        d.addCallback(lambda res: self._foo_node.get(u"newdir"))
        d.addCallback(self.failUnlessNodeKeysAre, [])
        return d

    def test_POST_mkdirs_2(self):
        d = self.POST(self.public_url + "/foo/bardir/newdir?t=mkdir", "")
        d.addCallback(lambda res:
                      self.failUnlessNodeHasChild(self._foo_node, u"bardir"))
        d.addCallback(lambda res: self._foo_node.get(u"bardir"))
        d.addCallback(lambda bardirnode: bardirnode.get(u"newdir"))
        d.addCallback(self.failUnlessNodeKeysAre, [])
        return d

    def test_POST_mkdir_no_parentdir_noredirect(self):
        d = self.POST("/uri?t=mkdir")
        def _after_mkdir(res):
            uri.DirectoryURI.init_from_string(res)
        d.addCallback(_after_mkdir)
        return d

    def test_POST_mkdir_no_parentdir_noredirect_mdmf(self):
        d = self.POST("/uri?t=mkdir&format=mdmf")
        def _after_mkdir(res):
            u = uri.from_string(res)
            # Check that this is an MDMF writecap
            self.failUnlessIsInstance(u, uri.MDMFDirectoryURI)
        d.addCallback(_after_mkdir)
        return d

    def test_POST_mkdir_no_parentdir_noredirect_sdmf(self):
        d = self.POST("/uri?t=mkdir&format=sdmf")
        def _after_mkdir(res):
            u = uri.from_string(res)
            self.failUnlessIsInstance(u, uri.DirectoryURI)
        d.addCallback(_after_mkdir)
        return d

    def test_POST_mkdir_no_parentdir_noredirect_bad_format(self):
        return self.shouldHTTPError("POST_mkdir_no_parentdir_noredirect_bad_format",
                                    400, "Bad Request", "Unknown format: foo",
                                    self.POST, self.public_url +
                                    "/uri?t=mkdir&format=foo")

    def test_POST_mkdir_no_parentdir_noredirect2(self):
        # make sure form-based arguments (as on the welcome page) still work
        d = self.POST("/uri", t="mkdir")
        def _after_mkdir(res):
            uri.DirectoryURI.init_from_string(res)
        d.addCallback(_after_mkdir)
        d.addErrback(self.explain_web_error)
        return d

    def test_POST_mkdir_no_parentdir_redirect(self):
        d = self.POST("/uri?t=mkdir&redirect_to_result=true")
        d.addBoth(self.shouldRedirect, None, statuscode='303')
        def _check_target(target):
            target = urllib.unquote(target)
            self.failUnless(target.startswith("uri/URI:DIR2:"), target)
        d.addCallback(_check_target)
        return d

    def test_POST_mkdir_no_parentdir_redirect2(self):
        d = self.POST("/uri", t="mkdir", redirect_to_result="true")
        d.addBoth(self.shouldRedirect, None, statuscode='303')
        def _check_target(target):
            target = urllib.unquote(target)
            self.failUnless(target.startswith("uri/URI:DIR2:"), target)
        d.addCallback(_check_target)
        d.addErrback(self.explain_web_error)
        return d

    def _make_readonly(self, u):
        ro_uri = uri.from_string(u).get_readonly()
        if ro_uri is None:
            return None
        return ro_uri.to_string()

    def _create_initial_children(self):
        contents, n, filecap1 = self.makefile(12)
        md1 = {"metakey1": "metavalue1"}
        filecap2 = make_mutable_file_uri()
        node3 = self.s.create_node_from_uri(make_mutable_file_uri())
        filecap3 = node3.get_readonly_uri()
        node4 = self.s.create_node_from_uri(make_mutable_file_uri())
        dircap = DirectoryNode(node4, None, None).get_uri()
        mdmfcap = make_mutable_file_uri(mdmf=True)
        litdircap = "URI:DIR2-LIT:ge3dumj2mewdcotyfqydulbshj5x2lbm"
        emptydircap = "URI:DIR2-LIT:"
        newkids = {u"child-imm":        ["filenode", {"rw_uri": filecap1,
                                                      "ro_uri": self._make_readonly(filecap1),
                                                      "metadata": md1, }],
                   u"child-mutable":    ["filenode", {"rw_uri": filecap2,
                                                      "ro_uri": self._make_readonly(filecap2)}],
                   u"child-mutable-ro": ["filenode", {"ro_uri": filecap3}],
                   u"unknownchild-rw":  ["unknown",  {"rw_uri": unknown_rwcap,
                                                      "ro_uri": unknown_rocap}],
                   u"unknownchild-ro":  ["unknown",  {"ro_uri": unknown_rocap}],
                   u"unknownchild-imm": ["unknown",  {"ro_uri": unknown_immcap}],
                   u"dirchild":         ["dirnode",  {"rw_uri": dircap,
                                                      "ro_uri": self._make_readonly(dircap)}],
                   u"dirchild-lit":     ["dirnode",  {"ro_uri": litdircap}],
                   u"dirchild-empty":   ["dirnode",  {"ro_uri": emptydircap}],
                   u"child-mutable-mdmf": ["filenode", {"rw_uri": mdmfcap,
                                                        "ro_uri": self._make_readonly(mdmfcap)}],
                   }
        return newkids, {'filecap1': filecap1,
                         'filecap2': filecap2,
                         'filecap3': filecap3,
                         'unknown_rwcap': unknown_rwcap,
                         'unknown_rocap': unknown_rocap,
                         'unknown_immcap': unknown_immcap,
                         'dircap': dircap,
                         'litdircap': litdircap,
                         'emptydircap': emptydircap,
                         'mdmfcap': mdmfcap}

    def _create_immutable_children(self):
        contents, n, filecap1 = self.makefile(12)
        md1 = {"metakey1": "metavalue1"}
        tnode = create_chk_filenode("immutable directory contents\n"*10,
                                    self.get_all_contents())
        dnode = DirectoryNode(tnode, None, None)
        assert not dnode.is_mutable()
        immdircap = dnode.get_uri()
        litdircap = "URI:DIR2-LIT:ge3dumj2mewdcotyfqydulbshj5x2lbm"
        emptydircap = "URI:DIR2-LIT:"
        newkids = {u"child-imm":        ["filenode", {"ro_uri": filecap1,
                                                      "metadata": md1, }],
                   u"unknownchild-imm": ["unknown",  {"ro_uri": unknown_immcap}],
                   u"dirchild-imm":     ["dirnode",  {"ro_uri": immdircap}],
                   u"dirchild-lit":     ["dirnode",  {"ro_uri": litdircap}],
                   u"dirchild-empty":   ["dirnode",  {"ro_uri": emptydircap}],
                   }
        return newkids, {'filecap1': filecap1,
                         'unknown_immcap': unknown_immcap,
                         'immdircap': immdircap,
                         'litdircap': litdircap,
                         'emptydircap': emptydircap}

    def test_POST_mkdir_no_parentdir_initial_children(self):
        (newkids, caps) = self._create_initial_children()
        d = self.POST2("/uri?t=mkdir-with-children", simplejson.dumps(newkids))
        def _after_mkdir(res):
            self.failUnless(res.startswith("URI:DIR"), res)
            n = self.s.create_node_from_uri(res)
            d2 = self.failUnlessNodeKeysAre(n, newkids.keys())
            d2.addCallback(lambda ign:
                           self.failUnlessROChildURIIs(n, u"child-imm",
                                                       caps['filecap1']))
            d2.addCallback(lambda ign:
                           self.failUnlessRWChildURIIs(n, u"child-mutable",
                                                       caps['filecap2']))
            d2.addCallback(lambda ign:
                           self.failUnlessROChildURIIs(n, u"child-mutable-ro",
                                                       caps['filecap3']))
            d2.addCallback(lambda ign:
                           self.failUnlessRWChildURIIs(n, u"unknownchild-rw",
                                                       caps['unknown_rwcap']))
            d2.addCallback(lambda ign:
                           self.failUnlessROChildURIIs(n, u"unknownchild-ro",
                                                       caps['unknown_rocap']))
            d2.addCallback(lambda ign:
                           self.failUnlessROChildURIIs(n, u"unknownchild-imm",
                                                       caps['unknown_immcap']))
            d2.addCallback(lambda ign:
                           self.failUnlessRWChildURIIs(n, u"dirchild",
                                                       caps['dircap']))
            return d2
        d.addCallback(_after_mkdir)
        return d

    def test_POST_mkdir_no_parentdir_unexpected_children(self):
        # the regular /uri?t=mkdir operation is specified to ignore its body.
        # Only t=mkdir-with-children pays attention to it.
        (newkids, caps) = self._create_initial_children()
        d = self.shouldHTTPError("POST_mkdir_no_parentdir_unexpected_children",
                                 400, "Bad Request",
                                 "t=mkdir does not accept children=, "
                                 "try t=mkdir-with-children instead",
                                 self.POST2, "/uri?t=mkdir", # without children
                                 simplejson.dumps(newkids))
        return d

    def test_POST_noparent_bad(self):
        d = self.shouldHTTPError("POST_noparent_bad",
                                 400, "Bad Request",
                                 "/uri accepts only PUT, PUT?t=mkdir, "
                                 "POST?t=upload, and POST?t=mkdir",
                                 self.POST, "/uri?t=bogus")
        return d

    def test_POST_mkdir_no_parentdir_immutable(self):
        (newkids, caps) = self._create_immutable_children()
        d = self.POST2("/uri?t=mkdir-immutable", simplejson.dumps(newkids))
        def _after_mkdir(res):
            self.failUnless(res.startswith("URI:DIR"), res)
            n = self.s.create_node_from_uri(res)
            d2 = self.failUnlessNodeKeysAre(n, newkids.keys())
            d2.addCallback(lambda ign:
                           self.failUnlessROChildURIIs(n, u"child-imm",
                                                          caps['filecap1']))
            d2.addCallback(lambda ign:
                           self.failUnlessROChildURIIs(n, u"unknownchild-imm",
                                                          caps['unknown_immcap']))
            d2.addCallback(lambda ign:
                           self.failUnlessROChildURIIs(n, u"dirchild-imm",
                                                          caps['immdircap']))
            d2.addCallback(lambda ign:
                           self.failUnlessROChildURIIs(n, u"dirchild-lit",
                                                          caps['litdircap']))
            d2.addCallback(lambda ign:
                           self.failUnlessROChildURIIs(n, u"dirchild-empty",
                                                          caps['emptydircap']))
            return d2
        d.addCallback(_after_mkdir)
        return d

    def test_POST_mkdir_no_parentdir_immutable_bad(self):
        (newkids, caps) = self._create_initial_children()
        d = self.shouldFail2(error.Error,
                             "test_POST_mkdir_no_parentdir_immutable_bad",
                             "400 Bad Request",
                             "needed to be immutable but was not",
                             self.POST2,
                             "/uri?t=mkdir-immutable",
                             simplejson.dumps(newkids))
        return d

    def test_welcome_page_mkdir_button(self):
        # Fetch the welcome page.
        d = self.GET("/")
        def _after_get_welcome_page(res):
            MKDIR_BUTTON_RE = re.compile(
                '<form action="([^"]*)" method="post".*'
                '<input type="hidden" name="t" value="([^"]*)" />[ ]*'
                '<input type="hidden" name="([^"]*)" value="([^"]*)" />[ ]*'
                '<input type="submit" class="btn" value="Create a directory[^"]*" />')
            html = res.replace('\n', ' ')
            mo = MKDIR_BUTTON_RE.search(html)
            self.failUnless(mo, html)
            formaction = mo.group(1)
            formt = mo.group(2)
            formaname = mo.group(3)
            formavalue = mo.group(4)
            return (formaction, formt, formaname, formavalue)
        d.addCallback(_after_get_welcome_page)
        def _after_parse_form(res):
            (formaction, formt, formaname, formavalue) = res
            return self.POST("/%s?t=%s&%s=%s" % (formaction, formt, formaname, formavalue))
        d.addCallback(_after_parse_form)
        d.addBoth(self.shouldRedirect, None, statuscode='303')
        return d

    def test_POST_mkdir_replace(self): # return value?
        d = self.POST(self.public_url + "/foo", t="mkdir", name="sub")
        d.addCallback(lambda res: self._foo_node.get(u"sub"))
        d.addCallback(self.failUnlessNodeKeysAre, [])
        return d

    def test_POST_mkdir_no_replace_queryarg(self): # return value?
        d = self.POST(self.public_url + "/foo?replace=false", t="mkdir", name="sub")
        d.addBoth(self.shouldFail, error.Error,
                  "POST_mkdir_no_replace_queryarg",
                  "409 Conflict",
                  "There was already a child by that name, and you asked me "
                  "to not replace it")
        d.addCallback(lambda res: self._foo_node.get(u"sub"))
        d.addCallback(self.failUnlessNodeKeysAre, [u"baz.txt"])
        return d

    def test_POST_mkdir_no_replace_field(self): # return value?
        d = self.POST(self.public_url + "/foo", t="mkdir", name="sub",
                      replace="false")
        d.addBoth(self.shouldFail, error.Error, "POST_mkdir_no_replace_field",
                  "409 Conflict",
                  "There was already a child by that name, and you asked me "
                  "to not replace it")
        d.addCallback(lambda res: self._foo_node.get(u"sub"))
        d.addCallback(self.failUnlessNodeKeysAre, [u"baz.txt"])
        return d

    def test_POST_mkdir_whendone_field(self):
        d = self.POST(self.public_url + "/foo",
                      t="mkdir", name="newdir", when_done="/THERE")
        d.addBoth(self.shouldRedirect, "/THERE")
        d.addCallback(lambda res: self._foo_node.get(u"newdir"))
        d.addCallback(self.failUnlessNodeKeysAre, [])
        return d

    def test_POST_mkdir_whendone_queryarg(self):
        d = self.POST(self.public_url + "/foo?when_done=/THERE",
                      t="mkdir", name="newdir")
        d.addBoth(self.shouldRedirect, "/THERE")
        d.addCallback(lambda res: self._foo_node.get(u"newdir"))
        d.addCallback(self.failUnlessNodeKeysAre, [])
        return d

    def test_POST_bad_t(self):
        d = self.shouldFail2(error.Error, "POST_bad_t",
                             "400 Bad Request",
                             "POST to a directory with bad t=BOGUS",
                             self.POST, self.public_url + "/foo", t="BOGUS")
        return d

    def test_POST_set_children(self, command_name="set_children"):
        contents9, n9, newuri9 = self.makefile(9)
        contents10, n10, newuri10 = self.makefile(10)
        contents11, n11, newuri11 = self.makefile(11)

        reqbody = """{
                     "atomic_added_1": [ "filenode", { "rw_uri": "%s",
                                                "size": 0,
                                                "metadata": {
                                                  "ctime": 1002777696.7564139,
                                                  "mtime": 1002777696.7564139
                                                 }
                                               } ],
                     "atomic_added_2": [ "filenode", { "rw_uri": "%s",
                                                "size": 1,
                                                "metadata": {
                                                  "ctime": 1002777696.7564139,
                                                  "mtime": 1002777696.7564139
                                                 }
                                               } ],
                     "atomic_added_3": [ "filenode", { "rw_uri": "%s",
                                                "size": 2,
                                                "metadata": {
                                                  "ctime": 1002777696.7564139,
                                                  "mtime": 1002777696.7564139
                                                 }
                                               } ]
                    }""" % (newuri9, newuri10, newuri11)

        url = self.webish_url + self.public_url + "/foo" + "?t=" + command_name

        d = client.getPage(url, method="POST", postdata=reqbody)
        def _then(res):
            self.failUnlessURIMatchesROChild(newuri9, self._foo_node, u"atomic_added_1")
            self.failUnlessURIMatchesROChild(newuri10, self._foo_node, u"atomic_added_2")
            self.failUnlessURIMatchesROChild(newuri11, self._foo_node, u"atomic_added_3")

        d.addCallback(_then)
        d.addErrback(self.dump_error)
        return d

    def test_POST_set_children_with_hyphen(self):
        return self.test_POST_set_children(command_name="set-children")

    def test_POST_link_uri(self):
        contents, n, newuri = self.makefile(8)
        d = self.POST(self.public_url + "/foo", t="uri", name="new.txt", uri=newuri)
        d.addCallback(self.failUnlessURIMatchesROChild, self._foo_node, u"new.txt")
        d.addCallback(lambda res:
                      self.failUnlessChildContentsAre(self._foo_node, u"new.txt",
                                                      contents))
        return d

    def test_POST_link_uri_replace(self):
        contents, n, newuri = self.makefile(8)
        d = self.POST(self.public_url + "/foo", t="uri", name="bar.txt", uri=newuri)
        d.addCallback(self.failUnlessURIMatchesROChild, self._foo_node, u"bar.txt")
        d.addCallback(lambda res:
                      self.failUnlessChildContentsAre(self._foo_node, u"bar.txt",
                                                      contents))
        return d

    def test_POST_link_uri_unknown_bad(self):
        d = self.POST(self.public_url + "/foo", t="uri", name="future.txt", uri=unknown_rwcap)
        d.addBoth(self.shouldFail, error.Error,
                  "POST_link_uri_unknown_bad",
                  "400 Bad Request",
                  "unknown cap in a write slot")
        return d

    def test_POST_link_uri_unknown_ro_good(self):
        d = self.POST(self.public_url + "/foo", t="uri", name="future-ro.txt", uri=unknown_rocap)
        d.addCallback(self.failUnlessURIMatchesROChild, self._foo_node, u"future-ro.txt")
        return d

    def test_POST_link_uri_unknown_imm_good(self):
        d = self.POST(self.public_url + "/foo", t="uri", name="future-imm.txt", uri=unknown_immcap)
        d.addCallback(self.failUnlessURIMatchesROChild, self._foo_node, u"future-imm.txt")
        return d

    def test_POST_link_uri_no_replace_queryarg(self):
        contents, n, newuri = self.makefile(8)
        d = self.POST(self.public_url + "/foo?replace=false", t="uri",
                      name="bar.txt", uri=newuri)
        d.addBoth(self.shouldFail, error.Error,
                  "POST_link_uri_no_replace_queryarg",
                  "409 Conflict",
                  "There was already a child by that name, and you asked me "
                  "to not replace it")
        d.addCallback(lambda res: self.GET(self.public_url + "/foo/bar.txt"))
        d.addCallback(self.failUnlessIsBarDotTxt)
        return d

    def test_POST_link_uri_no_replace_field(self):
        contents, n, newuri = self.makefile(8)
        d = self.POST(self.public_url + "/foo", t="uri", replace="false",
                      name="bar.txt", uri=newuri)
        d.addBoth(self.shouldFail, error.Error,
                  "POST_link_uri_no_replace_field",
                  "409 Conflict",
                  "There was already a child by that name, and you asked me "
                  "to not replace it")
        d.addCallback(lambda res: self.GET(self.public_url + "/foo/bar.txt"))
        d.addCallback(self.failUnlessIsBarDotTxt)
        return d

    def test_POST_delete(self, command_name='delete'):
        d = self._foo_node.list()
        def _check_before(children):
            self.failUnlessIn(u"bar.txt", children)
        d.addCallback(_check_before)
        d.addCallback(lambda res: self.POST(self.public_url + "/foo", t=command_name, name="bar.txt"))
        d.addCallback(lambda res: self._foo_node.list())
        def _check_after(children):
            self.failIfIn(u"bar.txt", children)
        d.addCallback(_check_after)
        return d

    def test_POST_unlink(self):
        return self.test_POST_delete(command_name='unlink')

    def test_POST_rename_file(self):
        d = self.POST(self.public_url + "/foo", t="rename",
                      from_name="bar.txt", to_name='wibble.txt')
        d.addCallback(lambda res:
                      self.failIfNodeHasChild(self._foo_node, u"bar.txt"))
        d.addCallback(lambda res:
                      self.failUnlessNodeHasChild(self._foo_node, u"wibble.txt"))
        d.addCallback(lambda res: self.GET(self.public_url + "/foo/wibble.txt"))
        d.addCallback(self.failUnlessIsBarDotTxt)
        d.addCallback(lambda res: self.GET(self.public_url + "/foo/wibble.txt?t=json"))
        d.addCallback(self.failUnlessIsBarJSON)
        return d

    def test_POST_rename_file_redundant(self):
        d = self.POST(self.public_url + "/foo", t="rename",
                      from_name="bar.txt", to_name='bar.txt')
        d.addCallback(lambda res:
                      self.failUnlessNodeHasChild(self._foo_node, u"bar.txt"))
        d.addCallback(lambda res: self.GET(self.public_url + "/foo/bar.txt"))
        d.addCallback(self.failUnlessIsBarDotTxt)
        d.addCallback(lambda res: self.GET(self.public_url + "/foo/bar.txt?t=json"))
        d.addCallback(self.failUnlessIsBarJSON)
        return d

    def test_POST_rename_file_replace(self):
        # rename a file and replace a directory with it
        d = self.POST(self.public_url + "/foo", t="rename",
                      from_name="bar.txt", to_name='empty')
        d.addCallback(lambda res:
                      self.failIfNodeHasChild(self._foo_node, u"bar.txt"))
        d.addCallback(lambda res:
                      self.failUnlessNodeHasChild(self._foo_node, u"empty"))
        d.addCallback(lambda res: self.GET(self.public_url + "/foo/empty"))
        d.addCallback(self.failUnlessIsBarDotTxt)
        d.addCallback(lambda res: self.GET(self.public_url + "/foo/empty?t=json"))
        d.addCallback(self.failUnlessIsBarJSON)
        return d

    def test_POST_rename_file_no_replace_queryarg(self):
        # rename a file and replace a directory with it
        d = self.POST(self.public_url + "/foo?replace=false", t="rename",
                      from_name="bar.txt", to_name='empty')
        d.addBoth(self.shouldFail, error.Error,
                  "POST_rename_file_no_replace_queryarg",
                  "409 Conflict",
                  "There was already a child by that name, and you asked me "
                  "to not replace it")
        d.addCallback(lambda res: self.GET(self.public_url + "/foo/empty?t=json"))
        d.addCallback(self.failUnlessIsEmptyJSON)
        return d

    def test_POST_rename_file_no_replace_field(self):
        # rename a file and replace a directory with it
        d = self.POST(self.public_url + "/foo", t="rename", replace="false",
                      from_name="bar.txt", to_name='empty')
        d.addBoth(self.shouldFail, error.Error,
                  "POST_rename_file_no_replace_field",
                  "409 Conflict",
                  "There was already a child by that name, and you asked me "
                  "to not replace it")
        d.addCallback(lambda res: self.GET(self.public_url + "/foo/empty?t=json"))
        d.addCallback(self.failUnlessIsEmptyJSON)
        return d

    def test_POST_rename_file_no_replace_same_link(self):
        d = self.POST(self.public_url + "/foo", t="rename",
                      replace="false", from_name="bar.txt", to_name="bar.txt")
        d.addCallback(lambda res: self.failUnlessNodeHasChild(self._foo_node, u"bar.txt"))
        d.addCallback(lambda res: self.GET(self.public_url + "/foo/bar.txt"))
        d.addCallback(self.failUnlessIsBarDotTxt)
        d.addCallback(lambda res: self.GET(self.public_url + "/foo/bar.txt?t=json"))
        d.addCallback(self.failUnlessIsBarJSON)
        return d

    def test_POST_rename_file_replace_only_files(self):
        d = self.POST(self.public_url + "/foo", t="rename",
                      replace="only-files", from_name="bar.txt",
                      to_name="baz.txt")
        d.addCallback(lambda res: self.failIfNodeHasChild(self._foo_node, u"bar.txt"))
        d.addCallback(lambda res: self.GET(self.public_url + "/foo/baz.txt"))
        d.addCallback(self.failUnlessIsBarDotTxt)
        d.addCallback(lambda res: self.GET(self.public_url + "/foo/baz.txt?t=json"))
        d.addCallback(self.failUnlessIsBarJSON)
        return d

    def test_POST_rename_file_replace_only_files_conflict(self):
        d = self.shouldFail2(error.Error, "POST_relink_file_replace_only_files_conflict",
                             "409 Conflict",
                             "There was already a child by that name, and you asked me to not replace it.",
                             self.POST, self.public_url + "/foo", t="relink",
                             replace="only-files", from_name="bar.txt",
                             to_name="empty")
        d.addCallback(lambda res: self.GET(self.public_url + "/foo/bar.txt"))
        d.addCallback(self.failUnlessIsBarDotTxt)
        d.addCallback(lambda res: self.GET(self.public_url + "/foo/bar.txt?t=json"))
        d.addCallback(self.failUnlessIsBarJSON)
        return d

    def failUnlessIsEmptyJSON(self, res):
        data = simplejson.loads(res)
        self.failUnlessEqual(data[0], "dirnode", data)
        self.failUnlessReallyEqual(len(data[1]["children"]), 0)

    def test_POST_rename_file_to_slash_fail(self):
        d = self.POST(self.public_url + "/foo", t="rename",
                      from_name="bar.txt", to_name='kirk/spock.txt')
        d.addBoth(self.shouldFail, error.Error,
                  "test_POST_rename_file_to_slash_fail",
                  "400 Bad Request",
                  "to_name= may not contain a slash",
                  )
        d.addCallback(lambda res:
                      self.failUnlessNodeHasChild(self._foo_node, u"bar.txt"))
        return d

    def test_POST_rename_file_from_slash_fail(self):
        d = self.POST(self.public_url + "/foo", t="rename",
                      from_name="sub/bar.txt", to_name='spock.txt')
        d.addBoth(self.shouldFail, error.Error,
                  "test_POST_rename_from_file_slash_fail",
                  "400 Bad Request",
                  "from_name= may not contain a slash",
                  )
        d.addCallback(lambda res:
                      self.failUnlessNodeHasChild(self._foo_node, u"bar.txt"))
        return d

    def test_POST_rename_dir(self):
        d = self.POST(self.public_url, t="rename",
                      from_name="foo", to_name='plunk')
        d.addCallback(lambda res:
                      self.failIfNodeHasChild(self.public_root, u"foo"))
        d.addCallback(lambda res:
                      self.failUnlessNodeHasChild(self.public_root, u"plunk"))
        d.addCallback(lambda res: self.GET(self.public_url + "/plunk?t=json"))
        d.addCallback(self.failUnlessIsFooJSON)
        return d

    def test_POST_relink_file(self):
        d = self.POST(self.public_url + "/foo", t="relink",
                      from_name="bar.txt",
                      to_dir=self.public_root.get_uri() + "/foo/sub")
        d.addCallback(lambda res:
                      self.failIfNodeHasChild(self._foo_node, u"bar.txt"))
        d.addCallback(lambda res:
                      self.failUnlessNodeHasChild(self._sub_node, u"bar.txt"))
        d.addCallback(lambda res: self.GET(self.public_url + "/foo/sub/bar.txt"))
        d.addCallback(self.failUnlessIsBarDotTxt)
        d.addCallback(lambda res: self.GET(self.public_url + "/foo/sub/bar.txt?t=json"))
        d.addCallback(self.failUnlessIsBarJSON)
        return d

    def test_POST_relink_file_new_name(self):
        d = self.POST(self.public_url + "/foo", t="relink",
                      from_name="bar.txt",
                      to_name="wibble.txt", to_dir=self.public_root.get_uri() + "/foo/sub")
        d.addCallback(lambda res:
                      self.failIfNodeHasChild(self._foo_node, u"bar.txt"))
        d.addCallback(lambda res:
                      self.failIfNodeHasChild(self._sub_node, u"bar.txt"))
        d.addCallback(lambda res:
                      self.failUnlessNodeHasChild(self._sub_node, u"wibble.txt"))
        d.addCallback(lambda res: self.GET(self.public_url + "/foo/sub/wibble.txt"))
        d.addCallback(self.failUnlessIsBarDotTxt)
        d.addCallback(lambda res: self.GET(self.public_url + "/foo/sub/wibble.txt?t=json"))
        d.addCallback(self.failUnlessIsBarJSON)
        return d

    def test_POST_relink_file_replace(self):
        d = self.POST(self.public_url + "/foo", t="relink",
                      from_name="bar.txt",
                      to_name="baz.txt", to_dir=self.public_root.get_uri() + "/foo/sub")
        d.addCallback(lambda res:
                      self.failIfNodeHasChild(self._foo_node, u"bar.txt"))
        d.addCallback(lambda res: self.GET(self.public_url + "/foo/sub/baz.txt"))
        d.addCallback(self.failUnlessIsBarDotTxt)
        d.addCallback(lambda res: self.GET(self.public_url + "/foo/sub/baz.txt?t=json"))
        d.addCallback(self.failUnlessIsBarJSON)
        return d

    def test_POST_relink_file_no_replace(self):
        d = self.shouldFail2(error.Error, "POST_relink_file_no_replace",
                             "409 Conflict",
                             "There was already a child by that name, and you asked me to not replace it",
                             self.POST, self.public_url + "/foo", t="relink",
                             replace="false", from_name="bar.txt",
                             to_name="baz.txt", to_dir=self.public_root.get_uri() + "/foo/sub")
        d.addCallback(lambda res: self.GET(self.public_url + "/foo/bar.txt"))
        d.addCallback(self.failUnlessIsBarDotTxt)
        d.addCallback(lambda res: self.GET(self.public_url + "/foo/bar.txt?t=json"))
        d.addCallback(self.failUnlessIsBarJSON)
        d.addCallback(lambda res: self.GET(self.public_url + "/foo/sub/baz.txt"))
        d.addCallback(self.failUnlessIsSubBazDotTxt)
        return d

    def test_POST_relink_file_no_replace_explicitly_same_link(self):
        d = self.POST(self.public_url + "/foo", t="relink",
                      replace="false", from_name="bar.txt",
                      to_name="bar.txt", to_dir=self.public_root.get_uri() + "/foo")
        d.addCallback(lambda res: self.failUnlessNodeHasChild(self._foo_node, u"bar.txt"))
        d.addCallback(lambda res: self.GET(self.public_url + "/foo/bar.txt"))
        d.addCallback(self.failUnlessIsBarDotTxt)
        d.addCallback(lambda res: self.GET(self.public_url + "/foo/bar.txt?t=json"))
        d.addCallback(self.failUnlessIsBarJSON)
        return d

    def test_POST_relink_file_replace_only_files(self):
        d = self.POST(self.public_url + "/foo", t="relink",
                      replace="only-files", from_name="bar.txt",
                      to_name="baz.txt", to_dir=self.public_root.get_uri() + "/foo/sub")
        d.addCallback(lambda res:
                      self.failIfNodeHasChild(self._foo_node, u"bar.txt"))
        d.addCallback(lambda res: self.GET(self.public_url + "/foo/sub/baz.txt"))
        d.addCallback(self.failUnlessIsBarDotTxt)
        d.addCallback(lambda res: self.GET(self.public_url + "/foo/sub/baz.txt?t=json"))
        d.addCallback(self.failUnlessIsBarJSON)
        return d

    def test_POST_relink_file_replace_only_files_conflict(self):
        d = self.shouldFail2(error.Error, "POST_relink_file_replace_only_files_conflict",
                             "409 Conflict",
                             "There was already a child by that name, and you asked me to not replace it.",
                             self.POST, self.public_url + "/foo", t="relink",
                             replace="only-files", from_name="bar.txt",
                             to_name="sub", to_dir=self.public_root.get_uri() + "/foo")
        d.addCallback(lambda res: self.GET(self.public_url + "/foo/bar.txt"))
        d.addCallback(self.failUnlessIsBarDotTxt)
        d.addCallback(lambda res: self.GET(self.public_url + "/foo/bar.txt?t=json"))
        d.addCallback(self.failUnlessIsBarJSON)
        return d

    def test_POST_relink_file_to_slash_fail(self):
        d = self.shouldFail2(error.Error, "test_POST_rename_file_slash_fail",
                             "400 Bad Request",
                             "to_name= may not contain a slash",
                             self.POST, self.public_url + "/foo", t="relink",
                             from_name="bar.txt",
                             to_name="slash/fail.txt", to_dir=self.public_root.get_uri() + "/foo/sub")
        d.addCallback(lambda res:
                      self.failUnlessNodeHasChild(self._foo_node, u"bar.txt"))
        d.addCallback(lambda res:
                      self.failIfNodeHasChild(self._sub_node, u"slash/fail.txt"))
        d.addCallback(lambda ign:
                      self.shouldFail2(error.Error,
                                       "test_POST_rename_file_slash_fail2",
                                       "400 Bad Request",
                                       "from_name= may not contain a slash",
                                       self.POST, self.public_url + "/foo",
                                       t="relink",
                                       from_name="nope/bar.txt",
                                       to_name="fail.txt",
                                       to_dir=self.public_root.get_uri() + "/foo/sub"))
        return d

    def test_POST_relink_file_explicitly_same_link(self):
        d = self.POST(self.public_url + "/foo", t="relink",
                      from_name="bar.txt",
                      to_name="bar.txt", to_dir=self.public_root.get_uri() + "/foo")
        d.addCallback(lambda res: self.failUnlessNodeHasChild(self._foo_node, u"bar.txt"))
        d.addCallback(lambda res: self.GET(self.public_url + "/foo/bar.txt"))
        d.addCallback(self.failUnlessIsBarDotTxt)
        d.addCallback(lambda res: self.GET(self.public_url + "/foo/bar.txt?t=json"))
        d.addCallback(self.failUnlessIsBarJSON)
        return d

    def test_POST_relink_file_implicitly_same_link(self):
        d = self.POST(self.public_url + "/foo", t="relink",
                      from_name="bar.txt")
        d.addCallback(lambda res: self.failUnlessNodeHasChild(self._foo_node, u"bar.txt"))
        d.addCallback(lambda res: self.GET(self.public_url + "/foo/bar.txt"))
        d.addCallback(self.failUnlessIsBarDotTxt)
        d.addCallback(lambda res: self.GET(self.public_url + "/foo/bar.txt?t=json"))
        d.addCallback(self.failUnlessIsBarJSON)
        return d

    def test_POST_relink_file_same_dir(self):
        d = self.POST(self.public_url + "/foo", t="relink",
                      from_name="bar.txt",
                      to_name="baz.txt", to_dir=self.public_root.get_uri() + "/foo")
        d.addCallback(lambda res: self.failIfNodeHasChild(self._foo_node, u"bar.txt"))
        d.addCallback(lambda res: self.failUnlessNodeHasChild(self._sub_node, u"baz.txt"))
        d.addCallback(lambda res: self.GET(self.public_url + "/foo/baz.txt"))
        d.addCallback(self.failUnlessIsBarDotTxt)
        d.addCallback(lambda res: self.GET(self.public_url + "/foo/baz.txt?t=json"))
        d.addCallback(self.failUnlessIsBarJSON)
        return d

    def test_POST_relink_file_bad_replace(self):
        d = self.shouldFail2(error.Error, "test_POST_relink_file_bad_replace",
                             "400 Bad Request", "invalid replace= argument: 'boogabooga'",
                             self.POST,
                             self.public_url + "/foo", t="relink",
                             replace="boogabooga", from_name="bar.txt",
                             to_dir=self.public_root.get_uri() + "/foo/sub")
        return d

    def test_POST_relink_file_multi_level(self):
        d = self.POST(self.public_url + "/foo/sub/level2?t=mkdir", "")
        d.addCallback(lambda res: self.POST(self.public_url + "/foo", t="relink",
                      from_name="bar.txt", to_dir=self.public_root.get_uri() + "/foo/sub/level2"))
        d.addCallback(lambda res: self.failIfNodeHasChild(self._foo_node, u"bar.txt"))
        d.addCallback(lambda res: self.failIfNodeHasChild(self._sub_node, u"bar.txt"))
        d.addCallback(lambda res: self.GET(self.public_url + "/foo/sub/level2/bar.txt"))
        d.addCallback(self.failUnlessIsBarDotTxt)
        d.addCallback(lambda res: self.GET(self.public_url + "/foo/sub/level2/bar.txt?t=json"))
        d.addCallback(self.failUnlessIsBarJSON)
        return d

    def test_POST_relink_file_to_uri(self):
        d = self.POST(self.public_url + "/foo", t="relink", target_type="uri",
                      from_name="bar.txt", to_dir=self._sub_uri)
        d.addCallback(lambda res:
                      self.failIfNodeHasChild(self._foo_node, u"bar.txt"))
        d.addCallback(lambda res: self.GET(self.public_url + "/foo/sub/bar.txt"))
        d.addCallback(self.failUnlessIsBarDotTxt)
        d.addCallback(lambda res: self.GET(self.public_url + "/foo/sub/bar.txt?t=json"))
        d.addCallback(self.failUnlessIsBarJSON)
        return d

    def test_POST_relink_file_to_nonexistent_dir(self):
        d = self.shouldFail2(error.Error, "POST_relink_file_to_nonexistent_dir",
                            "404 Not Found", "No such child: nopechucktesta",
                            self.POST, self.public_url + "/foo", t="relink",
                            from_name="bar.txt",
                            to_dir=self.public_root.get_uri() + "/nopechucktesta")
        return d

    def test_POST_relink_file_into_file(self):
        d = self.shouldFail2(error.Error, "POST_relink_file_into_file",
                             "400 Bad Request", "to_dir is not a directory",
                             self.POST, self.public_url + "/foo", t="relink",
                             from_name="bar.txt",
                             to_dir=self.public_root.get_uri() + "/foo/baz.txt")
        d.addCallback(lambda res: self.GET(self.public_url + "/foo/baz.txt"))
        d.addCallback(self.failUnlessIsBazDotTxt)
        d.addCallback(lambda res: self.GET(self.public_url + "/foo/bar.txt"))
        d.addCallback(self.failUnlessIsBarDotTxt)
        d.addCallback(lambda res: self.GET(self.public_url + "/foo/bar.txt?t=json"))
        d.addCallback(self.failUnlessIsBarJSON)
        return d

    def test_POST_relink_file_to_bad_uri(self):
        d =  self.shouldFail2(error.Error, "POST_relink_file_to_bad_uri",
                              "400 Bad Request", "to_dir is not a directory",
                              self.POST, self.public_url + "/foo", t="relink",
                              from_name="bar.txt",
                              to_dir="URI:DIR2:mn5jlyjnrjeuydyswlzyui72i:rmneifcj6k6sycjljjhj3f6majsq2zqffydnnul5hfa4j577arma")
        d.addCallback(lambda res: self.GET(self.public_url + "/foo/bar.txt"))
        d.addCallback(self.failUnlessIsBarDotTxt)
        d.addCallback(lambda res: self.GET(self.public_url + "/foo/bar.txt?t=json"))
        d.addCallback(self.failUnlessIsBarJSON)
        return d

    def test_POST_relink_dir(self):
        d = self.POST(self.public_url + "/foo", t="relink",
                      from_name="bar.txt",
                      to_dir=self.public_root.get_uri() + "/foo/empty")
        d.addCallback(lambda res: self.POST(self.public_url + "/foo",
                      t="relink", from_name="empty",
                      to_dir=self.public_root.get_uri() + "/foo/sub"))
        d.addCallback(lambda res:
                      self.failIfNodeHasChild(self._foo_node, u"empty"))
        d.addCallback(lambda res:
                      self.failUnlessNodeHasChild(self._sub_node, u"empty"))
        d.addCallback(lambda res:
                      self._sub_node.get_child_at_path(u"empty"))
        d.addCallback(lambda node:
                      self.failUnlessNodeHasChild(node, u"bar.txt"))
        d.addCallback(lambda res:
                      self.GET(self.public_url + "/foo/sub/empty/bar.txt"))
        d.addCallback(self.failUnlessIsBarDotTxt)
        return d

    def shouldRedirect(self, res, target=None, statuscode=None, which=""):
        """ If target is not None then the redirection has to go to target.  If
        statuscode is not None then the redirection has to be accomplished with
        that HTTP status code."""
        if not isinstance(res, failure.Failure):
            to_where = (target is None) and "somewhere" or ("to " + target)
            self.fail("%s: we were expecting to get redirected %s, not get an"
                      " actual page: %s" % (which, to_where, res))
        res.trap(error.PageRedirect)
        if statuscode is not None:
            self.failUnlessReallyEqual(res.value.status, statuscode,
                                       "%s: not a redirect" % which)
        if target is not None:
            # the PageRedirect does not seem to capture the uri= query arg
            # properly, so we can't check for it.
            realtarget = self.webish_url + target
            self.failUnlessReallyEqual(res.value.location, realtarget,
                                       "%s: wrong target" % which)
        return res.value.location

    def test_GET_URI_form(self):
        base = "/uri?uri=%s" % self._bar_txt_uri
        # this is supposed to give us a redirect to /uri/$URI, plus arguments
        targetbase = "/uri/%s" % urllib.quote(self._bar_txt_uri)
        d = self.GET(base)
        d.addBoth(self.shouldRedirect, targetbase)
        d.addCallback(lambda res: self.GET(base+"&filename=bar.txt"))
        d.addBoth(self.shouldRedirect, targetbase+"?filename=bar.txt")
        d.addCallback(lambda res: self.GET(base+"&t=json"))
        d.addBoth(self.shouldRedirect, targetbase+"?t=json")
        d.addCallback(self.log, "about to get file by uri")
        d.addCallback(lambda res: self.GET(base, followRedirect=True))
        d.addCallback(self.failUnlessIsBarDotTxt)
        d.addCallback(self.log, "got file by uri, about to get dir by uri")
        d.addCallback(lambda res: self.GET("/uri?uri=%s&t=json" % self._foo_uri,
                                           followRedirect=True))
        d.addCallback(self.failUnlessIsFooJSON)
        d.addCallback(self.log, "got dir by uri")

        return d

    def test_GET_URI_form_bad(self):
        d = self.shouldFail2(error.Error, "test_GET_URI_form_bad",
                             "400 Bad Request", "GET /uri requires uri=",
                             self.GET, "/uri")
        return d

    def test_GET_rename_form(self):
        d = self.GET(self.public_url + "/foo?t=rename-form&name=bar.txt",
                     followRedirect=True)
        def _check(res):
            self.failUnlessIn('name="when_done" value="."', res)
            self.failUnless(re.search(r'name="from_name" value="bar\.txt"', res))
            self.failUnlessIn(FAVICON_MARKUP, res)
        d.addCallback(_check)
        return d

    def log(self, res, msg):
        #print "MSG: %s  RES: %s" % (msg, res)
        log.msg(msg)
        return res

    def test_GET_URI_URL(self):
        base = "/uri/%s" % self._bar_txt_uri
        d = self.GET(base)
        d.addCallback(self.failUnlessIsBarDotTxt)
        d.addCallback(lambda res: self.GET(base+"?filename=bar.txt"))
        d.addCallback(self.failUnlessIsBarDotTxt)
        d.addCallback(lambda res: self.GET(base+"?filename=bar.txt&save=true"))
        d.addCallback(self.failUnlessIsBarDotTxt)
        return d

    def test_GET_URI_URL_dir(self):
        base = "/uri/%s?t=json" % self._foo_uri
        d = self.GET(base)
        d.addCallback(self.failUnlessIsFooJSON)
        return d

    def test_GET_URI_URL_missing(self):
        base = "/uri/%s" % self._bad_file_uri
        d = self.shouldHTTPError("test_GET_URI_URL_missing",
                                 http.GONE, None, "NotEnoughSharesError",
                                 self.GET, base)
        # TODO: how can we exercise both sides of WebDownloadTarget.fail
        # here? we must arrange for a download to fail after target.open()
        # has been called, and then inspect the response to see that it is
        # shorter than we expected.
        return d

    def test_PUT_DIRURL_uri(self):
        d = self.s.create_dirnode()
        def _made_dir(dn):
            new_uri = dn.get_uri()
            # replace /foo with a new (empty) directory
            d = self.PUT(self.public_url + "/foo?t=uri", new_uri)
            d.addCallback(lambda res:
                          self.failUnlessReallyEqual(res.strip(), new_uri))
            d.addCallback(lambda res:
                          self.failUnlessRWChildURIIs(self.public_root,
                                                      u"foo",
                                                      new_uri))
            return d
        d.addCallback(_made_dir)
        return d

    def test_PUT_DIRURL_uri_noreplace(self):
        d = self.s.create_dirnode()
        def _made_dir(dn):
            new_uri = dn.get_uri()
            # replace /foo with a new (empty) directory, but ask that
            # replace=false, so it should fail
            d = self.shouldFail2(error.Error, "test_PUT_DIRURL_uri_noreplace",
                                 "409 Conflict", "There was already a child by that name, and you asked me to not replace it",
                                 self.PUT,
                                 self.public_url + "/foo?t=uri&replace=false",
                                 new_uri)
            d.addCallback(lambda res:
                          self.failUnlessRWChildURIIs(self.public_root,
                                                      u"foo",
                                                      self._foo_uri))
            return d
        d.addCallback(_made_dir)
        return d

    def test_PUT_DIRURL_bad_t(self):
        d = self.shouldFail2(error.Error, "test_PUT_DIRURL_bad_t",
                             "400 Bad Request", "PUT to a directory",
                             self.PUT, self.public_url + "/foo?t=BOGUS", "")
        d.addCallback(lambda res:
                      self.failUnlessRWChildURIIs(self.public_root,
                                                  u"foo",
                                                  self._foo_uri))
        return d

    def test_PUT_NEWFILEURL_uri(self):
        contents, n, new_uri = self.makefile(8)
        d = self.PUT(self.public_url + "/foo/new.txt?t=uri", new_uri)
        d.addCallback(lambda res: self.failUnlessReallyEqual(res.strip(), new_uri))
        d.addCallback(lambda res:
                      self.failUnlessChildContentsAre(self._foo_node, u"new.txt",
                                                      contents))
        return d

    def test_PUT_NEWFILEURL_mdmf(self):
        new_contents = self.NEWFILE_CONTENTS * 300000
        d = self.PUT(self.public_url + \
                     "/foo/mdmf.txt?format=mdmf",
                     new_contents)
        d.addCallback(lambda ignored:
            self.GET(self.public_url + "/foo/mdmf.txt?t=json"))
        def _got_json(json):
            data = simplejson.loads(json)
            data = data[1]
            self.failUnlessIn("format", data)
            self.failUnlessEqual(data["format"], "MDMF")
            self.failUnless(data['rw_uri'].startswith("URI:MDMF"))
            self.failUnless(data['ro_uri'].startswith("URI:MDMF"))
        d.addCallback(_got_json)
        return d

    def test_PUT_NEWFILEURL_sdmf(self):
        new_contents = self.NEWFILE_CONTENTS * 300000
        d = self.PUT(self.public_url + \
                     "/foo/sdmf.txt?format=sdmf",
                     new_contents)
        d.addCallback(lambda ignored:
            self.GET(self.public_url + "/foo/sdmf.txt?t=json"))
        def _got_json(json):
            data = simplejson.loads(json)
            data = data[1]
            self.failUnlessIn("format", data)
            self.failUnlessEqual(data["format"], "SDMF")
        d.addCallback(_got_json)
        return d

    def test_PUT_NEWFILEURL_bad_format(self):
        new_contents = self.NEWFILE_CONTENTS * 300000
        return self.shouldHTTPError("PUT_NEWFILEURL_bad_format",
                                    400, "Bad Request", "Unknown format: foo",
                                    self.PUT, self.public_url + \
                                    "/foo/foo.txt?format=foo",
                                    new_contents)

    def test_PUT_NEWFILEURL_uri_replace(self):
        contents, n, new_uri = self.makefile(8)
        d = self.PUT(self.public_url + "/foo/bar.txt?t=uri", new_uri)
        d.addCallback(lambda res: self.failUnlessReallyEqual(res.strip(), new_uri))
        d.addCallback(lambda res:
                      self.failUnlessChildContentsAre(self._foo_node, u"bar.txt",
                                                      contents))
        return d

    def test_PUT_NEWFILEURL_uri_no_replace(self):
        contents, n, new_uri = self.makefile(8)
        d = self.PUT(self.public_url + "/foo/bar.txt?t=uri&replace=false", new_uri)
        d.addBoth(self.shouldFail, error.Error,
                  "PUT_NEWFILEURL_uri_no_replace",
                  "409 Conflict",
                  "There was already a child by that name, and you asked me "
                  "to not replace it")
        return d

    def test_PUT_NEWFILEURL_uri_unknown_bad(self):
        d = self.PUT(self.public_url + "/foo/put-future.txt?t=uri", unknown_rwcap)
        d.addBoth(self.shouldFail, error.Error,
                  "POST_put_uri_unknown_bad",
                  "400 Bad Request",
                  "unknown cap in a write slot")
        return d

    def test_PUT_NEWFILEURL_uri_unknown_ro_good(self):
        d = self.PUT(self.public_url + "/foo/put-future-ro.txt?t=uri", unknown_rocap)
        d.addCallback(self.failUnlessURIMatchesROChild, self._foo_node,
                      u"put-future-ro.txt")
        return d

    def test_PUT_NEWFILEURL_uri_unknown_imm_good(self):
        d = self.PUT(self.public_url + "/foo/put-future-imm.txt?t=uri", unknown_immcap)
        d.addCallback(self.failUnlessURIMatchesROChild, self._foo_node,
                      u"put-future-imm.txt")
        return d

    def test_PUT_NEWFILE_URI(self):
        file_contents = "New file contents here\n"
        d = self.PUT("/uri", file_contents)
        def _check(uri):
            assert isinstance(uri, str), uri
            self.failUnlessIn(uri, self.get_all_contents())
            self.failUnlessReallyEqual(self.get_all_contents()[uri],
                                       file_contents)
            return self.GET("/uri/%s" % uri)
        d.addCallback(_check)
        def _check2(res):
            self.failUnlessReallyEqual(res, file_contents)
        d.addCallback(_check2)
        return d

    def test_PUT_NEWFILE_URI_not_mutable(self):
        file_contents = "New file contents here\n"
        d = self.PUT("/uri?mutable=false", file_contents)
        def _check(uri):
            assert isinstance(uri, str), uri
            self.failUnlessIn(uri, self.get_all_contents())
            self.failUnlessReallyEqual(self.get_all_contents()[uri],
                                       file_contents)
            return self.GET("/uri/%s" % uri)
        d.addCallback(_check)
        def _check2(res):
            self.failUnlessReallyEqual(res, file_contents)
        d.addCallback(_check2)
        return d

    def test_PUT_NEWFILE_URI_only_PUT(self):
        d = self.PUT("/uri?t=bogus", "")
        d.addBoth(self.shouldFail, error.Error,
                  "PUT_NEWFILE_URI_only_PUT",
                  "400 Bad Request",
                  "/uri accepts only PUT, PUT?t=mkdir, POST?t=upload, and POST?t=mkdir")
        return d

    def test_PUT_NEWFILE_URI_mutable(self):
        file_contents = "New file contents here\n"
        d = self.PUT("/uri?mutable=true", file_contents)
        def _check1(filecap):
            filecap = filecap.strip()
            self.failUnless(filecap.startswith("URI:SSK:"), filecap)
            self.filecap = filecap
            u = uri.WriteableSSKFileURI.init_from_string(filecap)
            self.failUnlessIn(u.get_storage_index(), self.get_all_contents())
            n = self.s.create_node_from_uri(filecap)
            return n.download_best_version()
        d.addCallback(_check1)
        def _check2(data):
            self.failUnlessReallyEqual(data, file_contents)
            return self.GET("/uri/%s" % urllib.quote(self.filecap))
        d.addCallback(_check2)
        def _check3(res):
            self.failUnlessReallyEqual(res, file_contents)
        d.addCallback(_check3)
        return d

    def test_PUT_mkdir(self):
        d = self.PUT("/uri?t=mkdir", "")
        def _check(uri):
            n = self.s.create_node_from_uri(uri.strip())
            d2 = self.failUnlessNodeKeysAre(n, [])
            d2.addCallback(lambda res:
                           self.GET("/uri/%s?t=json" % uri))
            return d2
        d.addCallback(_check)
        d.addCallback(self.failUnlessIsEmptyJSON)
        return d

    def test_PUT_mkdir_mdmf(self):
        d = self.PUT("/uri?t=mkdir&format=mdmf", "")
        def _got(res):
            u = uri.from_string(res)
            # Check that this is an MDMF writecap
            self.failUnlessIsInstance(u, uri.MDMFDirectoryURI)
        d.addCallback(_got)
        return d

    def test_PUT_mkdir_sdmf(self):
        d = self.PUT("/uri?t=mkdir&format=sdmf", "")
        def _got(res):
            u = uri.from_string(res)
            self.failUnlessIsInstance(u, uri.DirectoryURI)
        d.addCallback(_got)
        return d

    def test_PUT_mkdir_bad_format(self):
        return self.shouldHTTPError("PUT_mkdir_bad_format",
                                    400, "Bad Request", "Unknown format: foo",
                                    self.PUT, "/uri?t=mkdir&format=foo",
                                    "")

    def test_POST_check(self):
        d = self.POST(self.public_url + "/foo", t="check", name="bar.txt")
        def _done(res):
            # this returns a string form of the results, which are probably
            # None since we're using fake filenodes.
            # TODO: verify that the check actually happened, by changing
            # FakeCHKFileNode to count how many times .check() has been
            # called.
            pass
        d.addCallback(_done)
        return d


    def test_PUT_update_at_offset(self):
        file_contents = "test file" * 100000 # about 900 KiB
        d = self.PUT("/uri?mutable=true", file_contents)
        def _then(filecap):
            self.filecap = filecap
            new_data = file_contents[:100]
            new = "replaced and so on"
            new_data += new
            new_data += file_contents[len(new_data):]
            assert len(new_data) == len(file_contents)
            self.new_data = new_data
        d.addCallback(_then)
        d.addCallback(lambda ignored:
            self.PUT("/uri/%s?replace=True&offset=100" % self.filecap,
                     "replaced and so on"))
        def _get_data(filecap):
            n = self.s.create_node_from_uri(filecap)
            return n.download_best_version()
        d.addCallback(_get_data)
        d.addCallback(lambda results:
            self.failUnlessEqual(results, self.new_data))
        # Now try appending things to the file
        d.addCallback(lambda ignored:
            self.PUT("/uri/%s?offset=%d" % (self.filecap, len(self.new_data)),
                     "puppies" * 100))
        d.addCallback(_get_data)
        d.addCallback(lambda results:
            self.failUnlessEqual(results, self.new_data + ("puppies" * 100)))
        # and try replacing the beginning of the file
        d.addCallback(lambda ignored:
            self.PUT("/uri/%s?offset=0" % self.filecap, "begin"))
        d.addCallback(_get_data)
        d.addCallback(lambda results:
            self.failUnlessEqual(results, "begin"+self.new_data[len("begin"):]+("puppies"*100)))
        return d

    def test_PUT_update_at_invalid_offset(self):
        file_contents = "test file" * 100000 # about 900 KiB
        d = self.PUT("/uri?mutable=true", file_contents)
        def _then(filecap):
            self.filecap = filecap
        d.addCallback(_then)
        # Negative offsets should cause an error.
        d.addCallback(lambda ignored:
            self.shouldHTTPError("PUT_update_at_invalid_offset",
                                 400, "Bad Request",
                                 "Invalid offset",
                                 self.PUT,
                                 "/uri/%s?offset=-1" % self.filecap,
                                 "foo"))
        return d

    def test_PUT_update_at_offset_immutable(self):
        file_contents = "Test file" * 100000
        d = self.PUT("/uri", file_contents)
        def _then(filecap):
            self.filecap = filecap
        d.addCallback(_then)
        d.addCallback(lambda ignored:
            self.shouldHTTPError("PUT_update_at_offset_immutable",
                                 400, "Bad Request",
                                 "immutable",
                                 self.PUT,
                                 "/uri/%s?offset=50" % self.filecap,
                                 "foo"))
        return d


    def test_bad_method(self):
        url = self.webish_url + self.public_url + "/foo/bar.txt"
        d = self.shouldHTTPError("bad_method",
                                 501, "Not Implemented",
                                 "I don't know how to treat a BOGUS request.",
                                 client.getPage, url, method="BOGUS")
        return d

    def test_short_url(self):
        url = self.webish_url + "/uri"
        d = self.shouldHTTPError("short_url", 501, "Not Implemented",
                                 "I don't know how to treat a DELETE request.",
                                 client.getPage, url, method="DELETE")
        return d

    def test_ophandle_bad(self):
        url = self.webish_url + "/operations/bogus?t=status"
        d = self.shouldHTTPError("ophandle_bad", 404, "404 Not Found",
                                 "unknown/expired handle 'bogus'",
                                 client.getPage, url)
        return d

    def test_ophandle_cancel(self):
        d = self.POST(self.public_url + "/foo/?t=start-manifest&ophandle=128",
                      followRedirect=True)
        d.addCallback(lambda ignored:
                      self.GET("/operations/128?t=status&output=JSON"))
        def _check1(res):
            data = simplejson.loads(res)
            self.failUnless("finished" in data, res)
            monitor = self.ws.root.child_operations.handles["128"][0]
            d = self.POST("/operations/128?t=cancel&output=JSON")
            def _check2(res):
                data = simplejson.loads(res)
                self.failUnless("finished" in data, res)
                # t=cancel causes the handle to be forgotten
                self.failUnless(monitor.is_cancelled())
            d.addCallback(_check2)
            return d
        d.addCallback(_check1)
        d.addCallback(lambda ignored:
                      self.shouldHTTPError("ophandle_cancel",
                                           404, "404 Not Found",
                                           "unknown/expired handle '128'",
                                           self.GET,
                                           "/operations/128?t=status&output=JSON"))
        return d

    def test_ophandle_retainfor(self):
        d = self.POST(self.public_url + "/foo/?t=start-manifest&ophandle=129&retain-for=60",
                      followRedirect=True)
        d.addCallback(lambda ignored:
                      self.GET("/operations/129?t=status&output=JSON&retain-for=0"))
        def _check1(res):
            data = simplejson.loads(res)
            self.failUnless("finished" in data, res)
        d.addCallback(_check1)
        # the retain-for=0 will cause the handle to be expired very soon
        d.addCallback(lambda ign:
            self.clock.advance(2.0))
        d.addCallback(lambda ignored:
                      self.shouldHTTPError("ophandle_retainfor",
                                           404, "404 Not Found",
                                           "unknown/expired handle '129'",
                                           self.GET,
                                           "/operations/129?t=status&output=JSON"))
        return d

    def test_ophandle_release_after_complete(self):
        d = self.POST(self.public_url + "/foo/?t=start-manifest&ophandle=130",
                      followRedirect=True)
        d.addCallback(self.wait_for_operation, "130")
        d.addCallback(lambda ignored:
                      self.GET("/operations/130?t=status&output=JSON&release-after-complete=true"))
        # the release-after-complete=true will cause the handle to be expired
        d.addCallback(lambda ignored:
                      self.shouldHTTPError("ophandle_release_after_complete",
                                           404, "404 Not Found",
                                           "unknown/expired handle '130'",
                                           self.GET,
                                           "/operations/130?t=status&output=JSON"))
        return d

    def test_uncollected_ophandle_expiration(self):
        # uncollected ophandles should expire after 4 days
        def _make_uncollected_ophandle(ophandle):
            d = self.POST(self.public_url +
                          "/foo/?t=start-manifest&ophandle=%d" % ophandle,
                          followRedirect=False)
            # When we start the operation, the webapi server will want
            # to redirect us to the page for the ophandle, so we get
            # confirmation that the operation has started. If the
            # manifest operation has finished by the time we get there,
            # following that redirect (by setting followRedirect=True
            # above) has the side effect of collecting the ophandle that
            # we've just created, which means that we can't use the
            # ophandle to test the uncollected timeout anymore. So,
            # instead, catch the 302 here and don't follow it.
            d.addBoth(self.should302, "uncollected_ophandle_creation")
            return d
        # Create an ophandle, don't collect it, then advance the clock by
        # 4 days - 1 second and make sure that the ophandle is still there.
        d = _make_uncollected_ophandle(131)
        d.addCallback(lambda ign:
            self.clock.advance((96*60*60) - 1)) # 96 hours = 4 days
        d.addCallback(lambda ign:
            self.GET("/operations/131?t=status&output=JSON"))
        def _check1(res):
            data = simplejson.loads(res)
            self.failUnless("finished" in data, res)
        d.addCallback(_check1)
        # Create an ophandle, don't collect it, then try to collect it
        # after 4 days. It should be gone.
        d.addCallback(lambda ign:
            _make_uncollected_ophandle(132))
        d.addCallback(lambda ign:
            self.clock.advance(96*60*60))
        d.addCallback(lambda ign:
            self.shouldHTTPError("uncollected_ophandle_expired_after_100_hours",
                                 404, "404 Not Found",
                                 "unknown/expired handle '132'",
                                 self.GET,
                                 "/operations/132?t=status&output=JSON"))
        return d

    def test_collected_ophandle_expiration(self):
        # collected ophandles should expire after 1 day
        def _make_collected_ophandle(ophandle):
            d = self.POST(self.public_url +
                          "/foo/?t=start-manifest&ophandle=%d" % ophandle,
                          followRedirect=True)
            # By following the initial redirect, we collect the ophandle
            # we've just created.
            return d
        # Create a collected ophandle, then collect it after 23 hours
        # and 59 seconds to make sure that it is still there.
        d = _make_collected_ophandle(133)
        d.addCallback(lambda ign:
            self.clock.advance((24*60*60) - 1))
        d.addCallback(lambda ign:
            self.GET("/operations/133?t=status&output=JSON"))
        def _check1(res):
            data = simplejson.loads(res)
            self.failUnless("finished" in data, res)
        d.addCallback(_check1)
        # Create another uncollected ophandle, then try to collect it
        # after 24 hours to make sure that it is gone.
        d.addCallback(lambda ign:
            _make_collected_ophandle(134))
        d.addCallback(lambda ign:
            self.clock.advance(24*60*60))
        d.addCallback(lambda ign:
            self.shouldHTTPError("collected_ophandle_expired_after_1_day",
                                 404, "404 Not Found",
                                 "unknown/expired handle '134'",
                                 self.GET,
                                 "/operations/134?t=status&output=JSON"))
        return d

    def test_incident(self):
        d = self.POST("/report_incident", details="eek")
        def _done(res):
            self.failIfIn("<html>", res)
            self.failUnlessIn("An incident report has been saved", res)
        d.addCallback(_done)
        return d

    def test_static(self):
        webdir = os.path.join(self.staticdir, "subdir")
        fileutil.make_dirs(webdir)
        f = open(os.path.join(webdir, "hello.txt"), "wb")
        f.write("hello")
        f.close()

        d = self.GET("/static/subdir/hello.txt")
        def _check(res):
            self.failUnlessReallyEqual(res, "hello")
        d.addCallback(_check)
        return d


class IntroducerWeb(unittest.TestCase):
    def setUp(self):
        self.node = None

    def tearDown(self):
        d = defer.succeed(None)
        if self.node:
            d.addCallback(lambda ign: self.node.stopService())
        d.addCallback(flushEventualQueue)
        return d

    def test_welcome(self):
        basedir = "web.IntroducerWeb.test_welcome"
        os.mkdir(basedir)
        fileutil.write(os.path.join(basedir, "tahoe.cfg"), "[node]\nweb.port = tcp:0\n")
        self.node = IntroducerNode(basedir)
        self.ws = self.node.getServiceNamed("webish")

        d = fireEventually(None)
        d.addCallback(lambda ign: self.node.startService())
        d.addCallback(lambda ign: self.node.when_tub_ready())

        d.addCallback(lambda ign: self.GET("/"))
        def _check(res):
            self.failUnlessIn('Welcome to the Tahoe-LAFS Introducer', res)
            self.failUnlessIn(FAVICON_MARKUP, res)
            self.failUnlessIn('Page rendered at', res)
            self.failUnlessIn('Tahoe-LAFS code imported from:', res)
        d.addCallback(_check)
        return d

    def GET(self, urlpath, followRedirect=False, return_response=False,
            **kwargs):
        # if return_response=True, this fires with (data, statuscode,
        # respheaders) instead of just data.
        assert not isinstance(urlpath, unicode)
        url = self.ws.getURL().rstrip('/') + urlpath
        factory = HTTPClientGETFactory(url, method="GET",
                                       followRedirect=followRedirect, **kwargs)
        reactor.connectTCP("localhost", self.ws.getPortnum(), factory)
        d = factory.deferred
        def _got_data(data):
            return (data, factory.status, factory.response_headers)
        if return_response:
            d.addCallback(_got_data)
        return factory.deferred


class Util(ShouldFailMixin, testutil.ReallyEqualMixin, unittest.TestCase):
    def test_load_file(self):
        # This will raise an exception unless a well-formed XML file is found under that name.
        common.getxmlfile('directory.xhtml').load()

    def test_parse_replace_arg(self):
        self.failUnlessReallyEqual(common.parse_replace_arg("true"), True)
        self.failUnlessReallyEqual(common.parse_replace_arg("false"), False)
        self.failUnlessReallyEqual(common.parse_replace_arg("only-files"),
                                   "only-files")
        self.failUnlessRaises(common.WebError, common.parse_replace_arg, "only_fles")

    def test_abbreviate_time(self):
        self.failUnlessReallyEqual(common.abbreviate_time(None), "")
        self.failUnlessReallyEqual(common.abbreviate_time(1.234), "1.23s")
        self.failUnlessReallyEqual(common.abbreviate_time(0.123), "123ms")
        self.failUnlessReallyEqual(common.abbreviate_time(0.00123), "1.2ms")
        self.failUnlessReallyEqual(common.abbreviate_time(0.000123), "123us")
        self.failUnlessReallyEqual(common.abbreviate_time(-123000), "-123000000000us")

    def test_compute_rate(self):
        self.failUnlessReallyEqual(common.compute_rate(None, None), None)
        self.failUnlessReallyEqual(common.compute_rate(None, 1), None)
        self.failUnlessReallyEqual(common.compute_rate(250000, None), None)
        self.failUnlessReallyEqual(common.compute_rate(250000, 0), None)
        self.failUnlessReallyEqual(common.compute_rate(250000, 10), 25000.0)
        self.failUnlessReallyEqual(common.compute_rate(0, 10), 0.0)
        self.shouldFail(AssertionError, "test_compute_rate", "",
                        common.compute_rate, -100, 10)
        self.shouldFail(AssertionError, "test_compute_rate", "",
                        common.compute_rate, 100, -10)

        # Sanity check
        rate = common.compute_rate(10*1000*1000, 1)
        self.failUnlessReallyEqual(common.abbreviate_rate(rate), "10.00MBps")

    def test_abbreviate_rate(self):
        self.failUnlessReallyEqual(common.abbreviate_rate(None), "")
        self.failUnlessReallyEqual(common.abbreviate_rate(1234000), "1.23MBps")
        self.failUnlessReallyEqual(common.abbreviate_rate(12340), "12.3kBps")
        self.failUnlessReallyEqual(common.abbreviate_rate(123), "123Bps")

    def test_abbreviate_size(self):
        self.failUnlessReallyEqual(common.abbreviate_size(None), "")
        self.failUnlessReallyEqual(common.abbreviate_size(1.23*1000*1000*1000), "1.23GB")
        self.failUnlessReallyEqual(common.abbreviate_size(1.23*1000*1000), "1.23MB")
        self.failUnlessReallyEqual(common.abbreviate_size(1230), "1.2kB")
        self.failUnlessReallyEqual(common.abbreviate_size(123), "123B")

    def test_plural(self):
        def convert(s):
            return "%d second%s" % (s, status.plural(s))
        self.failUnlessReallyEqual(convert(0), "0 seconds")
        self.failUnlessReallyEqual(convert(1), "1 second")
        self.failUnlessReallyEqual(convert(2), "2 seconds")
        def convert2(s):
            return "has share%s: %s" % (status.plural(s), ",".join(s))
        self.failUnlessReallyEqual(convert2([]), "has shares: ")
        self.failUnlessReallyEqual(convert2(["1"]), "has share: 1")
        self.failUnlessReallyEqual(convert2(["1","2"]), "has shares: 1,2")


class Grid(GridTestMixin, WebErrorMixin, ShouldFailMixin, testutil.ReallyEqualMixin, unittest.TestCase):

    def CHECK(self, ign, which, args, clientnum=0):
        fileurl = self.fileurls[which]
        url = fileurl + "?" + args
        return self.GET(url, method="POST", clientnum=clientnum)

    def test_filecheck(self):
        self.basedir = "web/Grid/filecheck"
        self.set_up_grid()
        c0 = self.g.clients[0]
        self.uris = {}
        DATA = "data" * 100
        d = c0.upload(upload.Data(DATA, convergence=""))
        def _stash_uri(ur, which):
            self.uris[which] = ur.get_uri()
        d.addCallback(_stash_uri, "good")
        d.addCallback(lambda ign:
                      c0.upload(upload.Data(DATA+"1", convergence="")))
        d.addCallback(_stash_uri, "sick")
        d.addCallback(lambda ign:
                      c0.upload(upload.Data(DATA+"2", convergence="")))
        d.addCallback(_stash_uri, "dead")
        def _stash_mutable_uri(n, which):
            self.uris[which] = n.get_uri()
            assert isinstance(self.uris[which], str)
        d.addCallback(lambda ign:
            c0.create_mutable_file(publish.MutableData(DATA+"3")))
        d.addCallback(_stash_mutable_uri, "corrupt")
        d.addCallback(lambda ign:
                      c0.upload(upload.Data("literal", convergence="")))
        d.addCallback(_stash_uri, "small")
        d.addCallback(lambda ign: c0.create_immutable_dirnode({}))
        d.addCallback(_stash_mutable_uri, "smalldir")

        def _compute_fileurls(ignored):
            self.fileurls = {}
            for which in self.uris:
                self.fileurls[which] = "uri/" + urllib.quote(self.uris[which])
        d.addCallback(_compute_fileurls)

        def _clobber_shares(ignored):
            good_shares = self.find_uri_shares(self.uris["good"])
            self.failUnlessReallyEqual(len(good_shares), 10)
            sick_shares = self.find_uri_shares(self.uris["sick"])
            os.unlink(sick_shares[0][2])
            dead_shares = self.find_uri_shares(self.uris["dead"])
            for i in range(1, 10):
                os.unlink(dead_shares[i][2])
            c_shares = self.find_uri_shares(self.uris["corrupt"])
            cso = CorruptShareOptions()
            cso.stdout = StringIO()
            cso.parseOptions([c_shares[0][2]])
            corrupt_share(cso)
        d.addCallback(_clobber_shares)

        d.addCallback(self.CHECK, "good", "t=check")
        def _got_html_good(res):
            self.failUnlessIn("Healthy", res)
            self.failIfIn("Not Healthy", res)
            self.failUnlessIn(FAVICON_MARKUP, res)
        d.addCallback(_got_html_good)
        d.addCallback(self.CHECK, "good", "t=check&return_to=somewhere")
        def _got_html_good_return_to(res):
            self.failUnlessIn("Healthy", res)
            self.failIfIn("Not Healthy", res)
            self.failUnlessIn('<a href="somewhere">Return to file', res)
        d.addCallback(_got_html_good_return_to)
        d.addCallback(self.CHECK, "good", "t=check&output=json")
        def _got_json_good(res):
            r = simplejson.loads(res)
            self.failUnlessEqual(r["summary"], "Healthy")
            self.failUnless(r["results"]["healthy"])
            self.failIf(r["results"]["needs-rebalancing"])
            self.failUnless(r["results"]["recoverable"])
        d.addCallback(_got_json_good)

        d.addCallback(self.CHECK, "small", "t=check")
        def _got_html_small(res):
            self.failUnlessIn("Literal files are always healthy", res)
            self.failIfIn("Not Healthy", res)
        d.addCallback(_got_html_small)
        d.addCallback(self.CHECK, "small", "t=check&return_to=somewhere")
        def _got_html_small_return_to(res):
            self.failUnlessIn("Literal files are always healthy", res)
            self.failIfIn("Not Healthy", res)
            self.failUnlessIn('<a href="somewhere">Return to file', res)
        d.addCallback(_got_html_small_return_to)
        d.addCallback(self.CHECK, "small", "t=check&output=json")
        def _got_json_small(res):
            r = simplejson.loads(res)
            self.failUnlessEqual(r["storage-index"], "")
            self.failUnless(r["results"]["healthy"])
        d.addCallback(_got_json_small)

        d.addCallback(self.CHECK, "smalldir", "t=check")
        def _got_html_smalldir(res):
            self.failUnlessIn("Literal files are always healthy", res)
            self.failIfIn("Not Healthy", res)
        d.addCallback(_got_html_smalldir)
        d.addCallback(self.CHECK, "smalldir", "t=check&output=json")
        def _got_json_smalldir(res):
            r = simplejson.loads(res)
            self.failUnlessEqual(r["storage-index"], "")
            self.failUnless(r["results"]["healthy"])
        d.addCallback(_got_json_smalldir)

        d.addCallback(self.CHECK, "sick", "t=check")
        def _got_html_sick(res):
            self.failUnlessIn("Not Healthy", res)
        d.addCallback(_got_html_sick)
        d.addCallback(self.CHECK, "sick", "t=check&output=json")
        def _got_json_sick(res):
            r = simplejson.loads(res)
            self.failUnlessEqual(r["summary"],
                                 "Not Healthy: 9 shares (enc 3-of-10)")
            self.failIf(r["results"]["healthy"])
            self.failIf(r["results"]["needs-rebalancing"])
            self.failUnless(r["results"]["recoverable"])
        d.addCallback(_got_json_sick)

        d.addCallback(self.CHECK, "dead", "t=check")
        def _got_html_dead(res):
            self.failUnlessIn("Not Healthy", res)
        d.addCallback(_got_html_dead)
        d.addCallback(self.CHECK, "dead", "t=check&output=json")
        def _got_json_dead(res):
            r = simplejson.loads(res)
            self.failUnlessEqual(r["summary"],
                                 "Not Healthy: 1 shares (enc 3-of-10)")
            self.failIf(r["results"]["healthy"])
            self.failIf(r["results"]["needs-rebalancing"])
            self.failIf(r["results"]["recoverable"])
        d.addCallback(_got_json_dead)

        d.addCallback(self.CHECK, "corrupt", "t=check&verify=true")
        def _got_html_corrupt(res):
            self.failUnlessIn("Not Healthy! : Unhealthy", res)
        d.addCallback(_got_html_corrupt)
        d.addCallback(self.CHECK, "corrupt", "t=check&verify=true&output=json")
        def _got_json_corrupt(res):
            r = simplejson.loads(res)
            self.failUnlessIn("Unhealthy: 9 shares (enc 3-of-10)", r["summary"])
            self.failIf(r["results"]["healthy"])
            self.failUnless(r["results"]["recoverable"])
            self.failUnlessReallyEqual(r["results"]["count-shares-good"], 9)
            self.failUnlessReallyEqual(r["results"]["count-corrupt-shares"], 1)
        d.addCallback(_got_json_corrupt)

        d.addErrback(self.explain_web_error)
        return d

    def test_repair_html(self):
        self.basedir = "web/Grid/repair_html"
        self.set_up_grid()
        c0 = self.g.clients[0]
        self.uris = {}
        DATA = "data" * 100
        d = c0.upload(upload.Data(DATA, convergence=""))
        def _stash_uri(ur, which):
            self.uris[which] = ur.get_uri()
        d.addCallback(_stash_uri, "good")
        d.addCallback(lambda ign:
                      c0.upload(upload.Data(DATA+"1", convergence="")))
        d.addCallback(_stash_uri, "sick")
        d.addCallback(lambda ign:
                      c0.upload(upload.Data(DATA+"2", convergence="")))
        d.addCallback(_stash_uri, "dead")
        def _stash_mutable_uri(n, which):
            self.uris[which] = n.get_uri()
            assert isinstance(self.uris[which], str)
        d.addCallback(lambda ign:
            c0.create_mutable_file(publish.MutableData(DATA+"3")))
        d.addCallback(_stash_mutable_uri, "corrupt")

        def _compute_fileurls(ignored):
            self.fileurls = {}
            for which in self.uris:
                self.fileurls[which] = "uri/" + urllib.quote(self.uris[which])
        d.addCallback(_compute_fileurls)

        def _clobber_shares(ignored):
            good_shares = self.find_uri_shares(self.uris["good"])
            self.failUnlessReallyEqual(len(good_shares), 10)
            sick_shares = self.find_uri_shares(self.uris["sick"])
            os.unlink(sick_shares[0][2])
            dead_shares = self.find_uri_shares(self.uris["dead"])
            for i in range(1, 10):
                os.unlink(dead_shares[i][2])
            c_shares = self.find_uri_shares(self.uris["corrupt"])
            cso = CorruptShareOptions()
            cso.stdout = StringIO()
            cso.parseOptions([c_shares[0][2]])
            corrupt_share(cso)
        d.addCallback(_clobber_shares)

        d.addCallback(self.CHECK, "good", "t=check&repair=true")
        def _got_html_good(res):
            self.failUnlessIn("Healthy", res)
            self.failIfIn("Not Healthy", res)
            self.failUnlessIn("No repair necessary", res)
            self.failUnlessIn(FAVICON_MARKUP, res)
        d.addCallback(_got_html_good)

        d.addCallback(self.CHECK, "sick", "t=check&repair=true")
        def _got_html_sick(res):
            self.failUnlessIn("Healthy : healthy", res)
            self.failIfIn("Not Healthy", res)
            self.failUnlessIn("Repair successful", res)
        d.addCallback(_got_html_sick)

        # repair of a dead file will fail, of course, but it isn't yet
        # clear how this should be reported. Right now it shows up as
        # a "410 Gone".
        #
        #d.addCallback(self.CHECK, "dead", "t=check&repair=true")
        #def _got_html_dead(res):
        #    print res
        #    self.failUnlessIn("Healthy : healthy", res)
        #    self.failIfIn("Not Healthy", res)
        #    self.failUnlessIn("No repair necessary", res)
        #d.addCallback(_got_html_dead)

        d.addCallback(self.CHECK, "corrupt", "t=check&verify=true&repair=true")
        def _got_html_corrupt(res):
            self.failUnlessIn("Healthy : Healthy", res)
            self.failIfIn("Not Healthy", res)
            self.failUnlessIn("Repair successful", res)
        d.addCallback(_got_html_corrupt)

        d.addErrback(self.explain_web_error)
        return d

    def test_repair_json(self):
        self.basedir = "web/Grid/repair_json"
        self.set_up_grid()
        c0 = self.g.clients[0]
        self.uris = {}
        DATA = "data" * 100
        d = c0.upload(upload.Data(DATA+"1", convergence=""))
        def _stash_uri(ur, which):
            self.uris[which] = ur.get_uri()
        d.addCallback(_stash_uri, "sick")

        def _compute_fileurls(ignored):
            self.fileurls = {}
            for which in self.uris:
                self.fileurls[which] = "uri/" + urllib.quote(self.uris[which])
        d.addCallback(_compute_fileurls)

        def _clobber_shares(ignored):
            sick_shares = self.find_uri_shares(self.uris["sick"])
            os.unlink(sick_shares[0][2])
        d.addCallback(_clobber_shares)

        d.addCallback(self.CHECK, "sick", "t=check&repair=true&output=json")
        def _got_json_sick(res):
            r = simplejson.loads(res)
            self.failUnlessReallyEqual(r["repair-attempted"], True)
            self.failUnlessReallyEqual(r["repair-successful"], True)
            self.failUnlessEqual(r["pre-repair-results"]["summary"],
                                 "Not Healthy: 9 shares (enc 3-of-10)")
            self.failIf(r["pre-repair-results"]["results"]["healthy"])
            self.failUnlessEqual(r["post-repair-results"]["summary"], "healthy")
            self.failUnless(r["post-repair-results"]["results"]["healthy"])
        d.addCallback(_got_json_sick)

        d.addErrback(self.explain_web_error)
        return d

    def test_unknown(self, immutable=False):
        self.basedir = "web/Grid/unknown"
        if immutable:
            self.basedir = "web/Grid/unknown-immutable"

        self.set_up_grid()
        c0 = self.g.clients[0]
        self.uris = {}
        self.fileurls = {}

        # the future cap format may contain slashes, which must be tolerated
        expected_info_url = "uri/%s?t=info" % urllib.quote(unknown_rwcap,
                                                           safe="")

        if immutable:
            name = u"future-imm"
            future_node = UnknownNode(None, unknown_immcap, deep_immutable=True)
            d = c0.create_immutable_dirnode({name: (future_node, {})})
        else:
            name = u"future"
            future_node = UnknownNode(unknown_rwcap, unknown_rocap)
            d = c0.create_dirnode()

        def _stash_root_and_create_file(n):
            self.rootnode = n
            self.rooturl = "uri/" + urllib.quote(n.get_uri()) + "/"
            self.rourl = "uri/" + urllib.quote(n.get_readonly_uri()) + "/"
            if not immutable:
                return self.rootnode.set_node(name, future_node)
        d.addCallback(_stash_root_and_create_file)

        # make sure directory listing tolerates unknown nodes
        d.addCallback(lambda ign: self.GET(self.rooturl))
        def _check_directory_html(res, expected_type_suffix):
            pattern = re.compile(r'<td>\?%s</td>[ \t\n\r]*'
                                  '<td>%s</td>' % (expected_type_suffix, str(name)),
                                 re.DOTALL)
            self.failUnless(re.search(pattern, res), res)
            # find the More Info link for name, should be relative
            mo = re.search(r'<a href="([^"]+)">More Info</a>', res)
            info_url = mo.group(1)
            self.failUnlessReallyEqual(info_url, "%s?t=info" % (str(name),))
        if immutable:
            d.addCallback(_check_directory_html, "-IMM")
        else:
            d.addCallback(_check_directory_html, "")

        d.addCallback(lambda ign: self.GET(self.rooturl+"?t=json"))
        def _check_directory_json(res, expect_rw_uri):
            data = simplejson.loads(res)
            self.failUnlessEqual(data[0], "dirnode")
            f = data[1]["children"][name]
            self.failUnlessEqual(f[0], "unknown")
            if expect_rw_uri:
                self.failUnlessReallyEqual(to_str(f[1]["rw_uri"]), unknown_rwcap, data)
            else:
                self.failIfIn("rw_uri", f[1])
            if immutable:
                self.failUnlessReallyEqual(to_str(f[1]["ro_uri"]), unknown_immcap, data)
            else:
                self.failUnlessReallyEqual(to_str(f[1]["ro_uri"]), unknown_rocap, data)
            self.failUnlessIn("metadata", f[1])
        d.addCallback(_check_directory_json, expect_rw_uri=not immutable)

        def _check_info(res, expect_rw_uri, expect_ro_uri):
            self.failUnlessIn("Object Type: <span>unknown</span>", res)
            if expect_rw_uri:
                self.failUnlessIn(unknown_rwcap, res)
            if expect_ro_uri:
                if immutable:
                    self.failUnlessIn(unknown_immcap, res)
                else:
                    self.failUnlessIn(unknown_rocap, res)
            else:
                self.failIfIn(unknown_rocap, res)
            self.failIfIn("Raw data as", res)
            self.failIfIn("Directory writecap", res)
            self.failIfIn("Checker Operations", res)
            self.failIfIn("Mutable File Operations", res)
            self.failIfIn("Directory Operations", res)

        # FIXME: these should have expect_rw_uri=not immutable; I don't know
        # why they fail. Possibly related to ticket #922.

        d.addCallback(lambda ign: self.GET(expected_info_url))
        d.addCallback(_check_info, expect_rw_uri=False, expect_ro_uri=False)
        d.addCallback(lambda ign: self.GET("%s%s?t=info" % (self.rooturl, str(name))))
        d.addCallback(_check_info, expect_rw_uri=False, expect_ro_uri=True)

        def _check_json(res, expect_rw_uri):
            data = simplejson.loads(res)
            self.failUnlessEqual(data[0], "unknown")
            if expect_rw_uri:
                self.failUnlessReallyEqual(to_str(data[1]["rw_uri"]), unknown_rwcap, data)
            else:
                self.failIfIn("rw_uri", data[1])

            if immutable:
                self.failUnlessReallyEqual(to_str(data[1]["ro_uri"]), unknown_immcap, data)
                self.failUnlessReallyEqual(data[1]["mutable"], False)
            elif expect_rw_uri:
                self.failUnlessReallyEqual(to_str(data[1]["ro_uri"]), unknown_rocap, data)
                self.failUnlessReallyEqual(data[1]["mutable"], True)
            else:
                self.failUnlessReallyEqual(to_str(data[1]["ro_uri"]), unknown_rocap, data)
                self.failIfIn("mutable", data[1])

            # TODO: check metadata contents
            self.failUnlessIn("metadata", data[1])

        d.addCallback(lambda ign: self.GET("%s%s?t=json" % (self.rooturl, str(name))))
        d.addCallback(_check_json, expect_rw_uri=not immutable)

        # and make sure that a read-only version of the directory can be
        # rendered too. This version will not have unknown_rwcap, whether
        # or not future_node was immutable.
        d.addCallback(lambda ign: self.GET(self.rourl))
        if immutable:
            d.addCallback(_check_directory_html, "-IMM")
        else:
            d.addCallback(_check_directory_html, "-RO")

        d.addCallback(lambda ign: self.GET(self.rourl+"?t=json"))
        d.addCallback(_check_directory_json, expect_rw_uri=False)

        d.addCallback(lambda ign: self.GET("%s%s?t=json" % (self.rourl, str(name))))
        d.addCallback(_check_json, expect_rw_uri=False)

        # TODO: check that getting t=info from the Info link in the ro directory
        # works, and does not include the writecap URI.
        return d

    def test_immutable_unknown(self):
        return self.test_unknown(immutable=True)

    def test_mutant_dirnodes_are_omitted(self):
        self.basedir = "web/Grid/mutant_dirnodes_are_omitted"

        self.set_up_grid()
        c = self.g.clients[0]
        nm = c.nodemaker
        self.uris = {}
        self.fileurls = {}

        lonely_uri = "URI:LIT:n5xgk" # LIT for "one"
        mut_write_uri = "URI:SSK:vfvcbdfbszyrsaxchgevhmmlii:euw4iw7bbnkrrwpzuburbhppuxhc3gwxv26f6imekhz7zyw2ojnq"
        mut_read_uri = "URI:SSK-RO:e3mdrzfwhoq42hy5ubcz6rp3o4:ybyibhnp3vvwuq2vaw2ckjmesgkklfs6ghxleztqidihjyofgw7q"

        # This method tests mainly dirnode, but we'd have to duplicate code in order to
        # test the dirnode and web layers separately.

        # 'lonely' is a valid LIT child, 'ro' is a mutant child with an SSK-RO readcap,
        # and 'write-in-ro' is a mutant child with an SSK writecap in the ro_uri field.
        # When the directory is read, the mutants should be silently disposed of, leaving
        # their lonely sibling.
        # We don't test the case of a retrieving a cap from the encrypted rw_uri field,
        # because immutable directories don't have a writecap and therefore that field
        # isn't (and can't be) decrypted.
        # TODO: The field still exists in the netstring. Technically we should check what
        # happens if something is put there (_unpack_contents should raise ValueError),
        # but that can wait.

        lonely_child = nm.create_from_cap(lonely_uri)
        mutant_ro_child = nm.create_from_cap(mut_read_uri)
        mutant_write_in_ro_child = nm.create_from_cap(mut_write_uri)

        def _by_hook_or_by_crook():
            return True
        for n in [mutant_ro_child, mutant_write_in_ro_child]:
            n.is_allowed_in_immutable_directory = _by_hook_or_by_crook

        mutant_write_in_ro_child.get_write_uri    = lambda: None
        mutant_write_in_ro_child.get_readonly_uri = lambda: mut_write_uri

        kids = {u"lonely":      (lonely_child, {}),
                u"ro":          (mutant_ro_child, {}),
                u"write-in-ro": (mutant_write_in_ro_child, {}),
                }
        d = c.create_immutable_dirnode(kids)

        def _created(dn):
            self.failUnless(isinstance(dn, dirnode.DirectoryNode))
            self.failIf(dn.is_mutable())
            self.failUnless(dn.is_readonly())
            # This checks that if we somehow ended up calling dn._decrypt_rwcapdata, it would fail.
            self.failIf(hasattr(dn._node, 'get_writekey'))
            rep = str(dn)
            self.failUnlessIn("RO-IMM", rep)
            cap = dn.get_cap()
            self.failUnlessIn("CHK", cap.to_string())
            self.cap = cap
            self.rootnode = dn
            self.rooturl = "uri/" + urllib.quote(dn.get_uri()) + "/"
            return download_to_data(dn._node)
        d.addCallback(_created)

        def _check_data(data):
            # Decode the netstring representation of the directory to check that all children
            # are present. This is a bit of an abstraction violation, but there's not really
            # any other way to do it given that the real DirectoryNode._unpack_contents would
            # strip the mutant children out (which is what we're trying to test, later).
            position = 0
            numkids = 0
            while position < len(data):
                entries, position = split_netstring(data, 1, position)
                entry = entries[0]
                (name_utf8, ro_uri, rwcapdata, metadata_s), subpos = split_netstring(entry, 4)
                name = name_utf8.decode("utf-8")
                self.failUnlessEqual(rwcapdata, "")
                self.failUnlessIn(name, kids)
                (expected_child, ign) = kids[name]
                self.failUnlessReallyEqual(ro_uri, expected_child.get_readonly_uri())
                numkids += 1

            self.failUnlessReallyEqual(numkids, 3)
            return self.rootnode.list()
        d.addCallback(_check_data)

        # Now when we use the real directory listing code, the mutants should be absent.
        def _check_kids(children):
            self.failUnlessReallyEqual(sorted(children.keys()), [u"lonely"])
            lonely_node, lonely_metadata = children[u"lonely"]

            self.failUnlessReallyEqual(lonely_node.get_write_uri(), None)
            self.failUnlessReallyEqual(lonely_node.get_readonly_uri(), lonely_uri)
        d.addCallback(_check_kids)

        d.addCallback(lambda ign: nm.create_from_cap(self.cap.to_string()))
        d.addCallback(lambda n: n.list())
        d.addCallback(_check_kids)  # again with dirnode recreated from cap

        # Make sure the lonely child can be listed in HTML...
        d.addCallback(lambda ign: self.GET(self.rooturl))
        def _check_html(res):
            self.failIfIn("URI:SSK", res)
            get_lonely = "".join([r'<td>FILE</td>',
                                  r'\s+<td>',
                                  r'<a href="[^"]+%s[^"]+">lonely</a>' % (urllib.quote(lonely_uri),),
                                  r'</td>',
                                  r'\s+<td align="right">%d</td>' % len("one"),
                                  ])
            self.failUnless(re.search(get_lonely, res), res)

            # find the More Info link for name, should be relative
            mo = re.search(r'<a href="([^"]+)">More Info</a>', res)
            info_url = mo.group(1)
            self.failUnless(info_url.endswith(urllib.quote(lonely_uri) + "?t=info"), info_url)
        d.addCallback(_check_html)

        # ... and in JSON.
        d.addCallback(lambda ign: self.GET(self.rooturl+"?t=json"))
        def _check_json(res):
            data = simplejson.loads(res)
            self.failUnlessEqual(data[0], "dirnode")
            listed_children = data[1]["children"]
            self.failUnlessReallyEqual(sorted(listed_children.keys()), [u"lonely"])
            ll_type, ll_data = listed_children[u"lonely"]
            self.failUnlessEqual(ll_type, "filenode")
            self.failIfIn("rw_uri", ll_data)
            self.failUnlessReallyEqual(to_str(ll_data["ro_uri"]), lonely_uri)
        d.addCallback(_check_json)
        return d

    def test_deep_check(self):
        self.basedir = "web/Grid/deep_check"
        self.set_up_grid()
        c0 = self.g.clients[0]
        self.uris = {}
        self.fileurls = {}
        DATA = "data" * 100
        d = c0.create_dirnode()
        def _stash_root_and_create_file(n):
            self.rootnode = n
            self.fileurls["root"] = "uri/" + urllib.quote(n.get_uri()) + "/"
            return n.add_file(u"good", upload.Data(DATA, convergence=""))
        d.addCallback(_stash_root_and_create_file)
        def _stash_uri(fn, which):
            self.uris[which] = fn.get_uri()
            return fn
        d.addCallback(_stash_uri, "good")
        d.addCallback(lambda ign:
                      self.rootnode.add_file(u"small",
                                             upload.Data("literal",
                                                        convergence="")))
        d.addCallback(_stash_uri, "small")
        d.addCallback(lambda ign:
                      self.rootnode.add_file(u"sick",
                                             upload.Data(DATA+"1",
                                                        convergence="")))
        d.addCallback(_stash_uri, "sick")

        # this tests that deep-check and stream-manifest will ignore
        # UnknownNode instances. Hopefully this will also cover deep-stats.
        future_node = UnknownNode(unknown_rwcap, unknown_rocap)
        d.addCallback(lambda ign: self.rootnode.set_node(u"future", future_node))

        def _clobber_shares(ignored):
            self.delete_shares_numbered(self.uris["sick"], [0,1])
        d.addCallback(_clobber_shares)

        # root
        # root/good
        # root/small
        # root/sick
        # root/future

        d.addCallback(self.CHECK, "root", "t=stream-deep-check")
        def _done(res):
            try:
                units = [simplejson.loads(line)
                         for line in res.splitlines()
                         if line]
            except ValueError:
                print "response is:", res
                print "undecodeable line was '%s'" % line
                raise
            self.failUnlessReallyEqual(len(units), 5+1)
            # should be parent-first
            u0 = units[0]
            self.failUnlessEqual(u0["path"], [])
            self.failUnlessEqual(u0["type"], "directory")
            self.failUnlessReallyEqual(to_str(u0["cap"]), self.rootnode.get_uri())
            u0cr = u0["check-results"]
            self.failUnlessReallyEqual(u0cr["results"]["count-shares-good"], 10)

            ugood = [u for u in units
                     if u["type"] == "file" and u["path"] == [u"good"]][0]
            self.failUnlessReallyEqual(to_str(ugood["cap"]), self.uris["good"])
            ugoodcr = ugood["check-results"]
            self.failUnlessReallyEqual(ugoodcr["results"]["count-shares-good"], 10)

            stats = units[-1]
            self.failUnlessEqual(stats["type"], "stats")
            s = stats["stats"]
            self.failUnlessReallyEqual(s["count-immutable-files"], 2)
            self.failUnlessReallyEqual(s["count-literal-files"], 1)
            self.failUnlessReallyEqual(s["count-directories"], 1)
            self.failUnlessReallyEqual(s["count-unknown"], 1)
        d.addCallback(_done)

        d.addCallback(self.CHECK, "root", "t=stream-manifest")
        def _check_manifest(res):
            self.failUnless(res.endswith("\n"))
            units = [simplejson.loads(t) for t in res[:-1].split("\n")]
            self.failUnlessReallyEqual(len(units), 5+1)
            self.failUnlessEqual(units[-1]["type"], "stats")
            first = units[0]
            self.failUnlessEqual(first["path"], [])
            self.failUnlessEqual(to_str(first["cap"]), self.rootnode.get_uri())
            self.failUnlessEqual(first["type"], "directory")
            stats = units[-1]["stats"]
            self.failUnlessReallyEqual(stats["count-immutable-files"], 2)
            self.failUnlessReallyEqual(stats["count-literal-files"], 1)
            self.failUnlessReallyEqual(stats["count-mutable-files"], 0)
            self.failUnlessReallyEqual(stats["count-immutable-files"], 2)
            self.failUnlessReallyEqual(stats["count-unknown"], 1)
        d.addCallback(_check_manifest)

        # now add root/subdir and root/subdir/grandchild, then make subdir
        # unrecoverable, then see what happens

        d.addCallback(lambda ign:
                      self.rootnode.create_subdirectory(u"subdir"))
        d.addCallback(_stash_uri, "subdir")
        d.addCallback(lambda subdir_node:
                      subdir_node.add_file(u"grandchild",
                                           upload.Data(DATA+"2",
                                                       convergence="")))
        d.addCallback(_stash_uri, "grandchild")

        d.addCallback(lambda ign:
                      self.delete_shares_numbered(self.uris["subdir"],
                                                  range(1, 10)))

        # root
        # root/good
        # root/small
        # root/sick
        # root/future
        # root/subdir [unrecoverable]
        # root/subdir/grandchild

        # how should a streaming-JSON API indicate fatal error?
        # answer: emit ERROR: instead of a JSON string

        d.addCallback(self.CHECK, "root", "t=stream-manifest")
        def _check_broken_manifest(res):
            lines = res.splitlines()
            error_lines = [i
                           for (i,line) in enumerate(lines)
                           if line.startswith("ERROR:")]
            if not error_lines:
                self.fail("no ERROR: in output: %s" % (res,))
            first_error = error_lines[0]
            error_line = lines[first_error]
            error_msg = lines[first_error+1:]
            error_msg_s = "\n".join(error_msg) + "\n"
            self.failUnlessIn("ERROR: UnrecoverableFileError(no recoverable versions)",
                              error_line)
            self.failUnless(len(error_msg) > 2, error_msg_s) # some traceback
            units = [simplejson.loads(line) for line in lines[:first_error]]
            self.failUnlessReallyEqual(len(units), 6) # includes subdir
            last_unit = units[-1]
            self.failUnlessEqual(last_unit["path"], ["subdir"])
        d.addCallback(_check_broken_manifest)

        d.addCallback(self.CHECK, "root", "t=stream-deep-check")
        def _check_broken_deepcheck(res):
            lines = res.splitlines()
            error_lines = [i
                           for (i,line) in enumerate(lines)
                           if line.startswith("ERROR:")]
            if not error_lines:
                self.fail("no ERROR: in output: %s" % (res,))
            first_error = error_lines[0]
            error_line = lines[first_error]
            error_msg = lines[first_error+1:]
            error_msg_s = "\n".join(error_msg) + "\n"
            self.failUnlessIn("ERROR: UnrecoverableFileError(no recoverable versions)",
                              error_line)
            self.failUnless(len(error_msg) > 2, error_msg_s) # some traceback
            units = [simplejson.loads(line) for line in lines[:first_error]]
            self.failUnlessReallyEqual(len(units), 6) # includes subdir
            last_unit = units[-1]
            self.failUnlessEqual(last_unit["path"], ["subdir"])
            r = last_unit["check-results"]["results"]
            self.failUnlessReallyEqual(r["count-recoverable-versions"], 0)
            self.failUnlessReallyEqual(r["count-shares-good"], 1)
            self.failUnlessReallyEqual(r["recoverable"], False)
        d.addCallback(_check_broken_deepcheck)

        d.addErrback(self.explain_web_error)
        return d

    def test_deep_check_and_repair(self):
        self.basedir = "web/Grid/deep_check_and_repair"
        self.set_up_grid()
        c0 = self.g.clients[0]
        self.uris = {}
        self.fileurls = {}
        DATA = "data" * 100
        d = c0.create_dirnode()
        def _stash_root_and_create_file(n):
            self.rootnode = n
            self.fileurls["root"] = "uri/" + urllib.quote(n.get_uri()) + "/"
            return n.add_file(u"good", upload.Data(DATA, convergence=""))
        d.addCallback(_stash_root_and_create_file)
        def _stash_uri(fn, which):
            self.uris[which] = fn.get_uri()
        d.addCallback(_stash_uri, "good")
        d.addCallback(lambda ign:
                      self.rootnode.add_file(u"small",
                                             upload.Data("literal",
                                                        convergence="")))
        d.addCallback(_stash_uri, "small")
        d.addCallback(lambda ign:
                      self.rootnode.add_file(u"sick",
                                             upload.Data(DATA+"1",
                                                        convergence="")))
        d.addCallback(_stash_uri, "sick")
        #d.addCallback(lambda ign:
        #              self.rootnode.add_file(u"dead",
        #                                     upload.Data(DATA+"2",
        #                                                convergence="")))
        #d.addCallback(_stash_uri, "dead")

        #d.addCallback(lambda ign: c0.create_mutable_file("mutable"))
        #d.addCallback(lambda fn: self.rootnode.set_node(u"corrupt", fn))
        #d.addCallback(_stash_uri, "corrupt")

        def _clobber_shares(ignored):
            good_shares = self.find_uri_shares(self.uris["good"])
            self.failUnlessReallyEqual(len(good_shares), 10)
            sick_shares = self.find_uri_shares(self.uris["sick"])
            os.unlink(sick_shares[0][2])
            #dead_shares = self.find_uri_shares(self.uris["dead"])
            #for i in range(1, 10):
            #    os.unlink(dead_shares[i][2])

            #c_shares = self.find_uri_shares(self.uris["corrupt"])
            #cso = CorruptShareOptions()
            #cso.stdout = StringIO()
            #cso.parseOptions([c_shares[0][2]])
            #corrupt_share(cso)
        d.addCallback(_clobber_shares)

        # root
        # root/good   CHK, 10 shares
        # root/small  LIT
        # root/sick   CHK, 9 shares

        d.addCallback(self.CHECK, "root", "t=stream-deep-check&repair=true")
        def _done(res):
            units = [simplejson.loads(line)
                     for line in res.splitlines()
                     if line]
            self.failUnlessReallyEqual(len(units), 4+1)
            # should be parent-first
            u0 = units[0]
            self.failUnlessEqual(u0["path"], [])
            self.failUnlessEqual(u0["type"], "directory")
            self.failUnlessReallyEqual(to_str(u0["cap"]), self.rootnode.get_uri())
            u0crr = u0["check-and-repair-results"]
            self.failUnlessReallyEqual(u0crr["repair-attempted"], False)
            self.failUnlessReallyEqual(u0crr["pre-repair-results"]["results"]["count-shares-good"], 10)

            ugood = [u for u in units
                     if u["type"] == "file" and u["path"] == [u"good"]][0]
            self.failUnlessEqual(to_str(ugood["cap"]), self.uris["good"])
            ugoodcrr = ugood["check-and-repair-results"]
            self.failUnlessReallyEqual(ugoodcrr["repair-attempted"], False)
            self.failUnlessReallyEqual(ugoodcrr["pre-repair-results"]["results"]["count-shares-good"], 10)

            usick = [u for u in units
                     if u["type"] == "file" and u["path"] == [u"sick"]][0]
            self.failUnlessReallyEqual(to_str(usick["cap"]), self.uris["sick"])
            usickcrr = usick["check-and-repair-results"]
            self.failUnlessReallyEqual(usickcrr["repair-attempted"], True)
            self.failUnlessReallyEqual(usickcrr["repair-successful"], True)
            self.failUnlessReallyEqual(usickcrr["pre-repair-results"]["results"]["count-shares-good"], 9)
            self.failUnlessReallyEqual(usickcrr["post-repair-results"]["results"]["count-shares-good"], 10)

            stats = units[-1]
            self.failUnlessEqual(stats["type"], "stats")
            s = stats["stats"]
            self.failUnlessReallyEqual(s["count-immutable-files"], 2)
            self.failUnlessReallyEqual(s["count-literal-files"], 1)
            self.failUnlessReallyEqual(s["count-directories"], 1)
        d.addCallback(_done)

        d.addErrback(self.explain_web_error)
        return d

    def _count_leases(self, ignored, which):
        u = self.uris[which]
        shares = self.find_uri_shares(u)
        lease_counts = []
        for shnum, serverid, fn in shares:
            sf = get_share_file(fn)
            num_leases = len(list(sf.get_leases()))
            lease_counts.append( (fn, num_leases) )
        return lease_counts

    def _assert_leasecount(self, lease_counts, expected):
        for (fn, num_leases) in lease_counts:
            if num_leases != expected:
                self.fail("expected %d leases, have %d, on %s" %
                          (expected, num_leases, fn))

    def test_add_lease(self):
        self.basedir = "web/Grid/add_lease"
        self.set_up_grid(num_clients=2)
        c0 = self.g.clients[0]
        self.uris = {}
        DATA = "data" * 100
        d = c0.upload(upload.Data(DATA, convergence=""))
        def _stash_uri(ur, which):
            self.uris[which] = ur.get_uri()
        d.addCallback(_stash_uri, "one")
        d.addCallback(lambda ign:
                      c0.upload(upload.Data(DATA+"1", convergence="")))
        d.addCallback(_stash_uri, "two")
        def _stash_mutable_uri(n, which):
            self.uris[which] = n.get_uri()
            assert isinstance(self.uris[which], str)
        d.addCallback(lambda ign:
            c0.create_mutable_file(publish.MutableData(DATA+"2")))
        d.addCallback(_stash_mutable_uri, "mutable")

        def _compute_fileurls(ignored):
            self.fileurls = {}
            for which in self.uris:
                self.fileurls[which] = "uri/" + urllib.quote(self.uris[which])
        d.addCallback(_compute_fileurls)

        d.addCallback(self._count_leases, "one")
        d.addCallback(self._assert_leasecount, 1)
        d.addCallback(self._count_leases, "two")
        d.addCallback(self._assert_leasecount, 1)
        d.addCallback(self._count_leases, "mutable")
        d.addCallback(self._assert_leasecount, 1)

        d.addCallback(self.CHECK, "one", "t=check") # no add-lease
        def _got_html_good(res):
            self.failUnlessIn("Healthy", res)
            self.failIfIn("Not Healthy", res)
        d.addCallback(_got_html_good)

        d.addCallback(self._count_leases, "one")
        d.addCallback(self._assert_leasecount, 1)
        d.addCallback(self._count_leases, "two")
        d.addCallback(self._assert_leasecount, 1)
        d.addCallback(self._count_leases, "mutable")
        d.addCallback(self._assert_leasecount, 1)

        # this CHECK uses the original client, which uses the same
        # lease-secrets, so it will just renew the original lease
        d.addCallback(self.CHECK, "one", "t=check&add-lease=true")
        d.addCallback(_got_html_good)

        d.addCallback(self._count_leases, "one")
        d.addCallback(self._assert_leasecount, 1)
        d.addCallback(self._count_leases, "two")
        d.addCallback(self._assert_leasecount, 1)
        d.addCallback(self._count_leases, "mutable")
        d.addCallback(self._assert_leasecount, 1)

        # this CHECK uses an alternate client, which adds a second lease
        d.addCallback(self.CHECK, "one", "t=check&add-lease=true", clientnum=1)
        d.addCallback(_got_html_good)

        d.addCallback(self._count_leases, "one")
        d.addCallback(self._assert_leasecount, 2)
        d.addCallback(self._count_leases, "two")
        d.addCallback(self._assert_leasecount, 1)
        d.addCallback(self._count_leases, "mutable")
        d.addCallback(self._assert_leasecount, 1)

        d.addCallback(self.CHECK, "mutable", "t=check&add-lease=true")
        d.addCallback(_got_html_good)

        d.addCallback(self._count_leases, "one")
        d.addCallback(self._assert_leasecount, 2)
        d.addCallback(self._count_leases, "two")
        d.addCallback(self._assert_leasecount, 1)
        d.addCallback(self._count_leases, "mutable")
        d.addCallback(self._assert_leasecount, 1)

        d.addCallback(self.CHECK, "mutable", "t=check&add-lease=true",
                      clientnum=1)
        d.addCallback(_got_html_good)

        d.addCallback(self._count_leases, "one")
        d.addCallback(self._assert_leasecount, 2)
        d.addCallback(self._count_leases, "two")
        d.addCallback(self._assert_leasecount, 1)
        d.addCallback(self._count_leases, "mutable")
        d.addCallback(self._assert_leasecount, 2)

        d.addErrback(self.explain_web_error)
        return d

    def test_deep_add_lease(self):
        self.basedir = "web/Grid/deep_add_lease"
        self.set_up_grid(num_clients=2)
        c0 = self.g.clients[0]
        self.uris = {}
        self.fileurls = {}
        DATA = "data" * 100
        d = c0.create_dirnode()
        def _stash_root_and_create_file(n):
            self.rootnode = n
            self.uris["root"] = n.get_uri()
            self.fileurls["root"] = "uri/" + urllib.quote(n.get_uri()) + "/"
            return n.add_file(u"one", upload.Data(DATA, convergence=""))
        d.addCallback(_stash_root_and_create_file)
        def _stash_uri(fn, which):
            self.uris[which] = fn.get_uri()
        d.addCallback(_stash_uri, "one")
        d.addCallback(lambda ign:
                      self.rootnode.add_file(u"small",
                                             upload.Data("literal",
                                                        convergence="")))
        d.addCallback(_stash_uri, "small")

        d.addCallback(lambda ign:
            c0.create_mutable_file(publish.MutableData("mutable")))
        d.addCallback(lambda fn: self.rootnode.set_node(u"mutable", fn))
        d.addCallback(_stash_uri, "mutable")

        d.addCallback(self.CHECK, "root", "t=stream-deep-check") # no add-lease
        def _done(res):
            units = [simplejson.loads(line)
                     for line in res.splitlines()
                     if line]
            # root, one, small, mutable,   stats
            self.failUnlessReallyEqual(len(units), 4+1)
        d.addCallback(_done)

        d.addCallback(self._count_leases, "root")
        d.addCallback(self._assert_leasecount, 1)
        d.addCallback(self._count_leases, "one")
        d.addCallback(self._assert_leasecount, 1)
        d.addCallback(self._count_leases, "mutable")
        d.addCallback(self._assert_leasecount, 1)

        d.addCallback(self.CHECK, "root", "t=stream-deep-check&add-lease=true")
        d.addCallback(_done)

        d.addCallback(self._count_leases, "root")
        d.addCallback(self._assert_leasecount, 1)
        d.addCallback(self._count_leases, "one")
        d.addCallback(self._assert_leasecount, 1)
        d.addCallback(self._count_leases, "mutable")
        d.addCallback(self._assert_leasecount, 1)

        d.addCallback(self.CHECK, "root", "t=stream-deep-check&add-lease=true",
                      clientnum=1)
        d.addCallback(_done)

        d.addCallback(self._count_leases, "root")
        d.addCallback(self._assert_leasecount, 2)
        d.addCallback(self._count_leases, "one")
        d.addCallback(self._assert_leasecount, 2)
        d.addCallback(self._count_leases, "mutable")
        d.addCallback(self._assert_leasecount, 2)

        d.addErrback(self.explain_web_error)
        return d


    def test_exceptions(self):
        self.basedir = "web/Grid/exceptions"
        self.set_up_grid(num_clients=1, num_servers=2)
        c0 = self.g.clients[0]
        c0.DEFAULT_ENCODING_PARAMETERS['happy'] = 2
        self.fileurls = {}
        DATA = "data" * 100
        d = c0.create_dirnode()
        def _stash_root(n):
            self.fileurls["root"] = "uri/" + urllib.quote(n.get_uri()) + "/"
            self.fileurls["imaginary"] = self.fileurls["root"] + "imaginary"
            return n
        d.addCallback(_stash_root)
        d.addCallback(lambda ign: c0.upload(upload.Data(DATA, convergence="")))
        def _stash_bad(ur):
            self.fileurls["1share"] = "uri/" + urllib.quote(ur.get_uri())
            self.delete_shares_numbered(ur.get_uri(), range(1,10))

            u = uri.from_string(ur.get_uri())
            u.key = testutil.flip_bit(u.key, 0)
            baduri = u.to_string()
            self.fileurls["0shares"] = "uri/" + urllib.quote(baduri)
        d.addCallback(_stash_bad)
        d.addCallback(lambda ign: c0.create_dirnode())
        def _mangle_dirnode_1share(n):
            u = n.get_uri()
            url = self.fileurls["dir-1share"] = "uri/" + urllib.quote(u) + "/"
            self.fileurls["dir-1share-json"] = url + "?t=json"
            self.delete_shares_numbered(u, range(1,10))
        d.addCallback(_mangle_dirnode_1share)
        d.addCallback(lambda ign: c0.create_dirnode())
        def _mangle_dirnode_0share(n):
            u = n.get_uri()
            url = self.fileurls["dir-0share"] = "uri/" + urllib.quote(u) + "/"
            self.fileurls["dir-0share-json"] = url + "?t=json"
            self.delete_shares_numbered(u, range(0,10))
        d.addCallback(_mangle_dirnode_0share)

        # NotEnoughSharesError should be reported sensibly, with a
        # text/plain explanation of the problem, and perhaps some
        # information on which shares *could* be found.

        d.addCallback(lambda ignored:
                      self.shouldHTTPError("GET unrecoverable",
                                           410, "Gone", "NoSharesError",
                                           self.GET, self.fileurls["0shares"]))
        def _check_zero_shares(body):
            self.failIfIn("<html>", body)
            body = " ".join(body.strip().split())
            exp = ("NoSharesError: no shares could be found. "
                   "Zero shares usually indicates a corrupt URI, or that "
                   "no servers were connected, but it might also indicate "
                   "severe corruption. You should perform a filecheck on "
                   "this object to learn more. The full error message is: "
                   "no shares (need 3). Last failure: None")
            self.failUnlessReallyEqual(exp, body)
        d.addCallback(_check_zero_shares)


        d.addCallback(lambda ignored:
                      self.shouldHTTPError("GET 1share",
                                           410, "Gone", "NotEnoughSharesError",
                                           self.GET, self.fileurls["1share"]))
        def _check_one_share(body):
            self.failIfIn("<html>", body)
            body = " ".join(body.strip().split())
            msgbase = ("NotEnoughSharesError: This indicates that some "
                       "servers were unavailable, or that shares have been "
                       "lost to server departure, hard drive failure, or disk "
                       "corruption. You should perform a filecheck on "
                       "this object to learn more. The full error message is:"
                       )
            msg1 = msgbase + (" ran out of shares:"
                              " complete=sh0"
                              " pending="
                              " overdue= unused= need 3. Last failure: None")
            msg2 = msgbase + (" ran out of shares:"
                              " complete="
                              " pending=Share(sh0-on-xgru5)"
                              " overdue= unused= need 3. Last failure: None")
            self.failUnless(body == msg1 or body == msg2, body)
        d.addCallback(_check_one_share)

        d.addCallback(lambda ignored:
                      self.shouldHTTPError("GET imaginary",
                                           404, "Not Found", None,
                                           self.GET, self.fileurls["imaginary"]))
        def _missing_child(body):
            self.failUnlessIn("No such child: imaginary", body)
        d.addCallback(_missing_child)

        d.addCallback(lambda ignored: self.GET(self.fileurls["dir-0share"]))
        def _check_0shares_dir_html(body):
            self.failUnlessIn("<html>", body)
            # we should see the regular page, but without the child table or
            # the dirops forms
            body = " ".join(body.strip().split())
            self.failUnlessIn('href="?t=info">More info on this directory',
                              body)
            exp = ("UnrecoverableFileError: the directory (or mutable file) "
                   "could not be retrieved, because there were insufficient "
                   "good shares. This might indicate that no servers were "
                   "connected, insufficient servers were connected, the URI "
                   "was corrupt, or that shares have been lost due to server "
                   "departure, hard drive failure, or disk corruption. You "
                   "should perform a filecheck on this object to learn more.")
            self.failUnlessIn(exp, body)
            self.failUnlessIn("No upload forms: directory is unreadable", body)
        d.addCallback(_check_0shares_dir_html)

        d.addCallback(lambda ignored: self.GET(self.fileurls["dir-1share"]))
        def _check_1shares_dir_html(body):
            # at some point, we'll split UnrecoverableFileError into 0-shares
            # and some-shares like we did for immutable files (since there
            # are different sorts of advice to offer in each case). For now,
            # they present the same way.
            self.failUnlessIn("<html>", body)
            body = " ".join(body.strip().split())
            self.failUnlessIn('href="?t=info">More info on this directory',
                              body)
            exp = ("UnrecoverableFileError: the directory (or mutable file) "
                   "could not be retrieved, because there were insufficient "
                   "good shares. This might indicate that no servers were "
                   "connected, insufficient servers were connected, the URI "
                   "was corrupt, or that shares have been lost due to server "
                   "departure, hard drive failure, or disk corruption. You "
                   "should perform a filecheck on this object to learn more.")
            self.failUnlessIn(exp, body)
            self.failUnlessIn("No upload forms: directory is unreadable", body)
        d.addCallback(_check_1shares_dir_html)

        d.addCallback(lambda ignored:
                      self.shouldHTTPError("GET dir-0share-json",
                                           410, "Gone", "UnrecoverableFileError",
                                           self.GET,
                                           self.fileurls["dir-0share-json"]))
        def _check_unrecoverable_file(body):
            self.failIfIn("<html>", body)
            body = " ".join(body.strip().split())
            exp = ("UnrecoverableFileError: the directory (or mutable file) "
                   "could not be retrieved, because there were insufficient "
                   "good shares. This might indicate that no servers were "
                   "connected, insufficient servers were connected, the URI "
                   "was corrupt, or that shares have been lost due to server "
                   "departure, hard drive failure, or disk corruption. You "
                   "should perform a filecheck on this object to learn more.")
            self.failUnlessReallyEqual(exp, body)
        d.addCallback(_check_unrecoverable_file)

        d.addCallback(lambda ignored:
                      self.shouldHTTPError("GET dir-1share-json",
                                           410, "Gone", "UnrecoverableFileError",
                                           self.GET,
                                           self.fileurls["dir-1share-json"]))
        d.addCallback(_check_unrecoverable_file)

        d.addCallback(lambda ignored:
                      self.shouldHTTPError("GET imaginary",
                                           404, "Not Found", None,
                                           self.GET, self.fileurls["imaginary"]))

        # attach a webapi child that throws a random error, to test how it
        # gets rendered.
        w = c0.getServiceNamed("webish")
        w.root.putChild("ERRORBOOM", ErrorBoom())

        # "Accept: */*" :        should get a text/html stack trace
        # "Accept: text/plain" : should get a text/plain stack trace
        # "Accept: text/plain, application/octet-stream" : text/plain (CLI)
        # no Accept header:      should get a text/html stack trace

        d.addCallback(lambda ignored:
                      self.shouldHTTPError("GET errorboom_html",
                                           500, "Internal Server Error", None,
                                           self.GET, "ERRORBOOM",
                                           headers={"accept": "*/*"}))
        def _internal_error_html1(body):
            self.failUnlessIn("<html>", "expected HTML, not '%s'" % body)
        d.addCallback(_internal_error_html1)

        d.addCallback(lambda ignored:
                      self.shouldHTTPError("GET errorboom_text",
                                           500, "Internal Server Error", None,
                                           self.GET, "ERRORBOOM",
                                           headers={"accept": "text/plain"}))
        def _internal_error_text2(body):
            self.failIfIn("<html>", body)
            self.failUnless(body.startswith("Traceback "), body)
        d.addCallback(_internal_error_text2)

        CLI_accepts = "text/plain, application/octet-stream"
        d.addCallback(lambda ignored:
                      self.shouldHTTPError("GET errorboom_text",
                                           500, "Internal Server Error", None,
                                           self.GET, "ERRORBOOM",
                                           headers={"accept": CLI_accepts}))
        def _internal_error_text3(body):
            self.failIfIn("<html>", body)
            self.failUnless(body.startswith("Traceback "), body)
        d.addCallback(_internal_error_text3)

        d.addCallback(lambda ignored:
                      self.shouldHTTPError("GET errorboom_text",
                                           500, "Internal Server Error", None,
                                           self.GET, "ERRORBOOM"))
        def _internal_error_html4(body):
            self.failUnlessIn("<html>", body)
        d.addCallback(_internal_error_html4)

        def _flush_errors(res):
            # Trial: please ignore the CompletelyUnhandledError in the logs
            self.flushLoggedErrors(CompletelyUnhandledError)
            return res
        d.addBoth(_flush_errors)

        return d

    def test_blacklist(self):
        # download from a blacklisted URI, get an error
        self.basedir = "web/Grid/blacklist"
        self.set_up_grid()
        c0 = self.g.clients[0]
        c0_basedir = c0.basedir
        fn = os.path.join(c0_basedir, "access.blacklist")
        self.uris = {}
        DATA = "off-limits " * 50

        d = c0.upload(upload.Data(DATA, convergence=""))
        def _stash_uri_and_create_dir(ur):
            self.uri = ur.get_uri()
            self.url = "uri/"+self.uri
            u = uri.from_string_filenode(self.uri)
            self.si = u.get_storage_index()
            childnode = c0.create_node_from_uri(self.uri, None)
            return c0.create_dirnode({u"blacklisted.txt": (childnode,{}) })
        d.addCallback(_stash_uri_and_create_dir)
        def _stash_dir(node):
            self.dir_node = node
            self.dir_uri = node.get_uri()
            self.dir_url = "uri/"+self.dir_uri
        d.addCallback(_stash_dir)
        d.addCallback(lambda ign: self.GET(self.dir_url, followRedirect=True))
        def _check_dir_html(body):
            self.failUnlessIn("<html>", body)
            self.failUnlessIn("blacklisted.txt</a>", body)
        d.addCallback(_check_dir_html)
        d.addCallback(lambda ign: self.GET(self.url))
        d.addCallback(lambda body: self.failUnlessEqual(DATA, body))

        def _blacklist(ign):
            f = open(fn, "w")
            f.write(" # this is a comment\n")
            f.write(" \n")
            f.write("\n") # also exercise blank lines
            f.write("%s %s\n" % (base32.b2a(self.si), "off-limits to you"))
            f.close()
            # clients should be checking the blacklist each time, so we don't
            # need to restart the client
        d.addCallback(_blacklist)
        d.addCallback(lambda ign: self.shouldHTTPError("get_from_blacklisted_uri",
                                                       403, "Forbidden",
                                                       "Access Prohibited: off-limits",
                                                       self.GET, self.url))

        # We should still be able to list the parent directory, in HTML...
        d.addCallback(lambda ign: self.GET(self.dir_url, followRedirect=True))
        def _check_dir_html2(body):
            self.failUnlessIn("<html>", body)
            self.failUnlessIn("blacklisted.txt</strike>", body)
        d.addCallback(_check_dir_html2)

        # ... and in JSON (used by CLI).
        d.addCallback(lambda ign: self.GET(self.dir_url+"?t=json", followRedirect=True))
        def _check_dir_json(res):
            data = simplejson.loads(res)
            self.failUnless(isinstance(data, list), data)
            self.failUnlessEqual(data[0], "dirnode")
            self.failUnless(isinstance(data[1], dict), data)
            self.failUnlessIn("children", data[1])
            self.failUnlessIn("blacklisted.txt", data[1]["children"])
            childdata = data[1]["children"]["blacklisted.txt"]
            self.failUnless(isinstance(childdata, list), data)
            self.failUnlessEqual(childdata[0], "filenode")
            self.failUnless(isinstance(childdata[1], dict), data)
        d.addCallback(_check_dir_json)

        def _unblacklist(ign):
            open(fn, "w").close()
            # the Blacklist object watches mtime to tell when the file has
            # changed, but on windows this test will run faster than the
            # filesystem's mtime resolution. So we edit Blacklist.last_mtime
            # to force a reload.
            self.g.clients[0].blacklist.last_mtime -= 2.0
        d.addCallback(_unblacklist)

        # now a read should work
        d.addCallback(lambda ign: self.GET(self.url))
        d.addCallback(lambda body: self.failUnlessEqual(DATA, body))

        # read again to exercise the blacklist-is-unchanged logic
        d.addCallback(lambda ign: self.GET(self.url))
        d.addCallback(lambda body: self.failUnlessEqual(DATA, body))

        # now add a blacklisted directory, and make sure files under it are
        # refused too
        def _add_dir(ign):
            childnode = c0.create_node_from_uri(self.uri, None)
            return c0.create_dirnode({u"child": (childnode,{}) })
        d.addCallback(_add_dir)
        def _get_dircap(dn):
            self.dir_si_b32 = base32.b2a(dn.get_storage_index())
            self.dir_url_base = "uri/"+dn.get_write_uri()
            self.dir_url_json1 = "uri/"+dn.get_write_uri()+"?t=json"
            self.dir_url_json2 = "uri/"+dn.get_write_uri()+"/?t=json"
            self.dir_url_json_ro = "uri/"+dn.get_readonly_uri()+"/?t=json"
            self.child_url = "uri/"+dn.get_readonly_uri()+"/child"
        d.addCallback(_get_dircap)
        d.addCallback(lambda ign: self.GET(self.dir_url_base, followRedirect=True))
        d.addCallback(lambda body: self.failUnlessIn("<html>", body))
        d.addCallback(lambda ign: self.GET(self.dir_url_json1))
        d.addCallback(lambda res: simplejson.loads(res))  # just check it decodes
        d.addCallback(lambda ign: self.GET(self.dir_url_json2))
        d.addCallback(lambda res: simplejson.loads(res))  # just check it decodes
        d.addCallback(lambda ign: self.GET(self.dir_url_json_ro))
        d.addCallback(lambda res: simplejson.loads(res))  # just check it decodes
        d.addCallback(lambda ign: self.GET(self.child_url))
        d.addCallback(lambda body: self.failUnlessEqual(DATA, body))

        def _block_dir(ign):
            f = open(fn, "w")
            f.write("%s %s\n" % (self.dir_si_b32, "dir-off-limits to you"))
            f.close()
            self.g.clients[0].blacklist.last_mtime -= 2.0
        d.addCallback(_block_dir)
        d.addCallback(lambda ign: self.shouldHTTPError("get_from_blacklisted_dir base",
                                                       403, "Forbidden",
                                                       "Access Prohibited: dir-off-limits",
                                                       self.GET, self.dir_url_base))
        d.addCallback(lambda ign: self.shouldHTTPError("get_from_blacklisted_dir json1",
                                                       403, "Forbidden",
                                                       "Access Prohibited: dir-off-limits",
                                                       self.GET, self.dir_url_json1))
        d.addCallback(lambda ign: self.shouldHTTPError("get_from_blacklisted_dir json2",
                                                       403, "Forbidden",
                                                       "Access Prohibited: dir-off-limits",
                                                       self.GET, self.dir_url_json2))
        d.addCallback(lambda ign: self.shouldHTTPError("get_from_blacklisted_dir json_ro",
                                                       403, "Forbidden",
                                                       "Access Prohibited: dir-off-limits",
                                                       self.GET, self.dir_url_json_ro))
        d.addCallback(lambda ign: self.shouldHTTPError("get_from_blacklisted_dir child",
                                                       403, "Forbidden",
                                                       "Access Prohibited: dir-off-limits",
                                                       self.GET, self.child_url))
        return d


class CompletelyUnhandledError(Exception):
    pass
class ErrorBoom(rend.Page):
    def beforeRender(self, ctx):
        raise CompletelyUnhandledError("whoops")<|MERGE_RESOLUTION|>--- conflicted
+++ resolved
@@ -231,26 +231,17 @@
         service.MultiService.__init__(self)
         self.all_contents = {}
         self.nodeid = "fake_nodeid"
-<<<<<<< HEAD
         self.nickname = u"fake_nickname \u263A"
-        self.introducer_furl = "None"
-=======
-        self.nickname = "fake_nickname"
         self.introducer_furls = "None"
->>>>>>> ebcf9e30
         self.stats_provider = FakeStatsProvider()
         self._secret_holder = SecretHolder("lease secret", "convergence secret")
         self.helper = None
         self.convergence = "some random string"
         self.storage_broker = StorageFarmBroker(None, permute_peers=True)
-<<<<<<< HEAD
         # fake knowledge of another server
         self.storage_broker.test_add_server("other_nodeid",
                                             FakeDisplayableServer("other_nodeid", u"other_nickname \u263B"))
-        self.introducer_client = None
-=======
         self.introducer_clients = None
->>>>>>> ebcf9e30
         self.history = FakeHistory()
         self.uploader = FakeUploader()
         self.uploader.all_contents = self.all_contents
