import os
import stat
import time
import weakref
import json
from allmydata import node
from base64 import urlsafe_b64encode
from functools import partial
from errno import ENOENT, EPERM
from ConfigParser import NoSectionError

from foolscap.furl import (
    decode_furl,
)

import attr
from zope.interface import implementer

from twisted.plugin import (
    getPlugins,
)
from twisted.internet import reactor, defer
from twisted.application import service
from twisted.application.internet import TimerService
from twisted.python.filepath import FilePath

import allmydata
from allmydata.crypto import rsa, ed25519
from allmydata.crypto.util import remove_prefix
from allmydata.storage.server import StorageServer
from allmydata import storage_client
from allmydata.immutable.upload import Uploader
from allmydata.immutable.offloaded import Helper
from allmydata.control import ControlServer
from allmydata.introducer.client import IntroducerClient
from allmydata.util import (
    hashutil, base32, pollmixin, log, idlib,
    yamlutil, configutil,
)
from allmydata.util.encodingutil import (get_filesystem_encoding,
                                         from_utf8_or_none)
from allmydata.util.abbreviate import parse_abbreviated_size
from allmydata.util.time_format import parse_duration, parse_date
from allmydata.util.i2p_provider import create as create_i2p_provider
from allmydata.util.tor_provider import create as create_tor_provider
from allmydata.stats import StatsProvider
from allmydata.history import History
from allmydata.interfaces import (
    IStatsProducer,
    SDMF_VERSION,
    MDMF_VERSION,
    DEFAULT_MAX_SEGMENT_SIZE,
    IFoolscapStoragePlugin,
    IAnnounceableStorageServer,
)
from allmydata.nodemaker import NodeMaker
from allmydata.blacklist import Blacklist


KiB=1024
MiB=1024*KiB
GiB=1024*MiB
TiB=1024*GiB
PiB=1024*TiB

def _is_valid_section(section_name):
    """
    Check for valid dynamic configuration section names.

    Currently considers all possible storage server plugin sections valid.
    """
    return (
        section_name.startswith(b"storageserver.plugins.") or
        section_name.startswith(b"storageclient.plugins.")
    )


_client_config = configutil.ValidConfiguration(
    static_valid_sections={
        "client": (
            "helper.furl",
            "introducer.furl",
            "key_generator.furl",
            "mutable.format",
            "peers.preferred",
            "shares.happy",
            "shares.needed",
            "shares.total",
            "stats_gatherer.furl",
<<<<<<< HEAD
        ),
        "grid_managers": None,  # means "any options valid"
        "grid_manager_certificates": None,
        "drop_upload": (  # deprecated already?
            "enabled",
=======
            "storage.plugins",
>>>>>>> 3b0ace17
        ),
        "ftpd": (
            "accounts.file",
            "accounts.url",
            "enabled",
            "port",
        ),
        "storage": (
            "debug_discard",
            "enabled",
            "anonymous",
            "expire.cutoff_date",
            "expire.enabled",
            "expire.immutable",
            "expire.mode",
            "expire.mode",
            "expire.mutable",
            "expire.override_lease_duration",
            "readonly",
            "reserved_space",
            "storage_dir",
<<<<<<< HEAD
            "grid_management",
=======
            "plugins",
>>>>>>> 3b0ace17
        ),
        "sftpd": (
            "accounts.file",
            "accounts.url",
            "enabled",
            "host_privkey_file",
            "host_pubkey_file",
            "port",
        ),
        "helper": (
            "enabled",
        ),
    },
    is_valid_section=_is_valid_section,
    # Anything in a valid section is a valid item, for now.
    is_valid_item=lambda section, ignored: _is_valid_section(section),
)


def _valid_config():
    cfg = node._common_valid_config()
    return cfg.update(_client_config)

# this is put into README in new node-directories
CLIENT_README = """
This directory contains files which contain private data for the Tahoe node,
such as private keys.  On Unix-like systems, the permissions on this directory
are set to disallow users other than its owner from reading the contents of
the files.   See the 'configuration.rst' documentation file for details.
"""



def _make_secret():
    """
    Returns a base32-encoded random secret of hashutil.CRYPTO_VAL_SIZE
    bytes.
    """
    return base32.b2a(os.urandom(hashutil.CRYPTO_VAL_SIZE)) + "\n"


class SecretHolder(object):
    def __init__(self, lease_secret, convergence_secret):
        self._lease_secret = lease_secret
        self._convergence_secret = convergence_secret

    def get_renewal_secret(self):
        return hashutil.my_renewal_secret_hash(self._lease_secret)

    def get_cancel_secret(self):
        return hashutil.my_cancel_secret_hash(self._lease_secret)

    def get_convergence_secret(self):
        return self._convergence_secret

class KeyGenerator(object):
    """I create RSA keys for mutable files. Each call to generate() returns a
    single keypair. The keysize is specified first by the keysize= argument
    to generate(), then with a default set by set_default_keysize(), then
    with a built-in default of 2048 bits."""
    def __init__(self):
        self.default_keysize = 2048

    def set_default_keysize(self, keysize):
        """Call this to override the size of the RSA keys created for new
        mutable files which don't otherwise specify a size. This will affect
        all subsequent calls to generate() without a keysize= argument. The
        default size is 2048 bits. Test cases should call this method once
        during setup, to cause me to create smaller keys, so the unit tests
        run faster."""
        self.default_keysize = keysize

    def generate(self, keysize=None):
        """I return a Deferred that fires with a (verifyingkey, signingkey)
        pair. I accept a keysize in bits (2048 bit keys are standard, smaller
        keys are used for testing). If you do not provide a keysize, I will
        use my default, which is set by a call to set_default_keysize(). If
        set_default_keysize() has never been called, I will create 2048 bit
        keys."""
        keysize = keysize or self.default_keysize
        # RSA key generation for a 2048 bit key takes between 0.8 and 3.2
        # secs
        signer, verifier = rsa.create_signing_keypair(keysize)
        return defer.succeed( (verifier, signer) )

class Terminator(service.Service):
    def __init__(self):
        self._clients = weakref.WeakKeyDictionary()
    def register(self, c):
        self._clients[c] = None
    def stopService(self):
        for c in self._clients:
            c.stop()
        return service.Service.stopService(self)


def read_config(basedir, portnumfile, generated_files=[]):
    """
    Read and validate configuration for a client-style Node. See
    :method:`allmydata.node.read_config` for parameter meanings (the
    only difference here is we pass different validation data)

    :returns: :class:`allmydata.node._Config` instance
    """
    return node.read_config(
        basedir, portnumfile,
        generated_files=generated_files,
        _valid_config=_valid_config(),
    )


config_from_string = partial(
    node.config_from_string,
    _valid_config=_valid_config(),
)


def create_client(basedir=u".", _client_factory=None):
    """
    Creates a new client instance (a subclass of Node).

    :param unicode basedir: the node directory (which may not exist yet)

    :param _client_factory: (for testing) a callable that returns an
        instance of :class:`allmydata.node.Node` (or a subclass). By default
        this is :class:`allmydata.client._Client`

    :returns: Deferred yielding an instance of :class:`allmydata.client._Client`
    """
    try:
        node.create_node_dir(basedir, CLIENT_README)
        config = read_config(basedir, u"client.port")
        # following call is async
        return create_client_from_config(
            config,
            _client_factory=_client_factory,
        )
    except Exception:
        return defer.fail()


@defer.inlineCallbacks
def create_client_from_config(config, _client_factory=None, _introducer_factory=None):
    """
    Creates a new client instance (a subclass of Node).  Most code
    should probably use `create_client` instead.

    :returns: Deferred yielding a _Client instance

    :param config: configuration instance (from read_config()) which
        encapsulates everything in the "node directory".

    :param _client_factory: for testing; the class to instantiate
        instead of _Client

    :param _introducer_factory: for testing; the class to instantiate instead
        of IntroducerClient
    """
    if _client_factory is None:
        _client_factory = _Client

    i2p_provider = create_i2p_provider(reactor, config)
    tor_provider = create_tor_provider(reactor, config)
    handlers = node.create_connection_handlers(reactor, config, i2p_provider, tor_provider)
    default_connection_handlers, foolscap_connection_handlers = handlers
    tub_options = node.create_tub_options(config)

    main_tub = node.create_main_tub(
        config, tub_options, default_connection_handlers,
        foolscap_connection_handlers, i2p_provider, tor_provider,
    )
    control_tub = node.create_control_tub()

    introducer_clients = create_introducer_clients(config, main_tub, _introducer_factory)
    storage_broker = create_storage_farm_broker(
        config, default_connection_handlers, foolscap_connection_handlers,
        tub_options, introducer_clients
    )

    client = _client_factory(
        config,
        main_tub,
        control_tub,
        i2p_provider,
        tor_provider,
        introducer_clients,
        storage_broker,
    )

    # Initialize storage separately after creating the client.  This is
    # necessary because we need to pass a reference to the client in to the
    # storage plugins to allow them to initialize themselves (specifically,
    # they may want the anonymous IStorageServer implementation so they don't
    # have to duplicate all of its basic storage functionality).  A better way
    # to do this, eventually, may be to create that implementation first and
    # then pass it in to both storage plugin creation and the client factory.
    # This avoids making a partially initialized client object escape the
    # client factory and removes the circular dependency between these
    # objects.
    storage_plugins = yield _StoragePlugins.from_config(
        client.get_anonymous_storage_server,
        config,
    )
    client.init_storage(storage_plugins.announceable_storage_servers)

    i2p_provider.setServiceParent(client)
    tor_provider.setServiceParent(client)
    for ic in introducer_clients:
        ic.setServiceParent(client)
    storage_broker.setServiceParent(client)
    defer.returnValue(client)


@attr.s
class _StoragePlugins(object):
    """
    Functionality related to getting storage plugins set up and ready for use.

    :ivar list[IAnnounceableStorageServer] announceable_storage_servers: The
        announceable storage servers that should be used according to node
        configuration.
    """
    announceable_storage_servers = attr.ib()

    @classmethod
    @defer.inlineCallbacks
    def from_config(cls, get_anonymous_storage_server, config):
        """
        Load and configured storage plugins.

        :param get_anonymous_storage_server: A no-argument callable which
            returns the node's anonymous ``IStorageServer`` implementation.

        :param _Config config: The node's configuration.

        :return: A ``_StoragePlugins`` initialized from the given
            configuration.
        """
        storage_plugin_names = cls._get_enabled_storage_plugin_names(config)
        plugins = list(cls._collect_storage_plugins(storage_plugin_names))
        unknown_plugin_names = storage_plugin_names - {plugin.name for plugin in plugins}
        if unknown_plugin_names:
            raise configutil.UnknownConfigError(
                "Storage plugins {} are enabled but not known on this system.".format(
                    unknown_plugin_names,
                ),
            )
        announceable_storage_servers = yield cls._create_plugin_storage_servers(
            get_anonymous_storage_server,
            config,
            plugins,
        )
        defer.returnValue(cls(
            announceable_storage_servers,
        ))

    @classmethod
    def _get_enabled_storage_plugin_names(cls, config):
        """
        Get the names of storage plugins that are enabled in the configuration.
        """
        return set(
            config.get_config(
                "storage", "plugins", b""
            ).decode("ascii").split(u",")
        ) - {u""}

    @classmethod
    def _collect_storage_plugins(cls, storage_plugin_names):
        """
        Get the storage plugins with names matching those given.
        """
        return list(
            plugin
            for plugin
            in getPlugins(IFoolscapStoragePlugin)
            if plugin.name in storage_plugin_names
        )

    @classmethod
    def _create_plugin_storage_servers(cls, get_anonymous_storage_server, config, plugins):
        """
        Cause each storage plugin to instantiate its storage server and return
        them all.

        :return: A ``Deferred`` that fires with storage servers instantiated
            by all of the given storage server plugins.
        """
        return defer.gatherResults(
            list(
                plugin.get_storage_server(
                    cls._get_storage_plugin_configuration(config, plugin.name),
                    get_anonymous_storage_server,
                ).addCallback(
                    partial(
                        _add_to_announcement,
                        {u"name": plugin.name},
                    ),
                )
                for plugin
                # The order is fairly arbitrary and it is not meant to convey
                # anything but providing *some* stable ordering makes the data
                # a little easier to deal with (mainly in tests and when
                # manually inspecting it).
                in sorted(plugins, key=lambda p: p.name)
            ),
        )

    @classmethod
    def _get_storage_plugin_configuration(cls, config, storage_plugin_name):
        """
        Load the configuration for a storage server plugin with the given name.

        :return dict[bytes, bytes]: The matching configuration.
        """
        try:
            config = config.items(
                "storageserver.plugins." + storage_plugin_name,
            )
        except NoSectionError:
            config = []
        return dict(config)



def _sequencer(config):
    """
    :returns: a 2-tuple consisting of a new announcement
        sequence-number and random nonce (int, unicode). Reads and
        re-writes configuration file "announcement-seqnum" (starting at 1
        if that file doesn't exist).
    """
    seqnum_s = config.get_config_from_file("announcement-seqnum")
    if not seqnum_s:
        seqnum_s = u"0"
    seqnum = int(seqnum_s.strip())
    seqnum += 1  # increment
    config.write_config_file("announcement-seqnum", "{}\n".format(seqnum))
    nonce = _make_secret().strip()
    return seqnum, nonce


def create_introducer_clients(config, main_tub, _introducer_factory=None):
    """
    Read, validate and parse any 'introducers.yaml' configuration.

    :param _introducer_factory: for testing; the class to instantiate instead
        of IntroducerClient

    :returns: a list of IntroducerClient instances
    """
    if _introducer_factory is None:
        _introducer_factory = IntroducerClient

    # we return this list
    introducer_clients = []

    introducers_yaml_filename = config.get_private_path("introducers.yaml")
    introducers_filepath = FilePath(introducers_yaml_filename)

    try:
        with introducers_filepath.open() as f:
            introducers_yaml = yamlutil.safe_load(f)
            if introducers_yaml is None:
                raise EnvironmentError(
                    EPERM,
                    "Can't read '{}'".format(introducers_yaml_filename),
                    introducers_yaml_filename,
                )
            introducers = introducers_yaml.get("introducers", {})
            log.msg(
                "found {} introducers in private/introducers.yaml".format(
                    len(introducers),
                )
            )
    except EnvironmentError as e:
        if e.errno != ENOENT:
            raise
        introducers = {}

    if "default" in introducers.keys():
        raise ValueError(
            "'default' introducer furl cannot be specified in introducers.yaml;"
            " please fix impossible configuration."
        )

    # read furl from tahoe.cfg
    tahoe_cfg_introducer_furl = config.get_config("client", "introducer.furl", None)
    if tahoe_cfg_introducer_furl == "None":
        raise ValueError(
            "tahoe.cfg has invalid 'introducer.furl = None':"
            " to disable it, use 'introducer.furl ='"
            " or omit the key entirely"
        )
    if tahoe_cfg_introducer_furl:
        introducers[u'default'] = {'furl':tahoe_cfg_introducer_furl}

    for petname, introducer in introducers.items():
        introducer_cache_filepath = FilePath(config.get_private_path("introducer_{}_cache.yaml".format(petname)))
        ic = _introducer_factory(
            main_tub,
            introducer['furl'].encode("ascii"),
            config.nickname,
            str(allmydata.__full_version__),
            str(_Client.OLDEST_SUPPORTED_VERSION),
            node.get_app_versions(),
            partial(_sequencer, config),
            introducer_cache_filepath,
        )
        introducer_clients.append(ic)
    return introducer_clients


def create_storage_farm_broker(config, default_connection_handlers, foolscap_connection_handlers, tub_options, introducer_clients):
    """
    Create a StorageFarmBroker object, for use by Uploader/Downloader
    (and everybody else who wants to use storage servers)

    :param config: a _Config instance

    :param default_connection_handlers: default Foolscap handlers

    :param foolscap_connection_handlers: available/configured Foolscap
        handlers

    :param dict tub_options: how to configure our Tub

    :param list introducer_clients: IntroducerClient instances if
        we're connecting to any
    """
    storage_client_config = storage_client.StorageClientConfig.from_node_config(
        config,
    )

    def tub_creator(handler_overrides=None, **kwargs):
        return node.create_tub(
            tub_options,
            default_connection_handlers,
            foolscap_connection_handlers,
            handler_overrides={} if handler_overrides is None else handler_overrides,
            **kwargs
        )

    # grid manager setup

    grid_manager_keys = []
    for name, gm_key in config.enumerate_section('grid_managers').items():
        grid_manager_keys.append(
            keyutil.parse_pubkey(gm_key)
        )

    # we don't actually use this keypair for anything (yet) as far
    # as I can see.
    # my_pubkey = keyutil.parse_pubkey(
    #     self.get_config_from_file("node.pubkey")
    # )

    # create the actual storage-broker

    sb = storage_client.StorageFarmBroker(
        permute_peers=True,
        tub_maker=tub_creator,
<<<<<<< HEAD
        preferred_peers=preferred_peers,
        grid_manager_keys=grid_manager_keys,
##        node_pubkey=my_pubkey,
=======
        node_config=config,
        storage_client_config=storage_client_config,
>>>>>>> 3b0ace17
    )
    for ic in introducer_clients:
        sb.use_introducer(ic)
    return sb


<<<<<<< HEAD
def _load_grid_manager_certificates(config):
    """
    Load all Grid Manager certificates in the config in a list. An
    empty list is returned if there are none.
    """
    grid_manager_certificates = []

    cert_fnames = list(config.enumerate_section("grid_manager_certificates").values())
    for fname in cert_fnames:
        fname = config.get_config_path(fname.decode('utf8'))
        if not os.path.exists(fname):
            raise ValueError(
                "Grid Manager certificate file '{}' doesn't exist".format(
                    fname
                )
            )
        with open(fname, 'r') as f:
            cert = json.load(f)
        if set(cert.keys()) != {"certificate", "signature"}:
            raise ValueError(
                "Unknown key in Grid Manager certificate '{}'".format(
                    fname
                )
            )
        grid_manager_certificates.append(cert)
    return grid_manager_certificates
=======
def _register_reference(key, config, tub, referenceable):
    """
    Register a referenceable in a tub with a stable fURL.

    Stability is achieved by storing the fURL in the configuration the first
    time and then reading it back on for future calls.

    :param bytes key: An identifier for this reference which can be used to
        identify its fURL in the configuration.

    :param _Config config: The configuration to use for fURL persistence.

    :param Tub tub: The tub in which to register the reference.

    :param Referenceable referenceable: The referenceable to register in the
        Tub.

    :return bytes: The fURL at which the object is registered.
    """
    persisted_furl = config.get_private_config(
        key,
        default=None,
    )
    name = None
    if persisted_furl is not None:
        _, _, name = decode_furl(persisted_furl)
    registered_furl = tub.registerReference(
        referenceable,
        name=name,
    )
    if persisted_furl is None:
        config.write_private_config(key, registered_furl)
    return registered_furl


@implementer(IAnnounceableStorageServer)
@attr.s
class AnnounceableStorageServer(object):
    announcement = attr.ib()
    storage_server = attr.ib()



def _add_to_announcement(information, announceable_storage_server):
    """
    Create a new ``AnnounceableStorageServer`` based on
    ``announceable_storage_server`` with ``information`` added to its
    ``announcement``.
    """
    updated_announcement = announceable_storage_server.announcement.copy()
    updated_announcement.update(information)
    return AnnounceableStorageServer(
        updated_announcement,
        announceable_storage_server.storage_server,
    )


def storage_enabled(config):
    """
    Is storage enabled according to the given configuration object?

    :param _Config config: The configuration to inspect.

    :return bool: ``True`` if storage is enabled, ``False`` otherwise.
    """
    return config.get_config(b"storage", b"enabled", True, boolean=True)


def anonymous_storage_enabled(config):
    """
    Is anonymous access to storage enabled according to the given
    configuration object?

    :param _Config config: The configuration to inspect.

    :return bool: ``True`` if storage is enabled, ``False`` otherwise.
    """
    return (
        storage_enabled(config) and
        config.get_config(b"storage", b"anonymous", True, boolean=True)
    )
>>>>>>> 3b0ace17


@implementer(IStatsProducer)
class _Client(node.Node, pollmixin.PollMixin):

    STOREDIR = 'storage'
    NODETYPE = "client"
    EXIT_TRIGGER_FILE = "exit_trigger"

    # This means that if a storage server treats me as though I were a
    # 1.0.0 storage client, it will work as they expect.
    OLDEST_SUPPORTED_VERSION = "1.0.0"

    # This is a dictionary of (needed, desired, total, max_segment_size). 'needed'
    # is the number of shares required to reconstruct a file. 'desired' means
    # that we will abort an upload unless we can allocate space for at least
    # this many. 'total' is the total number of shares created by encoding.
    # If everybody has room then this is is how many we will upload.
    DEFAULT_ENCODING_PARAMETERS = {"k": 3,
                                   "happy": 7,
                                   "n": 10,
                                   "max_segment_size": DEFAULT_MAX_SEGMENT_SIZE,
                                   }

    def __init__(self, config, main_tub, control_tub, i2p_provider, tor_provider, introducer_clients,
                 storage_farm_broker):
        """
        Use :func:`allmydata.client.create_client` to instantiate one of these.
        """
        node.Node.__init__(self, config, main_tub, control_tub, i2p_provider, tor_provider)

        self.started_timestamp = time.time()
        self.logSource = "Client"
        self.encoding_params = self.DEFAULT_ENCODING_PARAMETERS.copy()

        self.introducer_clients = introducer_clients
        self.storage_broker = storage_farm_broker

        self.init_stats_provider()
        self.init_secrets()
        self.init_node_key()
        self.init_control()
        self._key_generator = KeyGenerator()
        key_gen_furl = config.get_config("client", "key_generator.furl", None)
        if key_gen_furl:
            log.msg("[client]key_generator.furl= is now ignored, see #2783")
        self.init_client()
        self.load_static_servers()
        self.helper = None
        if config.get_config("helper", "enabled", False, boolean=True):
            if not self._is_tub_listening():
                raise ValueError("config error: helper is enabled, but tub "
                                 "is not listening ('tub.port=' is empty)")
            self.init_helper()
        self.init_ftp_server()
        self.init_sftp_server()

        # If the node sees an exit_trigger file, it will poll every second to see
        # whether the file still exists, and what its mtime is. If the file does not
        # exist or has not been modified for a given timeout, the node will exit.
        exit_trigger_file = config.get_config_path(self.EXIT_TRIGGER_FILE)
        if os.path.exists(exit_trigger_file):
            age = time.time() - os.stat(exit_trigger_file)[stat.ST_MTIME]
            self.log("%s file noticed (%ds old), starting timer" % (self.EXIT_TRIGGER_FILE, age))
            exit_trigger = TimerService(1.0, self._check_exit_trigger, exit_trigger_file)
            exit_trigger.setServiceParent(self)

        # this needs to happen last, so it can use getServiceNamed() to
        # acquire references to StorageServer and other web-statusable things
        webport = config.get_config("node", "web.port", None)
        if webport:
            self.init_web(webport) # strports string

    def init_stats_provider(self):
        gatherer_furl = self.config.get_config("client", "stats_gatherer.furl", None)
        self.stats_provider = StatsProvider(self, gatherer_furl)
        self.stats_provider.setServiceParent(self)
        self.stats_provider.register_producer(self)

    def get_stats(self):
        return { 'node.uptime': time.time() - self.started_timestamp }

    def init_secrets(self):
        lease_s = self.config.get_or_create_private_config("secret", _make_secret)
        lease_secret = base32.a2b(lease_s)
        convergence_s = self.config.get_or_create_private_config('convergence',
                                                                 _make_secret)
        self.convergence = base32.a2b(convergence_s)
        self._secret_holder = SecretHolder(lease_secret, self.convergence)

    def init_node_key(self):
        # we only create the key once. On all subsequent runs, we re-use the
        # existing key
        def _make_key():
            private_key, _ = ed25519.create_signing_keypair()
            return ed25519.string_from_signing_key(private_key) + "\n"

        private_key_str = self.config.get_or_create_private_config("node.privkey", _make_key)
        private_key, public_key = ed25519.signing_keypair_from_string(private_key_str)
        public_key_str = ed25519.string_from_verifying_key(public_key)
        self.config.write_config_file("node.pubkey", public_key_str + "\n")
        self._node_private_key = private_key
        self._node_public_key = public_key

    def get_long_nodeid(self):
        # this matches what IServer.get_longname() says about us elsewhere
        vk_string = ed25519.string_from_verifying_key(self._node_public_key)
        return remove_prefix(vk_string, "pub-")

    def get_long_tubid(self):
        return idlib.nodeid_b2a(self.nodeid)

    def get_web_service(self):
        """
        :return: a reference to our web server
        """
        return self.getServiceNamed("webish")

    def _init_permutation_seed(self, ss):
        seed = self.config.get_config_from_file("permutation-seed")
        if not seed:
            have_shares = ss.have_shares()
            if have_shares:
                # if the server has shares but not a recorded
                # permutation-seed, then it has been around since pre-#466
                # days, and the clients who uploaded those shares used our
                # TubID as a permutation-seed. We should keep using that same
                # seed to keep the shares in the same place in the permuted
                # ring, so those clients don't have to perform excessive
                # searches.
                seed = base32.b2a(self.nodeid)
            else:
                # otherwise, we're free to use the more natural seed of our
                # pubkey-based serverid
                vk_string = ed25519.string_from_verifying_key(self._node_public_key)
                vk_bytes = remove_prefix(vk_string, ed25519.PUBLIC_KEY_PREFIX)
                seed = base32.b2a(vk_bytes)
            self.config.write_config_file("permutation-seed", seed+"\n")
        return seed.strip()

    def get_anonymous_storage_server(self):
        """
        Get the anonymous ``IStorageServer`` implementation for this node.

        Note this will return an object even if storage is disabled on this
        node (but the object will not be exposed, peers will not be able to
        access it, and storage will remain disabled).

        The one and only instance for this node is always returned.  It is
        created first if necessary.
        """
        try:
            ss = self.getServiceNamed(StorageServer.name)
        except KeyError:
            pass
        else:
            return ss

        readonly = self.config.get_config("storage", "readonly", False, boolean=True)

        config_storedir = self.get_config(
            "storage", "storage_dir", self.STOREDIR,
        ).decode('utf-8')
        storedir = self.config.get_config_path(config_storedir)

        data = self.config.get_config("storage", "reserved_space", None)
        try:
            reserved = parse_abbreviated_size(data)
        except ValueError:
            log.msg("[storage]reserved_space= contains unparseable value %s"
                    % data)
            raise
        if reserved is None:
            reserved = 0
        discard = self.config.get_config("storage", "debug_discard", False,
                                         boolean=True)

        expire = self.config.get_config("storage", "expire.enabled", False, boolean=True)
        if expire:
            mode = self.config.get_config("storage", "expire.mode") # require a mode
        else:
            mode = self.config.get_config("storage", "expire.mode", "age")

        o_l_d = self.config.get_config("storage", "expire.override_lease_duration", None)
        if o_l_d is not None:
            o_l_d = parse_duration(o_l_d)

        cutoff_date = None
        if mode == "cutoff-date":
            cutoff_date = self.config.get_config("storage", "expire.cutoff_date")
            cutoff_date = parse_date(cutoff_date)

        sharetypes = []
        if self.config.get_config("storage", "expire.immutable", True, boolean=True):
            sharetypes.append("immutable")
        if self.config.get_config("storage", "expire.mutable", True, boolean=True):
            sharetypes.append("mutable")
        expiration_sharetypes = tuple(sharetypes)

        ss = StorageServer(
            storedir, self.nodeid,
            reserved_space=reserved,
            discard_storage=discard,
            readonly_storage=readonly,
            stats_provider=self.stats_provider,
            expiration_enabled=expire,
            expiration_mode=mode,
            expiration_override_lease_duration=o_l_d,
            expiration_cutoff_date=cutoff_date,
            expiration_sharetypes=expiration_sharetypes,
        )
        ss.setServiceParent(self)
        return ss

    def init_storage(self, announceable_storage_servers):
        # should we run a storage server (and publish it for others to use)?
        if not storage_enabled(self.config):
            return
        if not self._is_tub_listening():
            raise ValueError("config error: storage is enabled, but tub "
                             "is not listening ('tub.port=' is empty)")

        ss = self.get_anonymous_storage_server()
        announcement = {
            "permutation-seed-base32": self._init_permutation_seed(ss),
        }

        if anonymous_storage_enabled(self.config):
            furl_file = self.config.get_private_path("storage.furl").encode(get_filesystem_encoding())
            furl = self.tub.registerReference(ss, furlFile=furl_file)
            announcement["anonymous-storage-FURL"] = furl

        enabled_storage_servers = self._enable_storage_servers(
            announceable_storage_servers,
        )
        storage_options = list(
            storage_server.announcement
            for storage_server
            in enabled_storage_servers
        )
        plugins_announcement = {}
        if storage_options:
            # Only add the new key if there are any plugins enabled.
            plugins_announcement[u"storage-options"] = storage_options

        announcement.update(plugins_announcement)

<<<<<<< HEAD
        grid_manager_certificates = []

        if self.config.get_config("storage", "grid_management", default=False, boolean=True):
            grid_manager_certificates = _load_grid_manager_certificates(self.config)

        # XXX we should probably verify that the certificates are
        # valid and not expired, as that could be confusing for the
        # storage-server operator -- but then we need the public key
        # of the Grid Manager (should that go in the config too,
        # then? How to handle multiple grid-managers?)

        furl_file = self.config.get_private_path("storage.furl").encode(get_filesystem_encoding())
        furl = self.tub.registerReference(ss, furlFile=furl_file)
        ann = {
            "anonymous-storage-FURL": furl,
            "permutation-seed-base32": self._init_permutation_seed(ss),
            "grid-manager-certificates": grid_manager_certificates,
        }
=======
>>>>>>> 3b0ace17
        for ic in self.introducer_clients:
            ic.publish("storage", announcement, self._node_private_key)

    def get_client_storage_plugin_web_resources(self):
        """
        Get all of the client-side ``IResource`` implementations provided by
        enabled storage plugins.

        :return dict[bytes, IResource provider]: The implementations.
        """
        return self.storage_broker.get_client_storage_plugin_web_resources(
            self.config,
        )

    def _enable_storage_servers(self, announceable_storage_servers):
        """
        Register and announce the given storage servers.
        """
        for announceable in announceable_storage_servers:
            yield self._enable_storage_server(announceable)

    def _enable_storage_server(self, announceable_storage_server):
        """
        Register a storage server.
        """
        config_key = b"storage-plugin.{}.furl".format(
            # Oops, why don't I have a better handle on this value?
            announceable_storage_server.announcement[u"name"],
        )
        furl = _register_reference(
            config_key,
            self.config,
            self.tub,
            announceable_storage_server.storage_server,
        )
        announceable_storage_server = _add_to_announcement(
            {u"storage-server-FURL": furl},
            announceable_storage_server,
        )
        return announceable_storage_server

    def init_client(self):
        helper_furl = self.config.get_config("client", "helper.furl", None)
        if helper_furl in ("None", ""):
            helper_furl = None

        DEP = self.encoding_params
        DEP["k"] = int(self.config.get_config("client", "shares.needed", DEP["k"]))
        DEP["n"] = int(self.config.get_config("client", "shares.total", DEP["n"]))
        DEP["happy"] = int(self.config.get_config("client", "shares.happy", DEP["happy"]))

        # for the CLI to authenticate to local JSON endpoints
        self._create_auth_token()

        self.history = History(self.stats_provider)
        self.terminator = Terminator()
        self.terminator.setServiceParent(self)
        uploader = Uploader(
            helper_furl,
            self.stats_provider,
            self.history,
        )
        uploader.setServiceParent(self)
        self.init_blacklist()
        self.init_nodemaker()

    def get_auth_token(self):
        """
        This returns a local authentication token, which is just some
        random data in "api_auth_token" which must be echoed to API
        calls.
        """
        return self.config.get_private_config('api_auth_token')

    def _create_auth_token(self):
        """
        Creates new auth-token data written to 'private/api_auth_token'.

        This is intentionally re-created every time the node starts.
        """
        self.config.write_private_config(
            'api_auth_token',
            urlsafe_b64encode(os.urandom(32)) + '\n',
        )

    def get_storage_broker(self):
        return self.storage_broker

    def load_static_servers(self):
        """
        Load the servers.yaml file if it exists, and provide the static
        server data to the StorageFarmBroker.
        """
        fn = self.config.get_private_path("servers.yaml")
        servers_filepath = FilePath(fn)
        try:
            with servers_filepath.open() as f:
                servers_yaml = yamlutil.safe_load(f)
            static_servers = servers_yaml.get("storage", {})
            log.msg("found %d static servers in private/servers.yaml" %
                    len(static_servers))
            self.storage_broker.set_static_servers(static_servers)
        except EnvironmentError:
            pass

    def init_blacklist(self):
        fn = self.config.get_config_path("access.blacklist")
        self.blacklist = Blacklist(fn)

    def init_nodemaker(self):
        default = self.config.get_config("client", "mutable.format", default="SDMF")
        if default.upper() == "MDMF":
            self.mutable_file_default = MDMF_VERSION
        else:
            self.mutable_file_default = SDMF_VERSION
        self.nodemaker = NodeMaker(self.storage_broker,
                                   self._secret_holder,
                                   self.get_history(),
                                   self.getServiceNamed("uploader"),
                                   self.terminator,
                                   self.get_encoding_parameters(),
                                   self.mutable_file_default,
                                   self._key_generator,
                                   self.blacklist)

    def get_history(self):
        return self.history

    def init_control(self):
        c = ControlServer()
        c.setServiceParent(self)
        control_url = self.control_tub.registerReference(c)
        self.config.write_private_config("control.furl", control_url + "\n")

    def init_helper(self):
        self.helper = Helper(self.config.get_config_path("helper"),
                             self.storage_broker, self._secret_holder,
                             self.stats_provider, self.history)
        # TODO: this is confusing. BASEDIR/private/helper.furl is created by
        # the helper. BASEDIR/helper.furl is consumed by the client who wants
        # to use the helper. I like having the filename be the same, since
        # that makes 'cp' work smoothly, but the difference between config
        # inputs and generated outputs is hard to see.
        helper_furlfile = self.config.get_private_path("helper.furl").encode(get_filesystem_encoding())
        self.tub.registerReference(self.helper, furlFile=helper_furlfile)

    def set_default_mutable_keysize(self, keysize):
        self._key_generator.set_default_keysize(keysize)

    def init_web(self, webport):
        self.log("init_web(webport=%s)", args=(webport,))

        from allmydata.webish import WebishServer
        nodeurl_path = self.config.get_config_path("node.url")
        staticdir_config = self.config.get_config("node", "web.static", "public_html").decode("utf-8")
        staticdir = self.config.get_config_path(staticdir_config)
        ws = WebishServer(self, webport, nodeurl_path, staticdir)
        ws.setServiceParent(self)

    def init_ftp_server(self):
        if self.config.get_config("ftpd", "enabled", False, boolean=True):
            accountfile = from_utf8_or_none(
                self.config.get_config("ftpd", "accounts.file", None))
            if accountfile:
                accountfile = self.config.get_config_path(accountfile)
            accounturl = self.config.get_config("ftpd", "accounts.url", None)
            ftp_portstr = self.config.get_config("ftpd", "port", "8021")

            from allmydata.frontends import ftpd
            s = ftpd.FTPServer(self, accountfile, accounturl, ftp_portstr)
            s.setServiceParent(self)

    def init_sftp_server(self):
        if self.config.get_config("sftpd", "enabled", False, boolean=True):
            accountfile = from_utf8_or_none(
                self.config.get_config("sftpd", "accounts.file", None))
            if accountfile:
                accountfile = self.config.get_config_path(accountfile)
            accounturl = self.config.get_config("sftpd", "accounts.url", None)
            sftp_portstr = self.config.get_config("sftpd", "port", "8022")
            pubkey_file = from_utf8_or_none(self.config.get_config("sftpd", "host_pubkey_file"))
            privkey_file = from_utf8_or_none(self.config.get_config("sftpd", "host_privkey_file"))

            from allmydata.frontends import sftpd
            s = sftpd.SFTPServer(self, accountfile, accounturl,
                                 sftp_portstr, pubkey_file, privkey_file)
            s.setServiceParent(self)

    def _check_exit_trigger(self, exit_trigger_file):
        if os.path.exists(exit_trigger_file):
            mtime = os.stat(exit_trigger_file)[stat.ST_MTIME]
            if mtime > time.time() - 120.0:
                return
            else:
                self.log("%s file too old, shutting down" % (self.EXIT_TRIGGER_FILE,))
        else:
            self.log("%s file missing, shutting down" % (self.EXIT_TRIGGER_FILE,))
        reactor.stop()

    def get_encoding_parameters(self):
        return self.encoding_params

    def introducer_connection_statuses(self):
        return [ic.connection_status() for ic in self.introducer_clients]

    def connected_to_introducer(self):
        return any([ic.connected_to_introducer() for ic in self.introducer_clients])

    def get_renewal_secret(self): # this will go away
        return self._secret_holder.get_renewal_secret()

    def get_cancel_secret(self):
        return self._secret_holder.get_cancel_secret()

    def debug_wait_for_client_connections(self, num_clients):
        """Return a Deferred that fires (with None) when we have connections
        to the given number of peers. Useful for tests that set up a
        temporary test network and need to know when it is safe to proceed
        with an upload or download."""
        def _check():
            return len(self.storage_broker.get_connected_servers()) >= num_clients
        d = self.poll(_check, 0.5)
        d.addCallback(lambda res: None)
        return d


    # these four methods are the primitives for creating filenodes and
    # dirnodes. The first takes a URI and produces a filenode or (new-style)
    # dirnode. The other three create brand-new filenodes/dirnodes.

    def create_node_from_uri(self, write_uri, read_uri=None, deep_immutable=False, name="<unknown name>"):
        # This returns synchronously.
        # Note that it does *not* validate the write_uri and read_uri; instead we
        # may get an opaque node if there were any problems.
        return self.nodemaker.create_from_cap(write_uri, read_uri, deep_immutable=deep_immutable, name=name)

    def create_dirnode(self, initial_children={}, version=None):
        d = self.nodemaker.create_new_mutable_directory(initial_children, version=version)
        return d

    def create_immutable_dirnode(self, children, convergence=None):
        return self.nodemaker.create_immutable_directory(children, convergence)

    def create_mutable_file(self, contents=None, keysize=None, version=None):
        return self.nodemaker.create_mutable_file(contents, keysize,
                                                  version=version)

    def upload(self, uploadable, reactor=None):
        uploader = self.getServiceNamed("uploader")
        return uploader.upload(uploadable, reactor=reactor)<|MERGE_RESOLUTION|>--- conflicted
+++ resolved
@@ -87,15 +87,12 @@
             "shares.needed",
             "shares.total",
             "stats_gatherer.furl",
-<<<<<<< HEAD
+            "storage.plugins",
         ),
         "grid_managers": None,  # means "any options valid"
         "grid_manager_certificates": None,
         "drop_upload": (  # deprecated already?
             "enabled",
-=======
-            "storage.plugins",
->>>>>>> 3b0ace17
         ),
         "ftpd": (
             "accounts.file",
@@ -117,11 +114,8 @@
             "readonly",
             "reserved_space",
             "storage_dir",
-<<<<<<< HEAD
+            "plugins",
             "grid_management",
-=======
-            "plugins",
->>>>>>> 3b0ace17
         ),
         "sftpd": (
             "accounts.file",
@@ -584,21 +578,16 @@
     sb = storage_client.StorageFarmBroker(
         permute_peers=True,
         tub_maker=tub_creator,
-<<<<<<< HEAD
+        node_config=config,
+        storage_client_config=storage_client_config,
         preferred_peers=preferred_peers,
         grid_manager_keys=grid_manager_keys,
-##        node_pubkey=my_pubkey,
-=======
-        node_config=config,
-        storage_client_config=storage_client_config,
->>>>>>> 3b0ace17
     )
     for ic in introducer_clients:
         sb.use_introducer(ic)
     return sb
 
 
-<<<<<<< HEAD
 def _load_grid_manager_certificates(config):
     """
     Load all Grid Manager certificates in the config in a list. An
@@ -625,7 +614,8 @@
             )
         grid_manager_certificates.append(cert)
     return grid_manager_certificates
-=======
+
+
 def _register_reference(key, config, tub, referenceable):
     """
     Register a referenceable in a tub with a stable fURL.
@@ -707,7 +697,6 @@
         storage_enabled(config) and
         config.get_config(b"storage", b"anonymous", True, boolean=True)
     )
->>>>>>> 3b0ace17
 
 
 @implementer(IStatsProducer)
@@ -955,7 +944,6 @@
 
         announcement.update(plugins_announcement)
 
-<<<<<<< HEAD
         grid_manager_certificates = []
 
         if self.config.get_config("storage", "grid_management", default=False, boolean=True):
@@ -974,8 +962,6 @@
             "permutation-seed-base32": self._init_permutation_seed(ss),
             "grid-manager-certificates": grid_manager_certificates,
         }
-=======
->>>>>>> 3b0ace17
         for ic in self.introducer_clients:
             ic.publish("storage", announcement, self._node_private_key)
 
