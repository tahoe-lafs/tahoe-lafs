import os, stat, time, weakref
from allmydata import node

from zope.interface import implements
from twisted.internet import reactor, defer
from twisted.application import service
from twisted.application.internet import TimerService
from pycryptopp.publickey import rsa

import allmydata
from allmydata.storage.server import StorageServer
from allmydata import storage_client
from allmydata.immutable.upload import Uploader
from allmydata.immutable.offloaded import Helper
from allmydata.control import ControlServer
from allmydata.introducer.client import IntroducerClient
from allmydata.util import hashutil, base32, pollmixin, log, keyutil, idlib
from allmydata.util.encodingutil import get_filesystem_encoding
from allmydata.util.abbreviate import parse_abbreviated_size
from allmydata.util.time_format import parse_duration, parse_date
from allmydata.stats import StatsProvider
from allmydata.history import History
from allmydata.interfaces import IStatsProducer, SDMF_VERSION, MDMF_VERSION
from allmydata.nodemaker import NodeMaker
from allmydata.blacklist import Blacklist
from allmydata.node import OldConfigOptionError


KiB=1024
MiB=1024*KiB
GiB=1024*MiB
TiB=1024*GiB
PiB=1024*TiB

MULTI_INTRODUCERS_CFG = "introducers"

def _make_secret():
    return base32.b2a(os.urandom(hashutil.CRYPTO_VAL_SIZE)) + "\n"

class SecretHolder:
    def __init__(self, lease_secret, convergence_secret):
        self._lease_secret = lease_secret
        self._convergence_secret = convergence_secret

    def get_renewal_secret(self):
        return hashutil.my_renewal_secret_hash(self._lease_secret)

    def get_cancel_secret(self):
        return hashutil.my_cancel_secret_hash(self._lease_secret)

    def get_convergence_secret(self):
        return self._convergence_secret

class KeyGenerator:
    """I create RSA keys for mutable files. Each call to generate() returns a
    single keypair. The keysize is specified first by the keysize= argument
    to generate(), then with a default set by set_default_keysize(), then
    with a built-in default of 2048 bits."""
    def __init__(self):
        self._remote = None
        self.default_keysize = 2048

    def set_remote_generator(self, keygen):
        self._remote = keygen
    def set_default_keysize(self, keysize):
        """Call this to override the size of the RSA keys created for new
        mutable files which don't otherwise specify a size. This will affect
        all subsequent calls to generate() without a keysize= argument. The
        default size is 2048 bits. Test cases should call this method once
        during setup, to cause me to create smaller keys, so the unit tests
        run faster."""
        self.default_keysize = keysize

    def generate(self, keysize=None):
        """I return a Deferred that fires with a (verifyingkey, signingkey)
        pair. I accept a keysize in bits (2048 bit keys are standard, smaller
        keys are used for testing). If you do not provide a keysize, I will
        use my default, which is set by a call to set_default_keysize(). If
        set_default_keysize() has never been called, I will create 2048 bit
        keys."""
        keysize = keysize or self.default_keysize
        if self._remote:
            d = self._remote.callRemote('get_rsa_key_pair', keysize)
            def make_key_objs((verifying_key, signing_key)):
                v = rsa.create_verifying_key_from_string(verifying_key)
                s = rsa.create_signing_key_from_string(signing_key)
                return v, s
            d.addCallback(make_key_objs)
            return d
        else:
            # RSA key generation for a 2048 bit key takes between 0.8 and 3.2
            # secs
            signer = rsa.generate(keysize)
            verifier = signer.get_verifying_key()
            return defer.succeed( (verifier, signer) )

class Terminator(service.Service):
    def __init__(self):
        self._clients = weakref.WeakKeyDictionary()
    def register(self, c):
        self._clients[c] = None
    def stopService(self):
        for c in self._clients:
            c.stop()
        return service.Service.stopService(self)


class Client(node.Node, pollmixin.PollMixin):
    implements(IStatsProducer)

    PORTNUMFILE = "client.port"
    STOREDIR = 'storage'
    NODETYPE = "client"
    SUICIDE_PREVENTION_HOTLINE_FILE = "suicide_prevention_hotline"

    # This means that if a storage server treats me as though I were a
    # 1.0.0 storage client, it will work as they expect.
    OLDEST_SUPPORTED_VERSION = "1.0.0"

    # this is a tuple of (needed, desired, total, max_segment_size). 'needed'
    # is the number of shares required to reconstruct a file. 'desired' means
    # that we will abort an upload unless we can allocate space for at least
    # this many. 'total' is the total number of shares created by encoding.
    # If everybody has room then this is is how many we will upload.
    DEFAULT_ENCODING_PARAMETERS = {"k": 3,
                                   "happy": 7,
                                   "n": 10,
                                   "max_segment_size": 128*KiB,
                                   }

    def __init__(self, basedir="."):
        node.Node.__init__(self, basedir)
        self.started_timestamp = time.time()
        self.logSource="Client"
        self.DEFAULT_ENCODING_PARAMETERS = self.DEFAULT_ENCODING_PARAMETERS.copy()
        self.init_introducer_clients()
        self.init_stats_provider()
        self.init_secrets()
        self.init_node_key()
        self.init_storage()
        self.init_control()
        self.helper = None
        if self.get_config("helper", "enabled", False, boolean=True):
            self.init_helper()
        self._key_generator = KeyGenerator()
        key_gen_furl = self.get_config("client", "key_generator.furl", None)
        if key_gen_furl:
            self.init_key_gen(key_gen_furl)
        self.init_client()
        # ControlServer and Helper are attached after Tub startup
        self.init_ftp_server()
        self.init_sftp_server()
        self.init_drop_uploader()

        hotline_file = os.path.join(self.basedir,
                                    self.SUICIDE_PREVENTION_HOTLINE_FILE)
        if os.path.exists(hotline_file):
            age = time.time() - os.stat(hotline_file)[stat.ST_MTIME]
            self.log("hotline file noticed (%ds old), starting timer" % age)
            hotline = TimerService(1.0, self._check_hotline, hotline_file)
            hotline.setServiceParent(self)

        # this needs to happen last, so it can use getServiceNamed() to
        # acquire references to StorageServer and other web-statusable things
        webport = self.get_config("node", "web.port", None)
        if webport:
            self.init_web(webport) # strports string

<<<<<<< HEAD
    def _sequencer(self):
        seqnum_s = self.get_config_from_file("announcement-seqnum")
        if not seqnum_s:
            seqnum_s = "0"
        seqnum = int(seqnum_s.strip())
        seqnum += 1 # increment
        self.write_config("announcement-seqnum", "%d\n" % seqnum)
        nonce = _make_secret().strip()
        return seqnum, nonce

    def init_introducer_client(self):
        self.introducer_furl = self.get_config("client", "introducer.furl")
        ic = IntroducerClient(self.tub, self.introducer_furl,
                              self.nickname,
                              str(allmydata.__full_version__),
                              str(self.OLDEST_SUPPORTED_VERSION),
                              self.get_app_versions(),
                              self._sequencer)
        self.introducer_client = ic
=======
    def init_introducer_clients(self):
        self.introducer_furls = []
        self.warn_flag = False
        # Try to load ""BASEDIR/introducers" cfg file
        cfg = os.path.join(self.basedir, MULTI_INTRODUCERS_CFG)
        if os.path.exists(cfg):
           f = open(cfg, 'r')
           for introducer_furl in  f.read().split('\n'):
                if not introducer_furl.strip():
                    continue
                self.introducer_furls.append(introducer_furl)
           f.close()
        furl_count = len(self.introducer_furls)
        #print "@icfg: furls: %d" %furl_count

        # read furl from tahoe.cfg
        ifurl = self.get_config("client", "introducer.furl", None)
        if ifurl and ifurl not in self.introducer_furls:
            self.introducer_furls.append(ifurl)
            f = open(cfg, 'a')
            f.write(ifurl)
            f.write('\n')
            f.close()
            if furl_count > 1:
                self.warn_flag = True
                self.log("introducers config file modified.")
                print "Warning! introducers config file modified."

        # create a pool of introducer_clients
        self.introducer_clients = []
        for introducer_furl in self.introducer_furls:
            ic = IntroducerClient(self.tub, introducer_furl,
                              self.nickname,
                              str(allmydata.__full_version__),
                              str(self.OLDEST_SUPPORTED_VERSION),
                              self.get_app_versions())
            self.introducer_clients.append(ic)
        # init introducer_clients as usual
        for ic in self.introducer_clients:
            self.init_introducer_client(ic)

    def init_introducer_client(self, ic):
>>>>>>> ebcf9e30
        # hold off on starting the IntroducerClient until our tub has been
        # started, so we'll have a useful address on our RemoteReference, so
        # that the introducer's status page will show us.
        d = self.when_tub_ready()
        def _start_introducer_client(res):
            ic.setServiceParent(self)
        d.addCallback(_start_introducer_client)
        d.addErrback(log.err, facility="tahoe.init",
                     level=log.BAD, umid="URyI5w")

    def init_stats_provider(self):
        gatherer_furl = self.get_config("client", "stats_gatherer.furl", None)
        self.stats_provider = StatsProvider(self, gatherer_furl)
        self.add_service(self.stats_provider)
        self.stats_provider.register_producer(self)

    def get_stats(self):
        return { 'node.uptime': time.time() - self.started_timestamp }

    def init_secrets(self):
        lease_s = self.get_or_create_private_config("secret", _make_secret)
        lease_secret = base32.a2b(lease_s)
        convergence_s = self.get_or_create_private_config('convergence',
                                                          _make_secret)
        self.convergence = base32.a2b(convergence_s)
        self._secret_holder = SecretHolder(lease_secret, self.convergence)

    def init_node_key(self):
        # we only create the key once. On all subsequent runs, we re-use the
        # existing key
        def _make_key():
            sk_vs,vk_vs = keyutil.make_keypair()
            return sk_vs+"\n"
        sk_vs = self.get_or_create_private_config("node.privkey", _make_key)
        sk,vk_vs = keyutil.parse_privkey(sk_vs.strip())
        self.write_config("node.pubkey", vk_vs+"\n")
        self._node_key = sk

    def get_long_nodeid(self):
        # this matches what IServer.get_longname() says about us elsewhere
        vk_bytes = self._node_key.get_verifying_key_bytes()
        return "v0-"+base32.b2a(vk_bytes)

    def get_long_tubid(self):
        return idlib.nodeid_b2a(self.nodeid)

    def _init_permutation_seed(self, ss):
        seed = self.get_config_from_file("permutation-seed")
        if not seed:
            have_shares = ss.have_shares()
            if have_shares:
                # if the server has shares but not a recorded
                # permutation-seed, then it has been around since pre-#466
                # days, and the clients who uploaded those shares used our
                # TubID as a permutation-seed. We should keep using that same
                # seed to keep the shares in the same place in the permuted
                # ring, so those clients don't have to perform excessive
                # searches.
                seed = base32.b2a(self.nodeid)
            else:
                # otherwise, we're free to use the more natural seed of our
                # pubkey-based serverid
                vk_bytes = self._node_key.get_verifying_key_bytes()
                seed = base32.b2a(vk_bytes)
            self.write_config("permutation-seed", seed+"\n")
        return seed.strip()

    def init_storage(self):
        # should we run a storage server (and publish it for others to use)?
        if not self.get_config("storage", "enabled", True, boolean=True):
            return
        readonly = self.get_config("storage", "readonly", False, boolean=True)

        storedir = os.path.join(self.basedir, self.STOREDIR)

        data = self.get_config("storage", "reserved_space", None)
        try:
            reserved = parse_abbreviated_size(data)
        except ValueError:
            log.msg("[storage]reserved_space= contains unparseable value %s"
                    % data)
            raise
        if reserved is None:
            reserved = 0
        discard = self.get_config("storage", "debug_discard", False,
                                  boolean=True)

        expire = self.get_config("storage", "expire.enabled", False, boolean=True)
        if expire:
            mode = self.get_config("storage", "expire.mode") # require a mode
        else:
            mode = self.get_config("storage", "expire.mode", "age")

        o_l_d = self.get_config("storage", "expire.override_lease_duration", None)
        if o_l_d is not None:
            o_l_d = parse_duration(o_l_d)

        cutoff_date = None
        if mode == "cutoff-date":
            cutoff_date = self.get_config("storage", "expire.cutoff_date")
            cutoff_date = parse_date(cutoff_date)

        sharetypes = []
        if self.get_config("storage", "expire.immutable", True, boolean=True):
            sharetypes.append("immutable")
        if self.get_config("storage", "expire.mutable", True, boolean=True):
            sharetypes.append("mutable")
        expiration_sharetypes = tuple(sharetypes)

        ss = StorageServer(storedir, self.nodeid,
                           reserved_space=reserved,
                           discard_storage=discard,
                           readonly_storage=readonly,
                           stats_provider=self.stats_provider,
                           expiration_enabled=expire,
                           expiration_mode=mode,
                           expiration_override_lease_duration=o_l_d,
                           expiration_cutoff_date=cutoff_date,
                           expiration_sharetypes=expiration_sharetypes)
        self.add_service(ss)

        d = self.when_tub_ready()
        # we can't do registerReference until the Tub is ready
        def _publish(res):
            furl_file = os.path.join(self.basedir, "private", "storage.furl").encode(get_filesystem_encoding())
            furl = self.tub.registerReference(ss, furlFile=furl_file)
            ann = {"anonymous-storage-FURL": furl,
                   "permutation-seed-base32": self._init_permutation_seed(ss),
                   }
<<<<<<< HEAD
            self.introducer_client.publish("storage", ann, self._node_key)
=======
            for ic in self.introducer_clients:
                ic.publish("storage", ann, self._server_key)
>>>>>>> ebcf9e30
        d.addCallback(_publish)
        d.addErrback(log.err, facility="tahoe.init",
                     level=log.BAD, umid="aLGBKw")

    def init_client(self):
        helper_furl = self.get_config("client", "helper.furl", None)
        if helper_furl in ("None", ""):
            helper_furl = None

        DEP = self.DEFAULT_ENCODING_PARAMETERS
        DEP["k"] = int(self.get_config("client", "shares.needed", DEP["k"]))
        DEP["n"] = int(self.get_config("client", "shares.total", DEP["n"]))
        DEP["happy"] = int(self.get_config("client", "shares.happy", DEP["happy"]))

        self.init_client_storage_broker()
        self.history = History(self.stats_provider)
        self.terminator = Terminator()
        self.terminator.setServiceParent(self)
        self.add_service(Uploader(helper_furl, self.stats_provider,
                                  self.history))
        self.init_blacklist()
        self.init_nodemaker()

    def init_client_storage_broker(self):
        # create a StorageFarmBroker object, for use by Uploader/Downloader
        # (and everybody else who wants to use storage servers)
        sb = storage_client.StorageFarmBroker(self.tub, permute_peers=True)
        self.storage_broker = sb

        # load static server specifications from tahoe.cfg, if any.
        # Not quite ready yet.
        #if self.config.has_section("client-server-selection"):
        #    server_params = {} # maps serverid to dict of parameters
        #    for (name, value) in self.config.items("client-server-selection"):
        #        pieces = name.split(".")
        #        if pieces[0] == "server":
        #            serverid = pieces[1]
        #            if serverid not in server_params:
        #                server_params[serverid] = {}
        #            server_params[serverid][pieces[2]] = value
        #    for serverid, params in server_params.items():
        #        server_type = params.pop("type")
        #        if server_type == "tahoe-foolscap":
        #            s = storage_client.NativeStorageClient(*params)
        #        else:
        #            msg = ("unrecognized server type '%s' in "
        #                   "tahoe.cfg [client-server-selection]server.%s.type"
        #                   % (server_type, serverid))
        #            raise storage_client.UnknownServerTypeError(msg)
        #        sb.add_server(s.serverid, s)

        # check to see if we're supposed to use the introducer too
        if self.get_config("client-server-selection", "use_introducer",
                           default=True, boolean=True):

            # Now, use our multiple introducers
            for ic in self.introducer_clients:
                sb.use_introducer(ic)

    def get_storage_broker(self):
        return self.storage_broker

    def init_blacklist(self):
        fn = os.path.join(self.basedir, "access.blacklist")
        self.blacklist = Blacklist(fn)

    def init_nodemaker(self):
        default = self.get_config("client", "mutable.format", default="SDMF")
        if default.upper() == "MDMF":
            self.mutable_file_default = MDMF_VERSION
        else:
            self.mutable_file_default = SDMF_VERSION
        self.nodemaker = NodeMaker(self.storage_broker,
                                   self._secret_holder,
                                   self.get_history(),
                                   self.getServiceNamed("uploader"),
                                   self.terminator,
                                   self.get_encoding_parameters(),
                                   self.mutable_file_default,
                                   self._key_generator,
                                   self.blacklist)

    def get_history(self):
        return self.history

    def init_control(self):
        d = self.when_tub_ready()
        def _publish(res):
            c = ControlServer()
            c.setServiceParent(self)
            control_url = self.tub.registerReference(c)
            self.write_private_config("control.furl", control_url + "\n")
        d.addCallback(_publish)
        d.addErrback(log.err, facility="tahoe.init",
                     level=log.BAD, umid="d3tNXA")

    def init_helper(self):
        d = self.when_tub_ready()
        def _publish(self):
            self.helper = Helper(os.path.join(self.basedir, "helper"),
                                 self.storage_broker, self._secret_holder,
                                 self.stats_provider, self.history)
            # TODO: this is confusing. BASEDIR/private/helper.furl is created
            # by the helper. BASEDIR/helper.furl is consumed by the client
            # who wants to use the helper. I like having the filename be the
            # same, since that makes 'cp' work smoothly, but the difference
            # between config inputs and generated outputs is hard to see.
            helper_furlfile = os.path.join(self.basedir,
                                           "private", "helper.furl").encode(get_filesystem_encoding())
            self.tub.registerReference(self.helper, furlFile=helper_furlfile)
        d.addCallback(_publish)
        d.addErrback(log.err, facility="tahoe.init",
                     level=log.BAD, umid="K0mW5w")

    def init_key_gen(self, key_gen_furl):
        d = self.when_tub_ready()
        def _subscribe(self):
            self.tub.connectTo(key_gen_furl, self._got_key_generator)
        d.addCallback(_subscribe)
        d.addErrback(log.err, facility="tahoe.init",
                     level=log.BAD, umid="z9DMzw")

    def _got_key_generator(self, key_generator):
        self._key_generator.set_remote_generator(key_generator)
        key_generator.notifyOnDisconnect(self._lost_key_generator)

    def _lost_key_generator(self):
        self._key_generator.set_remote_generator(None)

    def set_default_mutable_keysize(self, keysize):
        self._key_generator.set_default_keysize(keysize)

    def init_web(self, webport):
        self.log("init_web(webport=%s)", args=(webport,))

        from allmydata.webish import WebishServer
        nodeurl_path = os.path.join(self.basedir, "node.url")
        staticdir = self.get_config("node", "web.static", "public_html")
        staticdir = os.path.expanduser(staticdir)
        ws = WebishServer(self, webport, nodeurl_path, staticdir)
        self.add_service(ws)

    def init_ftp_server(self):
        if self.get_config("ftpd", "enabled", False, boolean=True):
            accountfile = self.get_config("ftpd", "accounts.file", None)
            accounturl = self.get_config("ftpd", "accounts.url", None)
            ftp_portstr = self.get_config("ftpd", "port", "8021")

            from allmydata.frontends import ftpd
            s = ftpd.FTPServer(self, accountfile, accounturl, ftp_portstr)
            s.setServiceParent(self)

    def init_sftp_server(self):
        if self.get_config("sftpd", "enabled", False, boolean=True):
            accountfile = self.get_config("sftpd", "accounts.file", None)
            accounturl = self.get_config("sftpd", "accounts.url", None)
            sftp_portstr = self.get_config("sftpd", "port", "8022")
            pubkey_file = self.get_config("sftpd", "host_pubkey_file")
            privkey_file = self.get_config("sftpd", "host_privkey_file")

            from allmydata.frontends import sftpd
            s = sftpd.SFTPServer(self, accountfile, accounturl,
                                 sftp_portstr, pubkey_file, privkey_file)
            s.setServiceParent(self)

    def init_drop_uploader(self):
        if self.get_config("drop_upload", "enabled", False, boolean=True):
            if self.get_config("drop_upload", "upload.dircap", None):
                raise OldConfigOptionError("The [drop_upload]upload.dircap option is no longer supported; please "
                                           "put the cap in a 'private/drop_upload_dircap' file, and delete this option.")

            upload_dircap = self.get_or_create_private_config("drop_upload_dircap")
            local_dir_utf8 = self.get_config("drop_upload", "local.directory")

            try:
                from allmydata.frontends import drop_upload
                s = drop_upload.DropUploader(self, upload_dircap, local_dir_utf8)
                s.setServiceParent(self)
                s.startService()
            except Exception, e:
                self.log("couldn't start drop-uploader: %r", args=(e,))

    def _check_hotline(self, hotline_file):
        if os.path.exists(hotline_file):
            mtime = os.stat(hotline_file)[stat.ST_MTIME]
            if mtime > time.time() - 120.0:
                return
            else:
                self.log("hotline file too old, shutting down")
        else:
            self.log("hotline file missing, shutting down")
        reactor.stop()

    def get_encoding_parameters(self):
        return self.DEFAULT_ENCODING_PARAMETERS

    # In case we configure multiple introducers
    def connected_to_introducer(self):
        status = []
        if self.introducer_clients:
            s = False
            for ic in self.introducer_clients:
                s = ic.connected_to_introducer()
                status.append(s)
        return status

    def get_renewal_secret(self): # this will go away
        return self._secret_holder.get_renewal_secret()

    def get_cancel_secret(self):
        return self._secret_holder.get_cancel_secret()

    def debug_wait_for_client_connections(self, num_clients):
        """Return a Deferred that fires (with None) when we have connections
        to the given number of peers. Useful for tests that set up a
        temporary test network and need to know when it is safe to proceed
        with an upload or download."""
        def _check():
            return len(self.storage_broker.get_connected_servers()) >= num_clients
        d = self.poll(_check, 0.5)
        d.addCallback(lambda res: None)
        return d


    # these four methods are the primitives for creating filenodes and
    # dirnodes. The first takes a URI and produces a filenode or (new-style)
    # dirnode. The other three create brand-new filenodes/dirnodes.

    def create_node_from_uri(self, write_uri, read_uri=None, deep_immutable=False, name="<unknown name>"):
        # This returns synchronously.
        # Note that it does *not* validate the write_uri and read_uri; instead we
        # may get an opaque node if there were any problems.
        return self.nodemaker.create_from_cap(write_uri, read_uri, deep_immutable=deep_immutable, name=name)

    def create_dirnode(self, initial_children={}, version=None):
        d = self.nodemaker.create_new_mutable_directory(initial_children, version=version)
        return d

    def create_immutable_dirnode(self, children, convergence=None):
        return self.nodemaker.create_immutable_directory(children, convergence)

    def create_mutable_file(self, contents=None, keysize=None, version=None):
        return self.nodemaker.create_mutable_file(contents, keysize,
                                                  version=version)

    def upload(self, uploadable):
        uploader = self.getServiceNamed("uploader")
        return uploader.upload(uploadable)<|MERGE_RESOLUTION|>--- conflicted
+++ resolved
@@ -166,7 +166,6 @@
         if webport:
             self.init_web(webport) # strports string
 
-<<<<<<< HEAD
     def _sequencer(self):
         seqnum_s = self.get_config_from_file("announcement-seqnum")
         if not seqnum_s:
@@ -177,16 +176,6 @@
         nonce = _make_secret().strip()
         return seqnum, nonce
 
-    def init_introducer_client(self):
-        self.introducer_furl = self.get_config("client", "introducer.furl")
-        ic = IntroducerClient(self.tub, self.introducer_furl,
-                              self.nickname,
-                              str(allmydata.__full_version__),
-                              str(self.OLDEST_SUPPORTED_VERSION),
-                              self.get_app_versions(),
-                              self._sequencer)
-        self.introducer_client = ic
-=======
     def init_introducer_clients(self):
         self.introducer_furls = []
         self.warn_flag = False
@@ -222,14 +211,14 @@
                               self.nickname,
                               str(allmydata.__full_version__),
                               str(self.OLDEST_SUPPORTED_VERSION),
-                              self.get_app_versions())
+                              self.get_app_versions(),
+                                  self.)
             self.introducer_clients.append(ic)
         # init introducer_clients as usual
         for ic in self.introducer_clients:
             self.init_introducer_client(ic)
 
     def init_introducer_client(self, ic):
->>>>>>> ebcf9e30
         # hold off on starting the IntroducerClient until our tub has been
         # started, so we'll have a useful address on our RemoteReference, so
         # that the introducer's status page will show us.
@@ -359,12 +348,12 @@
             ann = {"anonymous-storage-FURL": furl,
                    "permutation-seed-base32": self._init_permutation_seed(ss),
                    }
-<<<<<<< HEAD
-            self.introducer_client.publish("storage", ann, self._node_key)
-=======
+
+            current_seqnum, current_nonce = self._sequencer()
+
             for ic in self.introducer_clients:
-                ic.publish("storage", ann, self._server_key)
->>>>>>> ebcf9e30
+                ic.publish("storage", ann, current_seqnum, current_nonce, self._server_key)
+
         d.addCallback(_publish)
         d.addErrback(log.err, facility="tahoe.init",
                      level=log.BAD, umid="aLGBKw")
