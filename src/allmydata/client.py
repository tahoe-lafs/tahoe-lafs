<<<<<<< HEAD
import os, stat, time, weakref, yaml, importlib
from twisted.python.filepath import FilePath
from foolscap.api import eventually
=======
import os, stat, time, weakref, yaml
>>>>>>> 0effdb06
from allmydata import node
from base64 import urlsafe_b64encode

from zope.interface import implements
from twisted.internet import reactor, defer
from twisted.application import service
from twisted.application.internet import TimerService
from pycryptopp.publickey import rsa

import allmydata
from allmydata.storage.server import StorageServer
from allmydata import storage_client
from allmydata.immutable.upload import Uploader
from allmydata.immutable.offloaded import Helper
from allmydata.control import ControlServer
from allmydata.introducer.client import IntroducerClient
from allmydata.util import hashutil, base32, pollmixin, log, keyutil, idlib
from allmydata.util.encodingutil import get_filesystem_encoding, \
     from_utf8_or_none
from allmydata.util.fileutil import abspath_expanduser_unicode
from allmydata.util.abbreviate import parse_abbreviated_size
from allmydata.util.time_format import parse_duration, parse_date
from allmydata.stats import StatsProvider
from allmydata.history import History
from allmydata.interfaces import IStatsProducer, SDMF_VERSION, MDMF_VERSION
from allmydata.nodemaker import NodeMaker
from allmydata.blacklist import Blacklist
from allmydata.node import OldConfigOptionError


KiB=1024
MiB=1024*KiB
GiB=1024*MiB
TiB=1024*GiB
PiB=1024*TiB

def _make_secret():
    return base32.b2a(os.urandom(hashutil.CRYPTO_VAL_SIZE)) + "\n"

class SecretHolder:
    def __init__(self, lease_secret, convergence_secret):
        self._lease_secret = lease_secret
        self._convergence_secret = convergence_secret

    def get_renewal_secret(self):
        return hashutil.my_renewal_secret_hash(self._lease_secret)

    def get_cancel_secret(self):
        return hashutil.my_cancel_secret_hash(self._lease_secret)

    def get_convergence_secret(self):
        return self._convergence_secret

class KeyGenerator:
    """I create RSA keys for mutable files. Each call to generate() returns a
    single keypair. The keysize is specified first by the keysize= argument
    to generate(), then with a default set by set_default_keysize(), then
    with a built-in default of 2048 bits."""
    def __init__(self):
        self._remote = None
        self.default_keysize = 2048

    def set_remote_generator(self, keygen):
        self._remote = keygen
    def set_default_keysize(self, keysize):
        """Call this to override the size of the RSA keys created for new
        mutable files which don't otherwise specify a size. This will affect
        all subsequent calls to generate() without a keysize= argument. The
        default size is 2048 bits. Test cases should call this method once
        during setup, to cause me to create smaller keys, so the unit tests
        run faster."""
        self.default_keysize = keysize

    def generate(self, keysize=None):
        """I return a Deferred that fires with a (verifyingkey, signingkey)
        pair. I accept a keysize in bits (2048 bit keys are standard, smaller
        keys are used for testing). If you do not provide a keysize, I will
        use my default, which is set by a call to set_default_keysize(). If
        set_default_keysize() has never been called, I will create 2048 bit
        keys."""
        keysize = keysize or self.default_keysize
        if self._remote:
            d = self._remote.callRemote('get_rsa_key_pair', keysize)
            def make_key_objs((verifying_key, signing_key)):
                v = rsa.create_verifying_key_from_string(verifying_key)
                s = rsa.create_signing_key_from_string(signing_key)
                return v, s
            d.addCallback(make_key_objs)
            return d
        else:
            # RSA key generation for a 2048 bit key takes between 0.8 and 3.2
            # secs
            signer = rsa.generate(keysize)
            verifier = signer.get_verifying_key()
            return defer.succeed( (verifier, signer) )

class Terminator(service.Service):
    def __init__(self):
        self._clients = weakref.WeakKeyDictionary()
    def register(self, c):
        self._clients[c] = None
    def stopService(self):
        for c in self._clients:
            c.stop()
        return service.Service.stopService(self)

def load_plugins(transport_dict):
    """
    load_plugins( transport_dict ) -> plugins_dict
    transform a transport specification dict into.
    plugins_dict of type plugin_name -> plugin_handler
    """
    plugins = {}
    def getattr_qualified(obj, name):
        for attr in name.split("."):
            obj = getattr(obj, attr)
        return obj
    for name in transport_dict.keys():
        handler_dict = transport_dict[name]
        handler_module = importlib.import_module(handler_dict['handler_module'])
        handler_func = getattr_qualified(handler_module, handler_dict['handler_name'])
        handler_args = handler_dict['parameters']
        handler = handler_func(**handler_args)
        plugins[name] = handler
    return plugins

class Client(node.Node, pollmixin.PollMixin):
    implements(IStatsProducer)

    PORTNUMFILE = "client.port"
    STOREDIR = 'storage'
    NODETYPE = "client"
    EXIT_TRIGGER_FILE = "exit_trigger"

    # This means that if a storage server treats me as though I were a
    # 1.0.0 storage client, it will work as they expect.
    OLDEST_SUPPORTED_VERSION = "1.0.0"

    # This is a dictionary of (needed, desired, total, max_segment_size). 'needed'
    # is the number of shares required to reconstruct a file. 'desired' means
    # that we will abort an upload unless we can allocate space for at least
    # this many. 'total' is the total number of shares created by encoding.
    # If everybody has room then this is is how many we will upload.
    DEFAULT_ENCODING_PARAMETERS = {"k": 3,
                                   "happy": 7,
                                   "n": 10,
                                   "max_segment_size": 128*KiB,
                                   }

    def __init__(self, basedir=".", testing=False):
        node.Node.__init__(self, basedir)
        self.testing = testing
        self.introducer_clients = []
        self.started_timestamp = time.time()
        self.logSource="Client"
        self.encoding_params = self.DEFAULT_ENCODING_PARAMETERS.copy()
<<<<<<< HEAD
        self.load_connections()
=======
        self.init_introducer_clients()
>>>>>>> 0effdb06
        self.init_stats_provider()
        self.init_secrets()
        self.init_node_key()
        self.init_storage()
        self.init_control()
        self.helper = None
        if self.get_config("helper", "enabled", False, boolean=True):
            self.init_helper()
        self._key_generator = KeyGenerator()
        key_gen_furl = self.get_config("client", "key_generator.furl", None)
        if key_gen_furl:
            self.init_key_gen(key_gen_furl)
        self.init_client()
        # ControlServer and Helper are attached after Tub startup
        self.init_ftp_server()
        self.init_sftp_server()
        self.init_drop_uploader()

        # If the node sees an exit_trigger file, it will poll every second to see
        # whether the file still exists, and what its mtime is. If the file does not
        # exist or has not been modified for a given timeout, the node will exit.
        exit_trigger_file = os.path.join(self.basedir,
                                         self.EXIT_TRIGGER_FILE)
        if os.path.exists(exit_trigger_file):
            age = time.time() - os.stat(exit_trigger_file)[stat.ST_MTIME]
            self.log("%s file noticed (%ds old), starting timer" % (self.EXIT_TRIGGER_FILE, age))
            exit_trigger = TimerService(1.0, self._check_exit_trigger, exit_trigger_file)
            exit_trigger.setServiceParent(self)

        # this needs to happen last, so it can use getServiceNamed() to
        # acquire references to StorageServer and other web-statusable things
        webport = self.get_config("node", "web.port", None)
        if webport:
            self.init_web(webport) # strports string

    def _sequencer(self):
        seqnum_s = self.get_config_from_file("announcement-seqnum")
        if not seqnum_s:
            seqnum_s = "0"
        seqnum = int(seqnum_s.strip())
        seqnum += 1 # increment
        self.write_config("announcement-seqnum", "%d\n" % seqnum)
        nonce = _make_secret().strip()
        return seqnum, nonce

<<<<<<< HEAD
    def load_connections_from_yaml(self, furl):
        connections_filepath = FilePath(os.path.join(self.basedir, "private", "connections.yaml"))
        if connections_filepath.exists():
            exists = True
            with connections_filepath.open() as f:
                connections = yaml.load(f)
                f.close()
        else:
            exists = False
            connections = { 'introducers' : {},
                            'servers' : {},
                            'transport_plugins' : {
                                'tcp' : {
                                    'handler_module' : 'foolscap.connection_plugins',
                                    'handler_name': 'DefaultTCP',
                                    'parameters' : {}
                                },
                            },
                            }
            new_connections = connections.copy()
            new_connections['introducers'][u'default'] = {}
            new_connections['introducers']['default']['furl'] = furl
            connections_filepath.setContent(yaml.dump(new_connections))
        return connections, exists

    def load_connections(self):
        """
        Load the connections.yaml file if it exists, otherwise
        create a default configuration. Abort startup and report
        an error to the user if the tahoe.cfg contains an introducer
        FURL which is also found in the connections.yaml.
        """
        # read introducer from tahoe.cfg and abort + error an introducer furl is specified
        # which is also found in our connections.yaml
        self.introducer_furls = [] # XXX
        tahoe_cfg_introducer_furl = self.get_config("client", "introducer.furl", None)
        self.warn_flag = False

        connections, connections_yaml_exists = self.load_connections_from_yaml(tahoe_cfg_introducer_furl)
        introducers = connections['introducers']
        if self.tub is None:
            return
        plugins = load_plugins(connections['transport_plugins'])
        self.tub.removeAllConnectionHintHandlers()
        for name, handler in plugins.items():
            self.tub.addConnectionHintHandler(name, handler)

        found = False
        count = 0
        if tahoe_cfg_introducer_furl is not None and connections_yaml_exists:
            count += 1
            for nick in introducers.keys():
                if tahoe_cfg_introducer_furl == introducers[nick]['furl']:
                    found = True
                    break
            if not found and count > 0:
                log.err("Introducer furl %s specified in both tahoe.cfg and connections.yaml; please fix impossible configuration.")
                reactor.stop()
            if found and count > 0:
                log.err("Introducer furl %s specified in both tahoe.cfg was also found in connections.yaml")
                self.warn_flag = True

        introducers[u'default'] = { 'furl': tahoe_cfg_introducer_furl,
                                    'subscribe_only': False }
        for nickname in introducers.keys():
            if introducers[nickname].has_key('transport_plugins'):
                plugins = load_plugins(introducers[nickname]['transport_plugins'])
            introducer_cache_filepath = FilePath(os.path.join(self.basedir, "private", nickname))
            self.introducer_furls.append(introducers[nickname]['furl']) # XXX
            ic = IntroducerClient(introducers[nickname]['furl'],
                                  nickname,
                                  str(allmydata.__full_version__),
                                  str(self.OLDEST_SUPPORTED_VERSION),
                                  self.get_app_versions(),
                                  introducer_cache_filepath,
                                  introducers[nickname]['subscribe_only'],
                                  plugins)
            self.introducer_clients.append(ic)

=======
    def init_introducer_clients(self):
        self.introducer_furls = []
        self.warn_flag = False
        # Try to load ""BASEDIR/private/introducers" cfg file
        cfg = os.path.join(self.basedir, "private", "introducers")
        if os.path.exists(cfg):
            f = open(cfg, 'r')
            for introducer_furl in f.read().split('\n'):
                introducer_furl_stripped = introducer_furl.strip()
                if introducer_furl_stripped.startswith('#') or not introducer_furl_stripped:
                    continue
                self.introducer_furls.append(introducer_furl_stripped)
            f.close()
        furl_count = len(self.introducer_furls)

        # read furl from tahoe.cfg
        ifurl = self.get_config("client", "introducer.furl", None)
        if ifurl and ifurl not in self.introducer_furls:
            self.introducer_furls.append(ifurl)
            f = open(cfg, 'a')
            f.write(ifurl)
            f.write('\n')
            f.close()
            if furl_count > 1:
                self.warn_flag = True
                self.log("introducers config file modified.")

        # create a pool of introducer_clients
        self.introducer_clients = []
        for introducer_furl in self.introducer_furls:
            ic = IntroducerClient(self.tub, introducer_furl,
                              self.nickname,
                              str(allmydata.__full_version__),
                              str(self.OLDEST_SUPPORTED_VERSION),
                              self.get_app_versions())
            self.introducer_clients.append(ic)
>>>>>>> 0effdb06
        # init introducer_clients as usual
        for ic in self.introducer_clients:
            self.init_introducer_client(ic)

    def init_introducer_client(self, ic):
        # hold off on starting the IntroducerClient until our tub has been
        # started, so we'll have a useful address on our RemoteReference, so
        # that the introducer's status page will show us.
        d = self.when_tub_ready()
        def _start_introducer_client(res):
            ic.setServiceParent(self)
        d.addCallback(_start_introducer_client)
        d.addErrback(log.err, facility="tahoe.init",
                     level=log.BAD, umid="URyI5w")

    def init_stats_provider(self):
        gatherer_furl = self.get_config("client", "stats_gatherer.furl", None)
        self.stats_provider = StatsProvider(self, gatherer_furl)
        self.add_service(self.stats_provider)
        self.stats_provider.register_producer(self)

    def get_stats(self):
        return { 'node.uptime': time.time() - self.started_timestamp }

    def init_secrets(self):
        lease_s = self.get_or_create_private_config("secret", _make_secret)
        lease_secret = base32.a2b(lease_s)
        convergence_s = self.get_or_create_private_config('convergence',
                                                          _make_secret)
        self.convergence = base32.a2b(convergence_s)
        self._secret_holder = SecretHolder(lease_secret, self.convergence)

    def init_node_key(self):
        # we only create the key once. On all subsequent runs, we re-use the
        # existing key
        def _make_key():
            sk_vs,vk_vs = keyutil.make_keypair()
            return sk_vs+"\n"
        sk_vs = self.get_or_create_private_config("node.privkey", _make_key)
        sk,vk_vs = keyutil.parse_privkey(sk_vs.strip())
        self.write_config("node.pubkey", vk_vs+"\n")
        self._node_key = sk

    def get_long_nodeid(self):
        # this matches what IServer.get_longname() says about us elsewhere
        vk_bytes = self._node_key.get_verifying_key_bytes()
        return "v0-"+base32.b2a(vk_bytes)

    def get_long_tubid(self):
        return idlib.nodeid_b2a(self.nodeid)

    def _init_permutation_seed(self, ss):
        seed = self.get_config_from_file("permutation-seed")
        if not seed:
            have_shares = ss.have_shares()
            if have_shares:
                # if the server has shares but not a recorded
                # permutation-seed, then it has been around since pre-#466
                # days, and the clients who uploaded those shares used our
                # TubID as a permutation-seed. We should keep using that same
                # seed to keep the shares in the same place in the permuted
                # ring, so those clients don't have to perform excessive
                # searches.
                seed = base32.b2a(self.nodeid)
            else:
                # otherwise, we're free to use the more natural seed of our
                # pubkey-based serverid
                vk_bytes = self._node_key.get_verifying_key_bytes()
                seed = base32.b2a(vk_bytes)
            self.write_config("permutation-seed", seed+"\n")
        return seed.strip()

    def init_storage(self):
        # should we run a storage server (and publish it for others to use)?
        if not self.get_config("storage", "enabled", True, boolean=True):
            return
        readonly = self.get_config("storage", "readonly", False, boolean=True)

        storedir = os.path.join(self.basedir, self.STOREDIR)

        data = self.get_config("storage", "reserved_space", None)
        try:
            reserved = parse_abbreviated_size(data)
        except ValueError:
            log.msg("[storage]reserved_space= contains unparseable value %s"
                    % data)
            raise
        if reserved is None:
            reserved = 0
        discard = self.get_config("storage", "debug_discard", False,
                                  boolean=True)

        expire = self.get_config("storage", "expire.enabled", False, boolean=True)
        if expire:
            mode = self.get_config("storage", "expire.mode") # require a mode
        else:
            mode = self.get_config("storage", "expire.mode", "age")

        o_l_d = self.get_config("storage", "expire.override_lease_duration", None)
        if o_l_d is not None:
            o_l_d = parse_duration(o_l_d)

        cutoff_date = None
        if mode == "cutoff-date":
            cutoff_date = self.get_config("storage", "expire.cutoff_date")
            cutoff_date = parse_date(cutoff_date)

        sharetypes = []
        if self.get_config("storage", "expire.immutable", True, boolean=True):
            sharetypes.append("immutable")
        if self.get_config("storage", "expire.mutable", True, boolean=True):
            sharetypes.append("mutable")
        expiration_sharetypes = tuple(sharetypes)

        ss = StorageServer(storedir, self.nodeid,
                           reserved_space=reserved,
                           discard_storage=discard,
                           readonly_storage=readonly,
                           stats_provider=self.stats_provider,
                           expiration_enabled=expire,
                           expiration_mode=mode,
                           expiration_override_lease_duration=o_l_d,
                           expiration_cutoff_date=cutoff_date,
                           expiration_sharetypes=expiration_sharetypes)
        self.add_service(ss)

        d = self.when_tub_ready()
        # we can't do registerReference until the Tub is ready
        def _publish(res):
            furl_file = os.path.join(self.basedir, "private", "storage.furl").encode(get_filesystem_encoding())
            furl = self.tub.registerReference(ss, furlFile=furl_file)
            ann = {"anonymous-storage-FURL": furl,
                   "permutation-seed-base32": self._init_permutation_seed(ss),
                   }

            current_seqnum, current_nonce = self._sequencer()

            for ic in self.introducer_clients:
                ic.publish("storage", ann, current_seqnum, current_nonce, self._node_key)

        d.addCallback(_publish)
        d.addErrback(log.err, facility="tahoe.init",
                     level=log.BAD, umid="aLGBKw")

    def init_client(self):
        helper_furl = self.get_config("client", "helper.furl", None)
        if helper_furl in ("None", ""):
            helper_furl = None

        DEP = self.encoding_params
        DEP["k"] = int(self.get_config("client", "shares.needed", DEP["k"]))
        DEP["n"] = int(self.get_config("client", "shares.total", DEP["n"]))
        DEP["happy"] = int(self.get_config("client", "shares.happy", DEP["happy"]))

        # for the CLI to authenticate to local JSON endpoints
        self._create_auth_token()

        self.init_client_storage_broker()
        self.history = History(self.stats_provider)
        self.terminator = Terminator()
        self.terminator.setServiceParent(self)
        self.add_service(Uploader(helper_furl, self.stats_provider,
                                  self.history))
        self.init_blacklist()
        self.init_nodemaker()

    def get_auth_token(self):
        """
        This returns a local authentication token, which is just some
        random data in "api_auth_token" which must be echoed to API
        calls.

        Currently only the URI '/magic' for magic-folder status; other
        endpoints are invited to include this as well, as appropriate.
        """
        return self.get_private_config('api_auth_token')

    def _create_auth_token(self):
        """
        Creates new auth-token data written to 'private/api_auth_token'.

        This is intentionally re-created every time the node starts.
        """
        self.write_private_config(
            'api_auth_token',
            urlsafe_b64encode(os.urandom(32)) + '\n',
        )

    def init_client_storage_broker(self):
        # create a StorageFarmBroker object, for use by Uploader/Downloader
        # (and everybody else who wants to use storage servers)
        ps = self.get_config("client", "peers.preferred", "").split(",")
        preferred_peers = tuple([p.strip() for p in ps if p != ""])
        sb = storage_client.StorageFarmBroker(permute_peers=True, preferred_peers=preferred_peers)
        self.storage_broker = sb
<<<<<<< HEAD
        sb.setServiceParent(self)

        # initialize StorageFarmBroker with our static server selection
        connections, yaml_exists= self.load_connections_from_yaml(None)
        servers = connections['servers']
        for server_id in servers.keys():
            plugins = load_plugins(servers[server_id]['transport_plugins'])
            if self.testing:
                self.storage_broker.got_static_announcement(servers[server_id]['key_s'], servers[server_id]['announcement'], plugins)
            else:
                eventually(self.storage_broker.got_static_announcement, servers[server_id]['key_s'], servers[server_id]['announcement'], plugins)

        for ic in self.introducer_clients:
            sb.use_introducer(ic)
=======
        self.init_client_static_storage_config()
        for ic in self.introducer_clients:
            sb.use_introducer(ic)

    def init_client_static_storage_config(self):
        if os.path.exists(os.path.join(self.basedir, "storage_servers.yaml")):
            f = open("storage_servers.yaml")
            server_params = yaml.safe_load(f)
            f.close()
            for serverid, params in server_params.items():
                server_type = params.pop("type")
                if server_type == "tahoe-foolscap":
                    ann = { 'nickname': server_params[serverid]['nickname'], 'anonymous-storage-FURL':server_params[serverid]['furl'], 'permutation-seed-base32':server_params[serverid]['seed'], 'service-name':'storage','my-version':'unknown'}
                    s = storage_client.NativeStorageServer(serverid, ann.copy())
                    sb._got_announcement(serverid, ann)
                    #add_server(s.get_serverid(), s)
                else:
                    msg = ("unrecognized server type '%s' in "
                           "tahoe.cfg [client-server-selection]server.%s.type"
                           % (server_type, serverid))
                    raise storage_client.UnknownServerTypeError(msg)
>>>>>>> 0effdb06

    def get_storage_broker(self):
        return self.storage_broker

    def init_blacklist(self):
        fn = os.path.join(self.basedir, "access.blacklist")
        self.blacklist = Blacklist(fn)

    def init_nodemaker(self):
        default = self.get_config("client", "mutable.format", default="SDMF")
        if default.upper() == "MDMF":
            self.mutable_file_default = MDMF_VERSION
        else:
            self.mutable_file_default = SDMF_VERSION
        self.nodemaker = NodeMaker(self.storage_broker,
                                   self._secret_holder,
                                   self.get_history(),
                                   self.getServiceNamed("uploader"),
                                   self.terminator,
                                   self.get_encoding_parameters(),
                                   self.mutable_file_default,
                                   self._key_generator,
                                   self.blacklist)

    def get_history(self):
        return self.history

    def init_control(self):
        d = self.when_tub_ready()
        def _publish(res):
            c = ControlServer()
            c.setServiceParent(self)
            control_url = self.tub.registerReference(c)
            self.write_private_config("control.furl", control_url + "\n")
        d.addCallback(_publish)
        d.addErrback(log.err, facility="tahoe.init",
                     level=log.BAD, umid="d3tNXA")

    def init_helper(self):
        d = self.when_tub_ready()
        def _publish(self):
            self.helper = Helper(os.path.join(self.basedir, "helper"),
                                 self.storage_broker, self._secret_holder,
                                 self.stats_provider, self.history)
            # TODO: this is confusing. BASEDIR/private/helper.furl is created
            # by the helper. BASEDIR/helper.furl is consumed by the client
            # who wants to use the helper. I like having the filename be the
            # same, since that makes 'cp' work smoothly, but the difference
            # between config inputs and generated outputs is hard to see.
            helper_furlfile = os.path.join(self.basedir,
                                           "private", "helper.furl").encode(get_filesystem_encoding())
            self.tub.registerReference(self.helper, furlFile=helper_furlfile)
        d.addCallback(_publish)
        d.addErrback(log.err, facility="tahoe.init",
                     level=log.BAD, umid="K0mW5w")

    def init_key_gen(self, key_gen_furl):
        d = self.when_tub_ready()
        def _subscribe(self):
            self.tub.connectTo(key_gen_furl, self._got_key_generator)
        d.addCallback(_subscribe)
        d.addErrback(log.err, facility="tahoe.init",
                     level=log.BAD, umid="z9DMzw")

    def _got_key_generator(self, key_generator):
        self._key_generator.set_remote_generator(key_generator)
        key_generator.notifyOnDisconnect(self._lost_key_generator)

    def _lost_key_generator(self):
        self._key_generator.set_remote_generator(None)

    def set_default_mutable_keysize(self, keysize):
        self._key_generator.set_default_keysize(keysize)

    def init_web(self, webport):
        self.log("init_web(webport=%s)", args=(webport,))

        from allmydata.webish import WebishServer
        nodeurl_path = os.path.join(self.basedir, "node.url")
        staticdir_config = self.get_config("node", "web.static", "public_html").decode("utf-8")
        staticdir = abspath_expanduser_unicode(staticdir_config, base=self.basedir)
        ws = WebishServer(self, webport, nodeurl_path, staticdir)
        self.add_service(ws)

    def init_ftp_server(self):
        if self.get_config("ftpd", "enabled", False, boolean=True):
            accountfile = from_utf8_or_none(
                self.get_config("ftpd", "accounts.file", None))
            if accountfile:
                accountfile = abspath_expanduser_unicode(accountfile, base=self.basedir)
            accounturl = self.get_config("ftpd", "accounts.url", None)
            ftp_portstr = self.get_config("ftpd", "port", "8021")

            from allmydata.frontends import ftpd
            s = ftpd.FTPServer(self, accountfile, accounturl, ftp_portstr)
            s.setServiceParent(self)

    def init_sftp_server(self):
        if self.get_config("sftpd", "enabled", False, boolean=True):
            accountfile = from_utf8_or_none(
                self.get_config("sftpd", "accounts.file", None))
            if accountfile:
                accountfile = abspath_expanduser_unicode(accountfile, base=self.basedir)
            accounturl = self.get_config("sftpd", "accounts.url", None)
            sftp_portstr = self.get_config("sftpd", "port", "8022")
            pubkey_file = from_utf8_or_none(self.get_config("sftpd", "host_pubkey_file"))
            privkey_file = from_utf8_or_none(self.get_config("sftpd", "host_privkey_file"))

            from allmydata.frontends import sftpd
            s = sftpd.SFTPServer(self, accountfile, accounturl,
                                 sftp_portstr, pubkey_file, privkey_file)
            s.setServiceParent(self)

    def init_drop_uploader(self):
        if self.get_config("drop_upload", "enabled", False, boolean=True):
            if self.get_config("drop_upload", "upload.dircap", None):
                raise OldConfigOptionError("The [drop_upload]upload.dircap option is no longer supported; please "
                                           "put the cap in a 'private/drop_upload_dircap' file, and delete this option.")

            upload_dircap = self.get_or_create_private_config("drop_upload_dircap")
            local_dir_utf8 = self.get_config("drop_upload", "local.directory")

            try:
                from allmydata.frontends import drop_upload
                s = drop_upload.DropUploader(self, upload_dircap, local_dir_utf8)
                s.setServiceParent(self)
                s.startService()
            except Exception, e:
                self.log("couldn't start drop-uploader: %r", args=(e,))

    def _check_exit_trigger(self, exit_trigger_file):
        if os.path.exists(exit_trigger_file):
            mtime = os.stat(exit_trigger_file)[stat.ST_MTIME]
            if mtime > time.time() - 120.0:
                return
            else:
                self.log("%s file too old, shutting down" % (self.EXIT_TRIGGER_FILE,))
        else:
            self.log("%s file missing, shutting down" % (self.EXIT_TRIGGER_FILE,))
        reactor.stop()

    def get_encoding_parameters(self):
        return self.encoding_params

    # In case we configure multiple introducers
    def introducer_connection_statuses(self):
        status = []
        if self.introducer_clients:
            for ic in self.introducer_clients:
                s = ic.connected_to_introducer()
                status.append(s)
        return status

    def get_renewal_secret(self): # this will go away
        return self._secret_holder.get_renewal_secret()

    def get_cancel_secret(self):
        return self._secret_holder.get_cancel_secret()

    def debug_wait_for_client_connections(self, num_clients):
        """Return a Deferred that fires (with None) when we have connections
        to the given number of peers. Useful for tests that set up a
        temporary test network and need to know when it is safe to proceed
        with an upload or download."""
        def _check():
            return len(self.storage_broker.get_connected_servers()) >= num_clients
        d = self.poll(_check, 0.5)
        d.addCallback(lambda res: None)
        return d


    # these four methods are the primitives for creating filenodes and
    # dirnodes. The first takes a URI and produces a filenode or (new-style)
    # dirnode. The other three create brand-new filenodes/dirnodes.

    def create_node_from_uri(self, write_uri, read_uri=None, deep_immutable=False, name="<unknown name>"):
        # This returns synchronously.
        # Note that it does *not* validate the write_uri and read_uri; instead we
        # may get an opaque node if there were any problems.
        return self.nodemaker.create_from_cap(write_uri, read_uri, deep_immutable=deep_immutable, name=name)

    def create_dirnode(self, initial_children={}, version=None):
        d = self.nodemaker.create_new_mutable_directory(initial_children, version=version)
        return d

    def create_immutable_dirnode(self, children, convergence=None):
        return self.nodemaker.create_immutable_directory(children, convergence)

    def create_mutable_file(self, contents=None, keysize=None, version=None):
        return self.nodemaker.create_mutable_file(contents, keysize,
                                                  version=version)

    def upload(self, uploadable):
        uploader = self.getServiceNamed("uploader")
        return uploader.upload(uploadable)<|MERGE_RESOLUTION|>--- conflicted
+++ resolved
@@ -1,10 +1,6 @@
-<<<<<<< HEAD
 import os, stat, time, weakref, yaml, importlib
 from twisted.python.filepath import FilePath
 from foolscap.api import eventually
-=======
-import os, stat, time, weakref, yaml
->>>>>>> 0effdb06
 from allmydata import node
 from base64 import urlsafe_b64encode
 
@@ -161,11 +157,7 @@
         self.started_timestamp = time.time()
         self.logSource="Client"
         self.encoding_params = self.DEFAULT_ENCODING_PARAMETERS.copy()
-<<<<<<< HEAD
         self.load_connections()
-=======
-        self.init_introducer_clients()
->>>>>>> 0effdb06
         self.init_stats_provider()
         self.init_secrets()
         self.init_node_key()
@@ -211,7 +203,6 @@
         nonce = _make_secret().strip()
         return seqnum, nonce
 
-<<<<<<< HEAD
     def load_connections_from_yaml(self, furl):
         connections_filepath = FilePath(os.path.join(self.basedir, "private", "connections.yaml"))
         if connections_filepath.exists():
@@ -291,44 +282,6 @@
                                   plugins)
             self.introducer_clients.append(ic)
 
-=======
-    def init_introducer_clients(self):
-        self.introducer_furls = []
-        self.warn_flag = False
-        # Try to load ""BASEDIR/private/introducers" cfg file
-        cfg = os.path.join(self.basedir, "private", "introducers")
-        if os.path.exists(cfg):
-            f = open(cfg, 'r')
-            for introducer_furl in f.read().split('\n'):
-                introducer_furl_stripped = introducer_furl.strip()
-                if introducer_furl_stripped.startswith('#') or not introducer_furl_stripped:
-                    continue
-                self.introducer_furls.append(introducer_furl_stripped)
-            f.close()
-        furl_count = len(self.introducer_furls)
-
-        # read furl from tahoe.cfg
-        ifurl = self.get_config("client", "introducer.furl", None)
-        if ifurl and ifurl not in self.introducer_furls:
-            self.introducer_furls.append(ifurl)
-            f = open(cfg, 'a')
-            f.write(ifurl)
-            f.write('\n')
-            f.close()
-            if furl_count > 1:
-                self.warn_flag = True
-                self.log("introducers config file modified.")
-
-        # create a pool of introducer_clients
-        self.introducer_clients = []
-        for introducer_furl in self.introducer_furls:
-            ic = IntroducerClient(self.tub, introducer_furl,
-                              self.nickname,
-                              str(allmydata.__full_version__),
-                              str(self.OLDEST_SUPPORTED_VERSION),
-                              self.get_app_versions())
-            self.introducer_clients.append(ic)
->>>>>>> 0effdb06
         # init introducer_clients as usual
         for ic in self.introducer_clients:
             self.init_introducer_client(ic)
@@ -524,7 +477,6 @@
         preferred_peers = tuple([p.strip() for p in ps if p != ""])
         sb = storage_client.StorageFarmBroker(permute_peers=True, preferred_peers=preferred_peers)
         self.storage_broker = sb
-<<<<<<< HEAD
         sb.setServiceParent(self)
 
         # initialize StorageFarmBroker with our static server selection
@@ -539,29 +491,6 @@
 
         for ic in self.introducer_clients:
             sb.use_introducer(ic)
-=======
-        self.init_client_static_storage_config()
-        for ic in self.introducer_clients:
-            sb.use_introducer(ic)
-
-    def init_client_static_storage_config(self):
-        if os.path.exists(os.path.join(self.basedir, "storage_servers.yaml")):
-            f = open("storage_servers.yaml")
-            server_params = yaml.safe_load(f)
-            f.close()
-            for serverid, params in server_params.items():
-                server_type = params.pop("type")
-                if server_type == "tahoe-foolscap":
-                    ann = { 'nickname': server_params[serverid]['nickname'], 'anonymous-storage-FURL':server_params[serverid]['furl'], 'permutation-seed-base32':server_params[serverid]['seed'], 'service-name':'storage','my-version':'unknown'}
-                    s = storage_client.NativeStorageServer(serverid, ann.copy())
-                    sb._got_announcement(serverid, ann)
-                    #add_server(s.get_serverid(), s)
-                else:
-                    msg = ("unrecognized server type '%s' in "
-                           "tahoe.cfg [client-server-selection]server.%s.type"
-                           % (server_type, serverid))
-                    raise storage_client.UnknownServerTypeError(msg)
->>>>>>> 0effdb06
 
     def get_storage_broker(self):
         return self.storage_broker
