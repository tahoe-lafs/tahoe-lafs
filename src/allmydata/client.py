--- conflicted
+++ resolved
@@ -90,17 +90,8 @@
             "shares.total",
             "storage.plugins",
         ),
-<<<<<<< HEAD
         "grid_managers": None,  # means "any options valid"
         "grid_manager_certificates": None,
-        "ftpd": (
-            "accounts.file",
-            "accounts.url",
-            "enabled",
-            "port",
-        ),
-=======
->>>>>>> f8e548dc
         "storage": (
             "debug_discard",
             "enabled",
