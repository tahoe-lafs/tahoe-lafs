
<<<<<<< HEAD
import sys, os
from collections import deque
=======
import sys
import os
>>>>>>> 5c514739

from twisted.internet import defer
from twisted.python.failure import Failure
from twisted.python.filepath import FilePath
from twisted.application import service

from allmydata.interfaces import IDirectoryNode

from allmydata.util.encodingutil import quote_output, get_filesystem_encoding
from allmydata.util.fileutil import abspath_expanduser_unicode
from allmydata.immutable.upload import FileName
from allmydata.scripts import backupdb, tahoe_backup

from allmydata.util.encodingutil import listdir_unicode, quote_output, \
     quote_local_unicode_path, to_str, FilenameEncodingError, unicode_to_url



class DropUploader(service.MultiService):
    name = 'drop-upload'

<<<<<<< HEAD
    def __init__(self, client, upload_dircap, local_dir_utf8, dbfile, inotify=None,
                 pending_delay=1.0):
=======
    def __init__(self, client, upload_dircap, local_dir_utf8, dbfile, inotify=None):
>>>>>>> 5c514739
        service.MultiService.__init__(self)
        try:
            local_dir_u = abspath_expanduser_unicode(local_dir_utf8.decode('utf-8'))
            if sys.platform == "win32":
                local_dir = local_dir_u
            else:
                local_dir = local_dir_u.encode(get_filesystem_encoding())
        except (UnicodeEncodeError, UnicodeDecodeError):
            raise AssertionError("The '[drop_upload] local.directory' parameter %s was not valid UTF-8 or "
                                 "could not be represented in the filesystem encoding."
                                 % quote_output(local_dir_utf8))

        self._pending = set()
        self._client = client
        self._stats_provider = client.stats_provider
        self._convergence = client.convergence
        self._local_path = FilePath(local_dir)
        self._local_dir = unicode(local_dir, 'UTF-8')
        self._dbfile = dbfile
<<<<<<< HEAD

        self._upload_deque = deque()
        self.is_upload_ready = False
=======
>>>>>>> 5c514739

        if inotify is None:
            if sys.platform == "win32":
                from allmydata.windows import inotify
            else:
                from twisted.internet import inotify
        self._inotify = inotify

        if not self._local_path.exists():
            raise AssertionError("The '[drop_upload] local.directory' parameter was %s but there is no directory at that location." % quote_output(local_dir_u))
        if not self._local_path.isdir():
            raise AssertionError("The '[drop_upload] local.directory' parameter was %s but the thing at that location is not a directory." % quote_output(local_dir_u))

        # TODO: allow a path rather than a cap URI.
        self._parent = self._client.create_node_from_uri(upload_dircap)
        if not IDirectoryNode.providedBy(self._parent):
            raise AssertionError("The URI in 'private/drop_upload_dircap' does not refer to a directory.")
        if self._parent.is_unknown() or self._parent.is_readonly():
            raise AssertionError("The URI in 'private/drop_upload_dircap' is not a writecap to a directory.")

        self._uploaded_callback = lambda ign: None

        self._notifier = inotify.INotify()
        if hasattr(self._notifier, 'set_pending_delay'):
            self._notifier.set_pending_delay(pending_delay)

        # We don't watch for IN_CREATE, because that would cause us to read and upload a
        # possibly-incomplete file before the application has closed it. There should always
        # be an IN_CLOSE_WRITE after an IN_CREATE (I think).
        # TODO: what about IN_MOVE_SELF or IN_UNMOUNT?
        mask = inotify.IN_CLOSE_WRITE | inotify.IN_MOVED_TO | inotify.IN_ONLYDIR
        self._notifier.watch(self._local_path, mask=mask, callbacks=[self._notify])

    def _check_db_file(self, childpath):
        # returns True if the file must be uploaded.
        assert self._db != None
        use_timestamps = True
        r = self._db.check_file(childpath, use_timestamps)
        return not r.was_uploaded()

    def _scan(self, localpath):
        quoted_path = quote_local_unicode_path(localpath)
        try:
            children = listdir_unicode(localpath)
        except EnvironmentError:
            raise(Exception("WARNING: magic folder: permission denied on directory %s" % (quoted_path,)))
        except FilenameEncodingError:
<<<<<<< HEAD
            raise(Exception("WARNING: magic folder: could not list directory %s due to a filename encoding error" % (quoted_path,)))
=======
            raise(Esception("WARNING: magic folder: could not list directory %s due to a filename encoding error" % (quoted_path,)))
>>>>>>> 5c514739

        for child in children:
            assert isinstance(child, unicode), child
            childpath = os.path.join(localpath, child)
            # note: symlinks to directories are both islink() and isdir()
            if os.path.isdir(childpath) and not os.path.islink(childpath):
                # recurse on the child directory
                self._scan(childpath)
            elif os.path.isfile(childpath) and not os.path.islink(childpath):
                must_upload = self._check_db_file(childpath)
                if must_upload:
                    self._add_to_dequeue(childpath)
            else:
                if os.path.islink(childpath):
                    self.warn("WARNING: cannot backup symlink %s" % quote_local_unicode_path(childpath))
                else:
                    self.warn("WARNING: cannot backup special file %s" % quote_local_unicode_path(childpath))

    def startService(self):
        self._db = backupdb.get_backupdb(self._dbfile)
        if self._db is None:
            return Failure(Exception('ERROR: Unable to load magic folder db.'))

        service.MultiService.startService(self)
        d = self._notifier.startReading()

        self._scan(self._local_dir)

        self._stats_provider.count('drop_upload.dirs_monitored', 1)
        return d

<<<<<<< HEAD
    def upload_ready(self):
        """upload_ready is used to signal us to start
        processing the upload items...
        """
        self.is_upload_ready = True
        self._process_deque()

    def _append_to_deque(self, func, path, event_mask):
        thunk = (func, path, event_mask)
        self._upload_deque.append(thunk)
        self._pending.add(path)
        if self.is_upload_ready:
            self._process_deque()

    def _process_deque(self):
        while True:
            try:
                fields = self._upload_deque.pop()
                func = fields[0]
                func(*fields[1:])
            except IndexError:
                break
=======
    def _add_to_dequeue(self, path):
        # XXX stub function. fix me later.
        #print "adding file to upload queue %s" % (path,)
        pass
>>>>>>> 5c514739

    def _notify(self, opaque, path, events_mask):
        self._log("inotify event %r, %r, %r\n" % (opaque, path, ', '.join(self._inotify.humanReadableMask(events_mask))))
        self._stats_provider.count('drop_upload.files_queued', 1)
        if path not in self._pending:
            self._append_to_deque(self._process, path, events_mask)

    def _process(self, path, events_mask):
        d = defer.succeed(None)

        # FIXME (ticket #1712): if this already exists as a mutable file, we replace the
        # directory entry, but we should probably modify the file (as the SFTP frontend does).
        def _add_file(ign):
            name = path.basename()
            # on Windows the name is already Unicode
            if sys.platform != "win32":
                name = name.decode(get_filesystem_encoding())

            self._pending.remove(path)
            u = FileName(path.path, self._convergence)
            return self._parent.add_file(name, u)
        d.addCallback(_add_file)

        def _succeeded(ign):
            self._stats_provider.count('drop_upload.files_queued', -1)
            self._stats_provider.count('drop_upload.files_uploaded', 1)
        def _failed(f):
            self._stats_provider.count('drop_upload.files_queued', -1)
            if path.exists():
                self._log("drop-upload: %r failed to upload due to %r" % (path.path, f))
                self._stats_provider.count('drop_upload.files_failed', 1)
                return f
            else:
                self._log("drop-upload: notified file %r disappeared "
                          "(this is normal for temporary files): %r" % (path.path, f))
                self._stats_provider.count('drop_upload.files_disappeared', 1)
                return None
        d.addCallbacks(_succeeded, _failed)
        d.addBoth(self._uploaded_callback)
        return d

    def set_uploaded_callback(self, callback):
        """This sets a function that will be called after a file has been uploaded."""
        self._uploaded_callback = callback

    def finish(self, for_tests=False):
        self._notifier.stopReading()
        self._stats_provider.count('drop_upload.dirs_monitored', -1)
        if for_tests and hasattr(self._notifier, 'wait_until_stopped'):
            return self._notifier.wait_until_stopped()
        else:
            return defer.succeed(None)

    def _log(self, msg):
        self._client.log(msg)
        #open("events", "ab+").write(msg)<|MERGE_RESOLUTION|>--- conflicted
+++ resolved
@@ -1,11 +1,6 @@
 
-<<<<<<< HEAD
 import sys, os
 from collections import deque
-=======
-import sys
-import os
->>>>>>> 5c514739
 
 from twisted.internet import defer
 from twisted.python.failure import Failure
@@ -27,12 +22,8 @@
 class DropUploader(service.MultiService):
     name = 'drop-upload'
 
-<<<<<<< HEAD
     def __init__(self, client, upload_dircap, local_dir_utf8, dbfile, inotify=None,
                  pending_delay=1.0):
-=======
-    def __init__(self, client, upload_dircap, local_dir_utf8, dbfile, inotify=None):
->>>>>>> 5c514739
         service.MultiService.__init__(self)
         try:
             local_dir_u = abspath_expanduser_unicode(local_dir_utf8.decode('utf-8'))
@@ -52,12 +43,9 @@
         self._local_path = FilePath(local_dir)
         self._local_dir = unicode(local_dir, 'UTF-8')
         self._dbfile = dbfile
-<<<<<<< HEAD
 
         self._upload_deque = deque()
         self.is_upload_ready = False
-=======
->>>>>>> 5c514739
 
         if inotify is None:
             if sys.platform == "win32":
@@ -105,11 +93,7 @@
         except EnvironmentError:
             raise(Exception("WARNING: magic folder: permission denied on directory %s" % (quoted_path,)))
         except FilenameEncodingError:
-<<<<<<< HEAD
             raise(Exception("WARNING: magic folder: could not list directory %s due to a filename encoding error" % (quoted_path,)))
-=======
-            raise(Esception("WARNING: magic folder: could not list directory %s due to a filename encoding error" % (quoted_path,)))
->>>>>>> 5c514739
 
         for child in children:
             assert isinstance(child, unicode), child
@@ -121,7 +105,7 @@
             elif os.path.isfile(childpath) and not os.path.islink(childpath):
                 must_upload = self._check_db_file(childpath)
                 if must_upload:
-                    self._add_to_dequeue(childpath)
+                    self._append_to_deque(self._process, childpath, None) # XXX which event mask?
             else:
                 if os.path.islink(childpath):
                     self.warn("WARNING: cannot backup symlink %s" % quote_local_unicode_path(childpath))
@@ -141,7 +125,6 @@
         self._stats_provider.count('drop_upload.dirs_monitored', 1)
         return d
 
-<<<<<<< HEAD
     def upload_ready(self):
         """upload_ready is used to signal us to start
         processing the upload items...
@@ -164,12 +147,6 @@
                 func(*fields[1:])
             except IndexError:
                 break
-=======
-    def _add_to_dequeue(self, path):
-        # XXX stub function. fix me later.
-        #print "adding file to upload queue %s" % (path,)
-        pass
->>>>>>> 5c514739
 
     def _notify(self, opaque, path, events_mask):
         self._log("inotify event %r, %r, %r\n" % (opaque, path, ', '.join(self._inotify.humanReadableMask(events_mask))))
