
import sys, os, stat
import os.path
from collections import deque
import time

from twisted.internet import defer, reactor, task
from twisted.python.failure import Failure
from twisted.python import runtime
from twisted.application import service

from allmydata.util import fileutil
from allmydata.interfaces import IDirectoryNode
from allmydata.util import log
from allmydata.util.fileutil import precondition_abspath, get_pathinfo, abspath_expanduser_unicode
from allmydata.util.assertutil import precondition
from allmydata.util.deferredutil import HookMixin
from allmydata.util.encodingutil import listdir_unicode, to_filepath, \
     unicode_from_filepath, quote_local_unicode_path, FilenameEncodingError
from allmydata.immutable.upload import FileName, Data
from allmydata import backupdb, magicpath


IN_EXCL_UNLINK = 0x04000000L

def get_inotify_module():
    try:
        if sys.platform == "win32":
            from allmydata.windows import inotify
        elif runtime.platform.supportsINotify():
            from twisted.internet import inotify
        else:
            raise NotImplementedError("filesystem notification needed for drop-upload is not supported.\n"
                                      "This currently requires Linux or Windows.")
        return inotify
    except (ImportError, AttributeError) as e:
        log.msg(e)
        if sys.platform == "win32":
            raise NotImplementedError("filesystem notification needed for drop-upload is not supported.\n"
                                      "Windows support requires at least Vista, and has only been tested on Windows 7.")
        raise


class MagicFolder(service.MultiService):
    name = 'magic-folder'

    def __init__(self, client, upload_dircap, collective_dircap, local_path_u, dbfile, inotify=None,
                 pending_delay=1.0):
        precondition_abspath(local_path_u)

        service.MultiService.__init__(self)

        db = backupdb.get_backupdb(dbfile, create_version=(backupdb.SCHEMA_v3, 3))
        if db is None:
            return Failure(Exception('ERROR: Unable to load magic folder db.'))

        # for tests
        self._client = client
        self._db = db

        self.is_ready = False

        self.uploader = Uploader(client, local_path_u, db, upload_dircap, inotify, pending_delay)
        self.downloader = Downloader(client, local_path_u, db, collective_dircap)

    def startService(self):
        service.MultiService.startService(self)
        return self.uploader.start_monitoring()

    def ready(self):
        """ready is used to signal us to start
        processing the upload and download items...
        """
        self.is_ready = True
        d = self.uploader.start_scanning()
        d2 = self.downloader.start_scanning()
        d.addCallback(lambda ign: d2)
        return d

    def finish(self):
        #print "finish"
        d = self.uploader.stop()
        d2 = self.downloader.stop()
        d.addCallback(lambda ign: d2)
        return d

    def remove_service(self):
        return service.MultiService.disownServiceParent(self)


class QueueMixin(HookMixin):
    def __init__(self, client, local_path_u, db, name):
        self._client = client
        self._local_path_u = local_path_u
        self._local_path = to_filepath(local_path_u)
        self._db = db
        self._name = name
        self._hooks = {'processed': None}

        if not self._local_path.exists():
            raise AssertionError("The '[magic_folder] local.directory' parameter was %s "
                                 "but there is no directory at that location."
                                 % quote_local_unicode_path(self._local_path_u))
        if not self._local_path.isdir():
            raise AssertionError("The '[magic_folder] local.directory' parameter was %s "
                                 "but the thing at that location is not a directory."
                                 % quote_local_unicode_path(self._local_path_u))

        self._deque = deque()
        self._lazy_tail = defer.succeed(None)
        self._pending = set()
        self._callback = lambda ign: None
        self._ignore_count = 0
        self._stopped = False
        self._turn_delay = 0

    def _count(self, counter_name, delta=1):
        self._client.stats_provider.count('magic_folder.%s.%s' % (self._name, counter_name), delta)

    def _log(self, msg):
        s = "Magic Folder %s: %s" % (self._name, msg)
        self._client.log(s)
        #print s
        #open("events", "ab+").write(msg)

    def _append_to_deque(self, path):
        if path in self._pending:
            return
        self._deque.append(path)
        self._pending.add(path)
        self._count('objects_queued')
        if self.is_ready:
            reactor.callLater(0, self._turn_deque)

    def _turn_deque(self):
        if self._stopped:
            return
        try:
            item = self._deque.pop()
        except IndexError:
            self._log("deque is now empty")
            self._lazy_tail.addCallback(lambda ign: self._when_queue_is_empty())
        else:
            self._lazy_tail.addCallback(lambda ign: self._process(item))
            self._lazy_tail.addBoth(self._call_hook, 'processed')
            self._lazy_tail.addErrback(log.err)
            self._lazy_tail.addCallback(lambda ign: task.deferLater(reactor, self._turn_delay, self._turn_deque))


class Uploader(QueueMixin):
    def __init__(self, client, local_path_u, db, upload_dircap, inotify, pending_delay):
        QueueMixin.__init__(self, client, local_path_u, db, 'uploader')

        self.is_ready = False

        # TODO: allow a path rather than a cap URI.
        self._upload_dirnode = self._client.create_node_from_uri(upload_dircap)
        if not IDirectoryNode.providedBy(self._upload_dirnode):
            raise AssertionError("The URI in 'private/magic_folder_dircap' does not refer to a directory.")
        if self._upload_dirnode.is_unknown() or self._upload_dirnode.is_readonly():
            raise AssertionError("The URI in 'private/magic_folder_dircap' is not a writecap to a directory.")

        self._inotify = inotify or get_inotify_module()
        self._notifier = self._inotify.INotify()

        if hasattr(self._notifier, 'set_pending_delay'):
            self._notifier.set_pending_delay(pending_delay)

        # We don't watch for IN_CREATE, because that would cause us to read and upload a
        # possibly-incomplete file before the application has closed it. There should always
        # be an IN_CLOSE_WRITE after an IN_CREATE (I think).
        # TODO: what about IN_MOVE_SELF, IN_MOVED_FROM, or IN_UNMOUNT?
        #
        self.mask = ( self._inotify.IN_CLOSE_WRITE
                    | self._inotify.IN_MOVED_TO
                    | self._inotify.IN_MOVED_FROM
                    | self._inotify.IN_DELETE
                    | self._inotify.IN_ONLYDIR
                    | IN_EXCL_UNLINK
                    )
        self._notifier.watch(self._local_path, mask=self.mask, callbacks=[self._notify],
                             recursive=True)

    def start_monitoring(self):
        d = self._notifier.startReading()
        self._count('dirs_monitored')
        return d

    def stop(self):
        self._notifier.stopReading()
        self._count('dirs_monitored', -1)
        if hasattr(self._notifier, 'wait_until_stopped'):
            d = self._notifier.wait_until_stopped()
        else:
            d = defer.succeed(None)
        d.addCallback(lambda ign: self._lazy_tail)
        return d

    def start_scanning(self):
        self.is_ready = True
        d = self._scan(self._local_path_u) # XXX do not want dropped deferreds!
        self._turn_deque()
        return d

    def _scan(self, local_path_u):  # XXX should this take a FilePath?
        if not os.path.isdir(local_path_u):
            raise AssertionError("Programmer error: _scan() must be passed a directory path.")
        quoted_path = quote_local_unicode_path(local_path_u)
        try:
            children = listdir_unicode(local_path_u)
        except EnvironmentError:
            raise(Exception("WARNING: magic folder: permission denied on directory %s" % (quoted_path,)))
        except FilenameEncodingError:
            raise(Exception("WARNING: magic folder: could not list directory %s due to a filename encoding error" % (quoted_path,)))

        d = defer.succeed(None)
        for child in children:
            assert isinstance(child, unicode), child
            d.addCallback(lambda ign, child=child: os.path.join(local_path_u, child))
            d.addCallback(self._process_child)
            d.addErrback(log.err)

        return d

    def _notify(self, opaque, path, events_mask):
        self._log("inotify event %r, %r, %r\n" % (opaque, path, ', '.join(self._inotify.humanReadableMask(events_mask))))
        path_u = unicode_from_filepath(path)
        self._append_to_deque(path_u)

    def _when_queue_is_empty(self):
        return defer.succeed(None)

    def _process_child(self, path_u):
        precondition(isinstance(path_u, unicode), path_u)

        pathinfo = get_pathinfo(path_u)

        if pathinfo.islink:
            self.warn("WARNING: cannot backup symlink %s" % quote_local_unicode_path(path_u))
            return None
        elif pathinfo.isdir:
            # process directories unconditionally
            self._append_to_deque(path_u)

            # recurse on the child directory
            return self._scan(path_u)
        elif pathinfo.isfile:
            file_version = self._db.get_local_file_version(path_u)
            if file_version is None:
                # XXX upload if we didn't record our version in magicfolder db?
                self._append_to_deque(path_u)
                return None
            else:
                d2 = self._get_collective_latest_file(path_u)
                def _got_latest_file((file_node, metadata)):
                    collective_version = metadata['version']
                    if collective_version is None:
                        return None
                    if file_version > collective_version:
                        self._append_to_upload_deque(path_u)
                    elif file_version < collective_version: # FIXME Daira thinks this is wrong
                        # if a collective version of the file is newer than ours
                        # we must download it and unlink the old file from our upload dirnode
                        self._append_to_download_deque(path_u)
                        # XXX where should we save the returned deferred?
                        return self._upload_dirnode.delete(path_u, must_be_file=True)
                    else:
                        # XXX same version. do nothing.
                        pass
                d2.addCallback(_got_latest_file)
                return d2
        else:
            self.warn("WARNING: cannot backup special file %s" % quote_local_unicode_path(path_u))
            return None

    def _process(self, path_u):
        precondition(isinstance(path_u, unicode), path_u)

        d = defer.succeed(None)

        def _maybe_upload(val):
            pathinfo = get_pathinfo(path_u)

            self._pending.remove(path_u)  # FIXME make _upload_pending hold relative paths
            relpath_u = os.path.relpath(path_u, self._local_path_u)
            encoded_name_u = magicpath.path2magic(relpath_u)

            if not pathinfo.exists:
                self._log("drop-upload: notified object %r disappeared "
                          "(this is normal for temporary objects)" % (path_u,))
                self._count('objects_disappeared')
                d2 = defer.succeed(None)
                if self._db.check_file_db_exists(relpath_u):
                    d2.addCallback(lambda ign: self._get_metadata(encoded_name_u))
                    current_version = self._db.get_local_file_version(relpath_u) + 1
                    def set_deleted(metadata):
                        metadata['version'] = current_version
                        metadata['deleted'] = True
                        empty_uploadable = Data("", self._client.convergence)
                        return self._upload_dirnode.add_file(encoded_name_u, empty_uploadable, overwrite=True, metadata=metadata)
                    d2.addCallback(set_deleted)
                    def add_db_entry(filenode):
                        filecap = filenode.get_uri()
                        size = 0
                        now = time.time()
                        ctime = now
                        mtime = now
                        self._db.did_upload_file(filecap, relpath_u, current_version, int(mtime), int(ctime), size)
                        self._count('files_uploaded')
                    d2.addCallback(lambda x: self._get_filenode(encoded_name_u))
                    d2.addCallback(add_db_entry)

                d2.addCallback(lambda x: Exception("file does not exist"))  # FIXME wrong
                return d2
            elif pathinfo.islink:
                self.warn("WARNING: cannot upload symlink %s" % quote_local_unicode_path(path_u))
                return None
            elif pathinfo.isdir:
                self._notifier.watch(to_filepath(path_u), mask=self.mask, callbacks=[self._notify], recursive=True)
                uploadable = Data("", self._client.convergence)
                encoded_name_u += u"@_"
                upload_d = self._upload_dirnode.add_file(encoded_name_u, uploadable, metadata={"version":0}, overwrite=True)
                def _succeeded(ign):
                    self._log("created subdirectory %r" % (path_u,))
                    self._count('directories_created')
                def _failed(f):
                    self._log("failed to create subdirectory %r" % (path_u,))
                    return f
                upload_d.addCallbacks(_succeeded, _failed)
                upload_d.addCallback(lambda ign: self._scan(path_u))
                return upload_d
            elif pathinfo.isfile:
                version = self._db.get_local_file_version(relpath_u)
                if version is None:
                    version = 0
                else:
                    version += 1

                uploadable = FileName(path_u, self._client.convergence)
                d2 = self._upload_dirnode.add_file(encoded_name_u, uploadable, metadata={"version":version}, overwrite=True)
                def add_db_entry(filenode):
                    filecap = filenode.get_uri()
                    # XXX maybe just pass pathinfo
                    self._db.did_upload_file(filecap, relpath_u, version,
                                             pathinfo.mtime, pathinfo.ctime, pathinfo.size)
                    self._count('files_uploaded')
                d2.addCallback(add_db_entry)
                return d2
            else:
                self.warn("WARNING: cannot process special file %s" % quote_local_unicode_path(path_u))
                return None

        d.addCallback(_maybe_upload)

        def _succeeded(res):
            self._count('objects_queued', -1)
            self._count('objects_succeeded')
            return res
        def _failed(f):
            self._count('objects_queued', -1)
            self._count('objects_failed')
            self._log("%r while processing %r" % (f, path_u))
            return f
        d.addCallbacks(_succeeded, _failed)
        return d

    def _get_metadata(self, encoded_name_u):
        try:
            d = self._upload_dirnode.get_metadata_for(encoded_name_u)
        except KeyError:
            return Failure()
        return d

    def _get_filenode(self, encoded_name_u):
        try:
            d = self._upload_dirnode.get(encoded_name_u)
        except KeyError:
            return Failure()
        return d


class Downloader(QueueMixin):
    def __init__(self, client, local_path_u, db, collective_dircap):
        QueueMixin.__init__(self, client, local_path_u, db, 'downloader')

        # TODO: allow a path rather than a cap URI.
        self._collective_dirnode = self._client.create_node_from_uri(collective_dircap)

        if not IDirectoryNode.providedBy(self._collective_dirnode):
            raise AssertionError("The URI in 'private/collective_dircap' does not refer to a directory.")
        if self._collective_dirnode.is_unknown() or not self._collective_dirnode.is_readonly():
            raise AssertionError("The URI in 'private/collective_dircap' is not a readonly cap to a directory.")

        self._turn_delay = 3 # delay between remote scans
        self._download_scan_batch = {} # path -> [(filenode, metadata)]

    def start_scanning(self):
        d = self._scan_remote_collective()
        self._turn_deque()
        return d

    def stop(self):
        self._stopped = True
        d = defer.succeed(None)
        d.addCallback(lambda ign: self._lazy_tail)
        return d

    def _should_download(self, relpath_u, remote_version):
        """
        _should_download returns a bool indicating whether or not a remote object should be downloaded.
        We check the remote metadata version against our magic-folder db version number;
        latest version wins.
        """
        v = self._db.get_local_file_version(relpath_u)
        return (v is None or v < remote_version)

    def _get_local_latest(self, path_u):
        """_get_local_latest takes a unicode path string checks to see if this file object
        exists in our magic-folder db; if not then return None
        else check for an entry in our magic-folder db and return the version number.
        """
        if not os.path.exists(path_u):
            return None
        return self._db.get_local_file_version(path_u)

    def _get_collective_latest_file(self, filename):
        """_get_collective_latest_file takes a file path pointing to a file managed by
        magic-folder and returns a deferred that fires with the two tuple containing a
        file node and metadata for the latest version of the file located in the
        magic-folder collective directory.
        """
        collective_dirmap_d = self._collective_dirnode.list()
        def scan_collective(result):
            list_of_deferreds = []
            for dir_name in result.keys():
                # XXX make sure it's a directory
                d = defer.succeed(None)
                d.addCallback(lambda x, dir_name=dir_name: result[dir_name][0].get_child_and_metadata(filename))
                list_of_deferreds.append(d)
            deferList = defer.DeferredList(list_of_deferreds, consumeErrors=True)
            return deferList
        collective_dirmap_d.addCallback(scan_collective)
        def highest_version(deferredList):
            max_version = 0
            metadata = None
            node = None
            for success, result in deferredList:
                if success:
                    if result[1]['version'] > max_version:
                        node, metadata = result
                        max_version = result[1]['version']
            return node, metadata
        collective_dirmap_d.addCallback(highest_version)
        return collective_dirmap_d

    def _append_to_batch(self, name, file_node, metadata):
        if self._download_scan_batch.has_key(name):
            self._download_scan_batch[name] += [(file_node, metadata)]
        else:
            self._download_scan_batch[name] = [(file_node, metadata)]

    def _scan_remote(self, nickname, dirnode):
        print "------------------_scan_remote----------------------"
        d = dirnode.list()
        def scan_listing(listing_map):
            for name in listing_map.keys():
                file_node, metadata = listing_map[name]
                local_version = self._get_local_latest(name)
                remote_version = metadata.get('version', None)
                print "%r has local version %r, remote version %r" % (name, local_version, remote_version)
                if local_version is None or remote_version is None or local_version < remote_version:
                    print "added to download queue\n"
                    self._append_to_batch(name, file_node, metadata)
        d.addCallback(scan_listing)
        return d

    def _scan_remote_collective(self):
        self._download_scan_batch = {} # XXX

        if self._collective_dirnode is None:
            return
        collective_dirmap_d = self._collective_dirnode.list()
        def do_list(result):
            others = [x for x in result.keys()]
            return result, others
        collective_dirmap_d.addCallback(do_list)
        def scan_collective(result):
            d = defer.succeed(None)
            collective_dirmap, others_list = result
            for dir_name in others_list:
                d.addCallback(lambda x, dir_name=dir_name: self._scan_remote(dir_name, collective_dirmap[dir_name][0]))
                # XXX todo add errback
            return d
        collective_dirmap_d.addCallback(scan_collective)
        collective_dirmap_d.addCallback(self._filter_scan_batch)
        collective_dirmap_d.addCallback(self._add_batch_to_download_queue)
        return collective_dirmap_d

    def _add_batch_to_download_queue(self, result):
        self._deque.extend(result)
        self._pending.update(map(lambda x: x[0], result))

    def _filter_scan_batch(self, result):
        extension = [] # consider whether this should be a dict
        for name in self._download_scan_batch.keys():
            if name in self._pending:
                continue
            file_node, metadata = max(self._download_scan_batch[name], key=lambda x: x[1]['version'])
            if self._should_download(name, metadata['version']):
                extension += [(name, file_node, metadata)]
        return extension

    def _when_queue_is_empty(self):
        d = task.deferLater(reactor, self._turn_delay, self._scan_remote_collective)
        d.addCallback(lambda ign: self._turn_deque())
        return d

    def _process(self, item):
        (name, file_node, metadata) = item
        d = file_node.download_best_version()
        def succeeded(res):
            def do_update_db(result, is_conflicted=False):
                filecap = file_node.get_uri()
                full_path = fileutil.abspath_expanduser_unicode(name, base=self._local_path_u)
                if is_conflicted:
                    full_path = full_path + u".conflict" # XXX do we want to mark the conflicted in the db???
                try:
                    s = os.stat(full_path)
                except:
                    raise(Exception("wtf downloaded file %s disappeared" % full_path))
                size = s[stat.ST_SIZE]
                ctime = s[stat.ST_CTIME]
                mtime = s[stat.ST_MTIME]
                self._db.did_upload_file(filecap, name, metadata['version'], mtime, ctime, size)
            d2 = defer.succeed(res)
<<<<<<< HEAD
            absname = abspath_expanduser_unicode(name)
            d2.addCallback(lambda result: self._write_downloaded_file(absname, result))
=======
            d2.addCallback(lambda result: self._write_downloaded_file(name, result, self._local_path_u))
>>>>>>> fbd400e6
            d2.addCallback(do_update_db)
            # XXX handle failure here with addErrback...
            self._count('objects_downloaded')
            return d2
        def failed(f):
            self._log("download failed: %s" % (str(f),))
            self._count('objects_download_failed')
            return f
        d.addCallbacks(succeeded, failed)
        def remove_from_pending(res):
            self._pending.remove(name)
            return res
        d.addBoth(remove_from_pending)
        return d

    FUDGE_SECONDS = 10.0

    @classmethod
    def _write_downloaded_file(cls, path, file_contents, base, is_conflict=False, now=None):
        # 1. Write a temporary file, say .foo.tmp.
        # 2. is_conflict determines whether this is an overwrite or a conflict.
        # 3. Set the mtime of the replacement file to be T seconds before the
        #    current local time.
        # 4. Perform a file replacement with backup filename foo.backup,
        #    replaced file foo, and replacement file .foo.tmp. If any step of
        #    this operation fails, reclassify as a conflict and stop.

        precondition(isinstance(path, unicode), path=path)
        path = fileutil.abspath_expanduser_unicode(path, base=base)
        replacement_path = path + u".tmp"  # FIXME more unique
        backup_path = path + u".backup"
        if now is None:
            now = time.time()

        fileutil.write(replacement_path, file_contents)
        os.utime(replacement_path, (now, now - cls.FUDGE_SECONDS))
        if is_conflict:
            cls._rename_conflicted_file(path, replacement_path)
        else:
            try:
                fileutil.replace_file(path, replacement_path, backup_path)
            except fileutil.ConflictError:
                is_conflict = True
                cls._rename_conflicted_file(path, replacement_path)
        if is_conflict:
            raise ConflictError("Conflict detected...")

    @classmethod
    def _rename_conflicted_file(self, path, replacement_path):
        conflict_path = path + u".conflict"
        fileutil.rename_no_overwrite(replacement_path, conflict_path)<|MERGE_RESOLUTION|>--- conflicted
+++ resolved
@@ -519,28 +519,17 @@
         (name, file_node, metadata) = item
         d = file_node.download_best_version()
         def succeeded(res):
-            def do_update_db(result, is_conflicted=False):
+            def do_update_db(result):
                 filecap = file_node.get_uri()
-                full_path = fileutil.abspath_expanduser_unicode(name, base=self._local_path_u)
-                if is_conflicted:
-                    full_path = full_path + u".conflict" # XXX do we want to mark the conflicted in the db???
-                try:
-                    s = os.stat(full_path)
-                except:
-                    raise(Exception("wtf downloaded file %s disappeared" % full_path))
+                s = os.stat(name)
                 size = s[stat.ST_SIZE]
                 ctime = s[stat.ST_CTIME]
                 mtime = s[stat.ST_MTIME]
                 self._db.did_upload_file(filecap, name, metadata['version'], mtime, ctime, size)
             d2 = defer.succeed(res)
-<<<<<<< HEAD
             absname = abspath_expanduser_unicode(name)
             d2.addCallback(lambda result: self._write_downloaded_file(absname, result))
-=======
-            d2.addCallback(lambda result: self._write_downloaded_file(name, result, self._local_path_u))
->>>>>>> fbd400e6
             d2.addCallback(do_update_db)
-            # XXX handle failure here with addErrback...
             self._count('objects_downloaded')
             return d2
         def failed(f):
@@ -557,7 +546,7 @@
     FUDGE_SECONDS = 10.0
 
     @classmethod
-    def _write_downloaded_file(cls, path, file_contents, base, is_conflict=False, now=None):
+    def _write_downloaded_file(cls, path, file_contents, is_conflict=False, now=None):
         # 1. Write a temporary file, say .foo.tmp.
         # 2. is_conflict determines whether this is an overwrite or a conflict.
         # 3. Set the mtime of the replacement file to be T seconds before the
@@ -567,7 +556,7 @@
         #    this operation fails, reclassify as a conflict and stop.
 
         precondition(isinstance(path, unicode), path=path)
-        path = fileutil.abspath_expanduser_unicode(path, base=base)
+
         replacement_path = path + u".tmp"  # FIXME more unique
         backup_path = path + u".backup"
         if now is None:
@@ -581,10 +570,7 @@
             try:
                 fileutil.replace_file(path, replacement_path, backup_path)
             except fileutil.ConflictError:
-                is_conflict = True
                 cls._rename_conflicted_file(path, replacement_path)
-        if is_conflict:
-            raise ConflictError("Conflict detected...")
 
     @classmethod
     def _rename_conflicted_file(self, path, replacement_path):
